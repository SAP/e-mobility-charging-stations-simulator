--- conflicted
+++ resolved
@@ -1,6 +1,7 @@
 // Partial Copyright Jerome Benoit. 2021. All Rights Reserved.
 
-<<<<<<< HEAD
+import { Worker } from 'worker_threads';
+
 import {
   WorkerData,
   WorkerMessage,
@@ -8,11 +9,6 @@
   WorkerOptions,
   WorkerSetElement,
 } from '../types/Worker';
-=======
-import { Worker } from 'worker_threads';
->>>>>>> af710091
-
-import { WorkerData, WorkerMessageEvents, WorkerOptions, WorkerSetElement } from '../types/Worker';
 import Utils from '../utils/Utils';
 import WorkerAbstract from './WorkerAbstract';
 import { WorkerUtils } from './WorkerUtils';
@@ -52,10 +48,10 @@
    * @public
    */
   public async addElement(elementData: WorkerData): Promise<void> {
-    // debug
     if (!this.workerSet) {
       throw new Error("Cannot add a WorkerSet element: workers' set does not exist");
-    } else if (
+    }
+    if (
       this.workerSet.size === 0 ||
       this.getLastWorkerSetElement().numberOfWorkerElements >= this.workerOptions.elementsPerWorker
     ) {
