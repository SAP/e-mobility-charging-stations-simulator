--- conflicted
+++ resolved
@@ -1,8 +1,4 @@
-<<<<<<< HEAD
-import { JsonArray, JsonType } from './JsonType';
-=======
-import { JsonObject } from './JsonType';
->>>>>>> 94bb13e9
+import { JsonObject, JsonType } from './JsonType';
 
 export enum Protocol {
   UI = 'ui',
@@ -19,16 +15,8 @@
   UNKNOWN = 'unknown',
 }
 
-<<<<<<< HEAD
-export type JsonTemp = JsonType | JsonArray; // until JsonType is fixed
-
-export type ProtocolRequest = [ProtocolCommand, JsonTemp];
-
-export type ProtocolRequestHandler = (payload: JsonTemp) => JsonTemp | Promise<JsonTemp>;
-=======
-export type ProtocolRequest = [ProtocolCommand, JsonObject];
+export type ProtocolRequest = [ProtocolCommand, JsonType];
 
 export type ProtocolRequestHandler = (
-  payload: JsonObject
-) => void | Promise<void> | JsonObject | Promise<JsonObject>;
->>>>>>> 94bb13e9
+  payload: JsonType
+) => void | Promise<void> | JsonType | Promise<JsonType>;