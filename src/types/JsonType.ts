--- conflicted
+++ resolved
@@ -1,17 +1,7 @@
-<<<<<<< HEAD
-export type JsonArray = Array<JsonValue>;
-=======
 type JsonPrimitive = string | number | boolean | Date | null;
->>>>>>> 94bb13e9
 
 export type JsonObject = {
   [key in string]: JsonType;
 };
 
-<<<<<<< HEAD
-export type JsonType = {
-  [key in string]: JsonValue;
-};
-=======
-export type JsonType = JsonPrimitive | JsonType[] | JsonObject;
->>>>>>> 94bb13e9
+export type JsonType = JsonPrimitive | JsonType[] | JsonObject;