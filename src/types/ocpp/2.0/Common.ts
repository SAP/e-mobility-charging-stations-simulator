--- conflicted
+++ resolved
@@ -1,6 +1,5 @@
 import type { JsonObject } from '../../JsonType.js'
 import type { GenericStatus } from '../Common.js'
-import type { VariableType } from './Variables.js'
 
 export enum BootReasonEnumType {
   ApplicationReset = 'ApplicationReset',
@@ -24,12 +23,6 @@
   V2GCertificate = 'V2GCertificate',
 }
 
-export enum CostKindEnumType {
-  CarbonDioxideEmission = 'CarbonDioxideEmission',
-  RelativePricePercentage = 'RelativePricePercentage',
-  RenewableGenerationPercentage = 'RenewableGenerationPercentage',
-}
-
 export enum DataEnumType {
   boolean = 'boolean',
   dateTime = 'dateTime',
@@ -78,17 +71,6 @@
   SHA512 = 'SHA512',
 }
 
-export enum IdTokenEnumType {
-  Central = 'Central',
-  eMAID = 'eMAID',
-  ISO14443 = 'ISO14443',
-  ISO15693 = 'ISO15693',
-  KeyCode = 'KeyCode',
-  Local = 'Local',
-  MacAddress = 'MacAddress',
-  NoAuthorization = 'NoAuthorization',
-}
-
 export enum InstallCertificateStatusEnumType {
   Accepted = 'Accepted',
   Failed = 'Failed',
@@ -100,24 +82,6 @@
   ManufacturerRootCertificate = 'ManufacturerRootCertificate',
   MORootCertificate = 'MORootCertificate',
   V2GRootCertificate = 'V2GRootCertificate',
-}
-
-export enum OCPP20ChargingProfileKindEnumType {
-  Absolute = 'Absolute',
-  Recurring = 'Recurring',
-  Relative = 'Relative',
-}
-
-export enum OCPP20ChargingProfilePurposeEnumType {
-  ChargingStationExternalConstraints = 'ChargingStationExternalConstraints',
-  ChargingStationMaxProfile = 'ChargingStationMaxProfile',
-  TxDefaultProfile = 'TxDefaultProfile',
-  TxProfile = 'TxProfile',
-}
-
-export enum OCPP20ChargingRateUnitEnumType {
-  A = 'A',
-  W = 'W',
 }
 
 export enum OCPP20ComponentName {
@@ -198,87 +162,6 @@
   VehicleIdSensor = 'VehicleIdSensor',
 }
 
-export enum OCPP20ConnectorEnumType {
-  cCCS1 = 'cCCS1',
-  cCCS2 = 'cCCS2',
-  cG105 = 'cG105',
-  cTesla = 'cTesla',
-  cType1 = 'cType1',
-  cType2 = 'cType2',
-  Other1PhMax16A = 'Other1PhMax16A',
-  Other1PhOver16A = 'Other1PhOver16A',
-  Other3Ph = 'Other3Ph',
-  Pan = 'Pan',
-  s309_1P_16A = 's309-1P-16A',
-  s309_1P_32A = 's309-1P-32A',
-  s309_3P_16A = 's309-3P-16A',
-  s309_3P_32A = 's309-3P-32A',
-  sBS1361 = 'sBS1361',
-  sCEE_7_7 = 'sCEE-7-7',
-  sType2 = 'sType2',
-  sType3 = 'sType3',
-  Undetermined = 'Undetermined',
-  Unknown = 'Unknown',
-  wInductive = 'wInductive',
-  wResonant = 'wResonant',
-}
-
-export enum OCPP20ConnectorStatusEnumType {
-  Available = 'Available',
-  Faulted = 'Faulted',
-  Occupied = 'Occupied',
-  Reserved = 'Reserved',
-  Unavailable = 'Unavailable',
-}
-
-<<<<<<< HEAD
-export enum OCPP20MeasurandEnumType {
-  CURRENT_EXPORT = 'Current.Export',
-  CURRENT_IMPORT = 'Current.Import',
-  CURRENT_OFFERED = 'Current.Offered',
-  ENERGY_ACTIVE_EXPORT_INTERVAL = 'Energy.Active.Export.Interval',
-  ENERGY_ACTIVE_EXPORT_REGISTER = 'Energy.Active.Export.Register',
-  ENERGY_ACTIVE_IMPORT_INTERVAL = 'Energy.Active.Import.Interval',
-  ENERGY_ACTIVE_IMPORT_REGISTER = 'Energy.Active.Import.Register',
-  ENERGY_ACTIVE_NET = 'Energy.Active.Net',
-  ENERGY_APPARENT_EXPORT = 'Energy.Apparent.Export',
-  ENERGY_APPARENT_IMPORT = 'Energy.Apparent.Import',
-  ENERGY_APPARENT_NET = 'Energy.Apparent.Net',
-  ENERGY_REACTIVE_EXPORT_INTERVAL = 'Energy.Reactive.Export.Interval',
-  ENERGY_REACTIVE_EXPORT_REGISTER = 'Energy.Reactive.Export.Register',
-  ENERGY_REACTIVE_IMPORT_INTERVAL = 'Energy.Reactive.Import.Interval',
-  ENERGY_REACTIVE_IMPORT_REGISTER = 'Energy.Reactive.Import.Register',
-  ENERGY_REACTIVE_NET = 'Energy.Reactive.Net',
-  FREQUENCY = 'Frequency',
-  POWER_ACTIVE_EXPORT = 'Power.Active.Export',
-  POWER_ACTIVE_IMPORT = 'Power.Active.Import',
-  POWER_FACTOR = 'Power.Factor',
-  POWER_OFFERED = 'Power.Offered',
-  POWER_REACTIVE_EXPORT = 'Power.Reactive.Export',
-  POWER_REACTIVE_IMPORT = 'Power.Reactive.Import',
-  STATE_OF_CHARGE = 'SoC',
-  VOLTAGE = 'Voltage',
-}
-
-export enum OCPP20RecurrencyKindEnumType {
-  Daily = 'Daily',
-  Weekly = 'Weekly',
-
-export enum OCPP20PhaseEnumType {
-  L1 = 'L1',
-  L1_L2 = 'L1-L2',
-  L1_N = 'L1-N',
-  L2 = 'L2',
-  L2_L3 = 'L2-L3',
-  L2_N = 'L2-N',
-  L3 = 'L3',
-  L3_L1 = 'L3-L1',
-  L3_N = 'L3-N',
-  N = 'N',
-}
-
-=======
->>>>>>> a830001c
 export enum OperationalStatusEnumType {
   Inoperative = 'Inoperative',
   Operative = 'Operative',
@@ -336,11 +219,6 @@
   SummaryInventory = 'SummaryInventory',
 }
 
-export enum RequestStartStopStatusEnumType {
-  Accepted = 'Accepted',
-  Rejected = 'Rejected',
-}
-
 export enum ResetEnumType {
   Immediate = 'Immediate',
   OnIdle = 'OnIdle',
@@ -350,12 +228,6 @@
   Accepted = 'Accepted',
   Rejected = 'Rejected',
   Scheduled = 'Scheduled',
-}
-
-export interface AdditionalInfoType extends JsonObject {
-  additionalIdToken: string
-  customData?: CustomDataType
-  type: string
 }
 
 export interface CertificateHashDataChainType extends JsonObject {
@@ -382,69 +254,11 @@
   vendorName: string
 }
 
-export interface ComponentType extends JsonObject {
-  evse?: EVSEType
-  instance?: string
-  name: OCPP20ComponentName | string
-}
-
-export interface ConsumptionCostType extends JsonObject {
-  cost: CostType[]
-  customData?: CustomDataType
-  startValue: number
-}
-
-export interface CostType extends JsonObject {
-  amount: number
-  amountMultiplier?: number
-  costKind: CostKindEnumType
-  customData?: CustomDataType
-}
-
 export interface CustomDataType extends JsonObject {
   vendorId: string
 }
 
 export type GenericStatusEnumType = GenericStatus
-
-export interface IdTokenType extends JsonObject {
-  additionalInfo?: AdditionalInfoType[]
-  customData?: CustomDataType
-  idToken: string
-  type: IdTokenEnumType
-}
-
-export interface OCPP20ChargingProfileType extends JsonObject {
-  chargingProfileKind: OCPP20ChargingProfileKindEnumType
-  chargingProfilePurpose: OCPP20ChargingProfilePurposeEnumType
-  chargingSchedule: OCPP20ChargingScheduleType[]
-  customData?: CustomDataType
-  id: number
-  recurrencyKind?: OCPP20RecurrencyKindEnumType
-  stackLevel: number
-  transactionId?: string
-  validFrom?: Date
-  validTo?: Date
-}
-
-export interface OCPP20ChargingSchedulePeriodType extends JsonObject {
-  customData?: CustomDataType
-  limit: number
-  numberPhases?: number
-  phaseToUse?: number
-  startPeriod: number
-}
-
-export interface OCPP20ChargingScheduleType extends JsonObject {
-  chargingRateUnit: OCPP20ChargingRateUnitEnumType
-  chargingSchedulePeriod: OCPP20ChargingSchedulePeriodType[]
-  customData?: CustomDataType
-  duration?: number
-  id: number
-  minChargingRate?: number
-  salesTariff?: SalesTariffType
-  startSchedule?: Date
-}
 
 export interface OCSPRequestDataType extends JsonObject {
   hashAlgorithm: HashAlgorithmEnumType
@@ -454,57 +268,14 @@
   serialNumber: string
 }
 
-export interface RelativeTimeIntervalType extends JsonObject {
-  customData?: CustomDataType
-  duration?: number
-  start: number
-}
-
-export interface ReportDataType extends JsonObject {
-  component: ComponentType
-  variable: VariableType
-  variableAttribute?: VariableAttributeType[]
-  variableCharacteristics?: VariableCharacteristicsType
-}
-
-export interface SalesTariffEntryType extends JsonObject {
-  consumptionCost?: ConsumptionCostType[]
-  customData?: CustomDataType
-  ePriceLevel?: number
-  relativeTimeInterval: RelativeTimeIntervalType
-}
-
-export interface SalesTariffType extends JsonObject {
-  customData?: CustomDataType
-  id: number
-  numEPriceLevels?: number
-  salesTariffDescription?: string
-  salesTariffEntry: SalesTariffEntryType[]
-}
-
 export interface StatusInfoType extends JsonObject {
   additionalInfo?: string
   customData?: CustomDataType
   reasonCode: ReasonCodeEnumType
 }
 
-interface EVSEType extends JsonObject {
-  connectorId?: number
-  id: number
-}
-
 interface ModemType extends JsonObject {
   customData?: CustomDataType
   iccid?: string
   imsi?: string
-}
-
-interface VariableAttributeType extends JsonObject {
-  type?: string
-  value?: string
-}
-
-interface VariableCharacteristicsType extends JsonObject {
-  dataType: DataEnumType
-  supportsMonitoring: boolean
 }