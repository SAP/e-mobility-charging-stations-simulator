<<<<<<< HEAD
import { WorkerData, WorkerMessage, WorkerMessageEvents } from './Worker';

import ChargingStationInfo from './ChargingStationInfo';
import { JsonObject } from './JsonType';
import { SimulatorUI } from './SimulatorUI';
import Statistics from './Statistics';
=======
import { JsonObject } from './JsonType';
import { WorkerData, WorkerMessage, WorkerMessageEvents } from './Worker';
>>>>>>> af710091

export interface ChargingStationWorkerOptions extends JsonObject {
  elementStartDelay?: number;
}

export interface ChargingStationWorkerData extends WorkerData {
  index: number;
  templateFile: string;
  chargingStationWorkerOptions?: ChargingStationWorkerOptions;
}

enum ChargingStationMessageEvents {
  STARTED = 'started',
  STOPPED = 'stopped',
  UPDATE = 'update',
  PERFORMANCE_STATISTICS = 'performanceStatistics',
}

export type ChargingStationWorkerMessageEvents = WorkerMessageEvents | ChargingStationMessageEvents;

export const ChargingStationWorkerMessageEvents = {
  ...WorkerMessageEvents,
  ...ChargingStationMessageEvents,
};

export interface ChargingStationWorkerMessage
  extends Omit<WorkerMessage<ChargingStationWorkerData>, 'id'> {
  id: ChargingStationWorkerMessageEvents;
}

export interface InternalChargingStationWorkerMessage {
  id: ChargingStationWorkerMessageEvents;
  payload: SimulatorUI | Statistics;
}<|MERGE_RESOLUTION|>--- conflicted
+++ resolved
@@ -1,14 +1,7 @@
-<<<<<<< HEAD
-import { WorkerData, WorkerMessage, WorkerMessageEvents } from './Worker';
-
-import ChargingStationInfo from './ChargingStationInfo';
 import { JsonObject } from './JsonType';
 import { SimulatorUI } from './SimulatorUI';
 import Statistics from './Statistics';
-=======
-import { JsonObject } from './JsonType';
 import { WorkerData, WorkerMessage, WorkerMessageEvents } from './Worker';
->>>>>>> af710091
 
 export interface ChargingStationWorkerOptions extends JsonObject {
   elementStartDelay?: number;
