<template>
  <Container id="charging-stations">
    <ReloadButton id="reload-button" :loading="state.isLoading" @click="load()" />
    <CSTable :chargingStations="state.chargingStations" />
  </Container>
</template>

<script setup lang="ts">
import Container from '@/components/Container.vue';
import ReloadButton from '@/components/buttons/ReloadButton.vue';
import CSTable from '@/components/charging-stations/CSTable.vue';

import { onMounted, reactive } from 'vue';
import UIClient from '@/composable/UIClient';
import { SimulatorUI } from '@/type/SimulatorUI';

onMounted(() => {
  load();
});

type State = {
  isLoading: boolean;
  chargingStations: Array<SimulatorUI>;
};

const state: State = reactive({
  isLoading: false,
  chargingStations: [],
});

async function load(): Promise<void> {
  if (state.isLoading === true) return;
  state.isLoading = true;
<<<<<<< HEAD
  const list = await UIClient.instance.listChargingStations();
  console.debug(list);
=======
  // state.chargingStations = await UIClient.listChargingStations();
  const list = await UIClient.listChargingStations();
>>>>>>> 75ef7a55
  state.chargingStations = list;
  // state.chargingStations = state.chargingStations.concat(state.chargingStations.concat(list));
  // state.chargingStations = list;
  state.isLoading = false;
}
</script>

<style>
#charging-stations {
  height: 100%;
  width: 100%;
  padding: 30px;
  background-color: rgb(233, 227, 227);

  flex-direction: column;
  gap: 1%;
}

#reload-button {
  width: 100%;
  padding: 6px 14px;
  background-color: rgb(25, 118, 210);
  border-radius: 5px;

  color: white;
  font-size: 35px;
  font-weight: bold;
}

#reload-button:hover {
  background-color: rgb(10, 113, 195);
}

#reload-button:active {
  background-color: rgb(255, 113, 195);
}
</style><|MERGE_RESOLUTION|>--- conflicted
+++ resolved
@@ -31,13 +31,7 @@
 async function load(): Promise<void> {
   if (state.isLoading === true) return;
   state.isLoading = true;
-<<<<<<< HEAD
   const list = await UIClient.instance.listChargingStations();
-  console.debug(list);
-=======
-  // state.chargingStations = await UIClient.listChargingStations();
-  const list = await UIClient.listChargingStations();
->>>>>>> 75ef7a55
   state.chargingStations = list;
   // state.chargingStations = state.chargingStations.concat(state.chargingStations.concat(list));
   // state.chargingStations = list;
