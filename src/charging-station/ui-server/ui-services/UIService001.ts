<<<<<<< HEAD
import { BroadcastChannel, isMainThread } from 'worker_threads';
import { CommandCode, ProtocolRequestHandler } from '../../../types/UIProtocol';

=======
import { JsonType } from '../../../types/JsonType';
import {
  ProtocolCommand,
  ProtocolRequestHandler,
  ProtocolVersion,
} from '../../../types/UIProtocol';
>>>>>>> af710091
import { AbstractUIServer } from '../AbstractUIServer';
import AbstractUIService from './AbstractUIService';

export default class UIService001 extends AbstractUIService {
  private channel = new BroadcastChannel('test');

  constructor(uiServer: AbstractUIServer) {
    super(uiServer, ProtocolVersion['0.0.1']);
    this.messageHandlers.set(
      CommandCode.START_TRANSACTION,
      this.handleStartTransaction.bind(this) as ProtocolRequestHandler
    );
    this.messageHandlers.set(
      CommandCode.STOP_TRANSACTION,
      this.handleStopTransaction.bind(this) as ProtocolRequestHandler
    );
  }

  private handleStartTransaction(payload: JsonType): void {
    this.channel.postMessage(payload);
  }

  private handleStopTransaction(payload: JsonType): void {
    this.channel.postMessage(payload);
  }
}<|MERGE_RESOLUTION|>--- conflicted
+++ resolved
@@ -1,15 +1,11 @@
-<<<<<<< HEAD
-import { BroadcastChannel, isMainThread } from 'worker_threads';
-import { CommandCode, ProtocolRequestHandler } from '../../../types/UIProtocol';
+import { BroadcastChannel } from 'worker_threads';
 
-=======
 import { JsonType } from '../../../types/JsonType';
 import {
   ProtocolCommand,
   ProtocolRequestHandler,
   ProtocolVersion,
 } from '../../../types/UIProtocol';
->>>>>>> af710091
 import { AbstractUIServer } from '../AbstractUIServer';
 import AbstractUIService from './AbstractUIService';
 
@@ -19,11 +15,11 @@
   constructor(uiServer: AbstractUIServer) {
     super(uiServer, ProtocolVersion['0.0.1']);
     this.messageHandlers.set(
-      CommandCode.START_TRANSACTION,
+      ProtocolCommand.START_TRANSACTION,
       this.handleStartTransaction.bind(this) as ProtocolRequestHandler
     );
     this.messageHandlers.set(
-      CommandCode.STOP_TRANSACTION,
+      ProtocolCommand.STOP_TRANSACTION,
       this.handleStopTransaction.bind(this) as ProtocolRequestHandler
     );
   }
