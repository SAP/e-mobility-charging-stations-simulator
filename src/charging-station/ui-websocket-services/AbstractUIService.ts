import { JsonTemp, ProtocolCommand, ProtocolRequestHandler } from '../../types/UIProtocol';

import BaseError from '../../exception/BaseError';
<<<<<<< HEAD
import { JsonArray } from '../../types/JsonType';
=======
import { JsonObject } from '../../types/JsonType';
>>>>>>> 94bb13e9
import UIWebSocketServer from '../UIWebSocketServer';
import logger from '../../utils/Logger';

export default abstract class AbstractUIService {
  protected readonly uiWebSocketServer: UIWebSocketServer;
  protected readonly messageHandlers: Map<ProtocolCommand, ProtocolRequestHandler>;

  constructor(uiWebSocketServer: UIWebSocketServer) {
    this.uiWebSocketServer = uiWebSocketServer;
    this.messageHandlers = new Map<ProtocolCommand, ProtocolRequestHandler>([
      [ProtocolCommand.LIST_CHARGING_STATIONS, this.handleListChargingStations], // I had a passing idea that we could replace the bind with an arrow function to have the type checking
    ]);
  }

<<<<<<< HEAD
  public async messageHandler(command: ProtocolCommand, payload: JsonTemp): Promise<void> {
    let messageResponse: JsonTemp;
    if (this.messageHandlers.has(command)) {
      try {
        // Call the method to build the message response
        messageResponse = await this.messageHandlers.get(command)(payload);
=======
  public async messageHandler(command: ProtocolCommand, payload: JsonObject): Promise<void> {
    let messageResponse: JsonObject;
    if (this.messageHandlers.has(command)) {
      try {
        // Call the method to build the message response
        messageResponse = (await this.messageHandlers.get(command)(payload)) as JsonObject;
>>>>>>> 94bb13e9
      } catch (error) {
        // Log
        logger.error(this.uiWebSocketServer.logPrefix() + ' Handle message error: %j', error);
        throw error;
      }
    } else {
      // Throw exception
      throw new BaseError(
        `${command} is not implemented to handle message payload ${JSON.stringify(
          payload,
          null,
          2
        )}`
      );
    }
    // Send the built message response
    this.uiWebSocketServer.broadcastToClients(this.buildProtocolMessage(command, messageResponse));
  }

<<<<<<< HEAD
  protected buildProtocolMessage(command: ProtocolCommand, payload: JsonTemp): string {
=======
  protected buildProtocolMessage(command: ProtocolCommand, payload: JsonObject): string {
>>>>>>> 94bb13e9
    return JSON.stringify([command, payload]);
  }

  private handleListChargingStations = (): JsonArray =>
    Array.from(this.uiWebSocketServer.chargingStations);
}<|MERGE_RESOLUTION|>--- conflicted
+++ resolved
@@ -1,11 +1,7 @@
-import { JsonTemp, ProtocolCommand, ProtocolRequestHandler } from '../../types/UIProtocol';
+import { JsonObject, JsonType } from '../../types/JsonType';
+import { ProtocolCommand, ProtocolRequestHandler } from '../../types/UIProtocol';
 
 import BaseError from '../../exception/BaseError';
-<<<<<<< HEAD
-import { JsonArray } from '../../types/JsonType';
-=======
-import { JsonObject } from '../../types/JsonType';
->>>>>>> 94bb13e9
 import UIWebSocketServer from '../UIWebSocketServer';
 import logger from '../../utils/Logger';
 
@@ -20,21 +16,12 @@
     ]);
   }
 
-<<<<<<< HEAD
-  public async messageHandler(command: ProtocolCommand, payload: JsonTemp): Promise<void> {
-    let messageResponse: JsonTemp;
-    if (this.messageHandlers.has(command)) {
-      try {
-        // Call the method to build the message response
-        messageResponse = await this.messageHandlers.get(command)(payload);
-=======
-  public async messageHandler(command: ProtocolCommand, payload: JsonObject): Promise<void> {
+  public async messageHandler(command: ProtocolCommand, payload: JsonType): Promise<void> {
     let messageResponse: JsonObject;
     if (this.messageHandlers.has(command)) {
       try {
         // Call the method to build the message response
         messageResponse = (await this.messageHandlers.get(command)(payload)) as JsonObject;
->>>>>>> 94bb13e9
       } catch (error) {
         // Log
         logger.error(this.uiWebSocketServer.logPrefix() + ' Handle message error: %j', error);
@@ -54,14 +41,10 @@
     this.uiWebSocketServer.broadcastToClients(this.buildProtocolMessage(command, messageResponse));
   }
 
-<<<<<<< HEAD
-  protected buildProtocolMessage(command: ProtocolCommand, payload: JsonTemp): string {
-=======
   protected buildProtocolMessage(command: ProtocolCommand, payload: JsonObject): string {
->>>>>>> 94bb13e9
     return JSON.stringify([command, payload]);
   }
 
-  private handleListChargingStations = (): JsonArray =>
+  private handleListChargingStations = (): JsonType =>
     Array.from(this.uiWebSocketServer.chargingStations);
 }