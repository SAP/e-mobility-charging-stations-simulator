// Partial Copyright Jerome Benoit. 2021. All Rights Reserved.

import crypto from 'crypto';
import fs from 'fs';
import path from 'path';
import { URL } from 'url';
import { parentPort } from 'worker_threads';

import WebSocket, { Data, RawData } from 'ws';

import BaseError from '../exception/BaseError';
import OCPPError from '../exception/OCPPError';
import PerformanceStatistics from '../performance/PerformanceStatistics';
import { AutomaticTransactionGeneratorConfiguration } from '../types/AutomaticTransactionGenerator';
import ChargingStationConfiguration from '../types/ChargingStationConfiguration';
import ChargingStationInfo from '../types/ChargingStationInfo';
import ChargingStationOcppConfiguration from '../types/ChargingStationOcppConfiguration';
import ChargingStationTemplate, {
  CurrentType,
  PowerUnits,
  WsOptions,
} from '../types/ChargingStationTemplate';
import { ChargingStationWorkerMessageEvents } from '../types/ChargingStationWorker';
import { SupervisionUrlDistribution } from '../types/ConfigurationData';
import { ConnectorStatus } from '../types/ConnectorStatus';
import { FileType } from '../types/FileType';
import { JsonType } from '../types/JsonType';
import { ChargePointErrorCode } from '../types/ocpp/ChargePointErrorCode';
import { ChargePointStatus } from '../types/ocpp/ChargePointStatus';
import { ChargingProfile, ChargingRateUnitType } from '../types/ocpp/ChargingProfile';
import {
  ConnectorPhaseRotation,
  StandardParametersKey,
  SupportedFeatureProfiles,
  VendorDefaultParametersKey,
} from '../types/ocpp/Configuration';
import { ErrorType } from '../types/ocpp/ErrorType';
import { MessageType } from '../types/ocpp/MessageType';
import { MeterValue, MeterValueMeasurand } from '../types/ocpp/MeterValues';
import { OCPPVersion } from '../types/ocpp/OCPPVersion';
import {
  AvailabilityType,
  BootNotificationRequest,
  CachedRequest,
  HeartbeatRequest,
  IncomingRequest,
  IncomingRequestCommand,
  MeterValuesRequest,
  RequestCommand,
  StatusNotificationRequest,
} from '../types/ocpp/Requests';
import {
  BootNotificationResponse,
  ErrorResponse,
  HeartbeatResponse,
  MeterValuesResponse,
  RegistrationStatus,
  Response,
  StatusNotificationResponse,
} from '../types/ocpp/Responses';
import {
  StopTransactionReason,
  StopTransactionRequest,
  StopTransactionResponse,
} from '../types/ocpp/Transaction';
import { WSError, WebSocketCloseEventStatusCode } from '../types/WebSocket';
import Configuration from '../utils/Configuration';
import Constants from '../utils/Constants';
import { ACElectricUtils, DCElectricUtils } from '../utils/ElectricUtils';
import FileUtils from '../utils/FileUtils';
import logger from '../utils/Logger';
import Utils from '../utils/Utils';
import AuthorizedTagsCache from './AuthorizedTagsCache';
import AutomaticTransactionGenerator from './AutomaticTransactionGenerator';
import { ChargingStationConfigurationUtils } from './ChargingStationConfigurationUtils';
import { ChargingStationUtils } from './ChargingStationUtils';
import OCPP16IncomingRequestService from './ocpp/1.6/OCPP16IncomingRequestService';
import OCPP16RequestService from './ocpp/1.6/OCPP16RequestService';
import OCPP16ResponseService from './ocpp/1.6/OCPP16ResponseService';
import { OCPP16ServiceUtils } from './ocpp/1.6/OCPP16ServiceUtils';
import OCPPIncomingRequestService from './ocpp/OCPPIncomingRequestService';
import OCPPRequestService from './ocpp/OCPPRequestService';
import SharedLRUCache from './SharedLRUCache';
<<<<<<< HEAD
import { SupervisionUrlDistribution } from '../types/ConfigurationData';
import Utils from '../utils/Utils';
import crypto from 'crypto';
import fs from 'fs';
import logger from '../utils/Logger';
import { parentPort } from 'worker_threads';
import path from 'path';
import { throws } from 'assert';
import { ChargingStationInfoUI, SimulatorUI } from '../types/SimulatorUI';
=======
>>>>>>> af710091

export default class ChargingStation {
  public hashId!: string;
  public readonly templateFile: string;
  public authorizedTagsCache: AuthorizedTagsCache;
  public stationInfo!: ChargingStationInfo;
  public readonly connectors: Map<number, ConnectorStatus>;
  public ocppConfiguration!: ChargingStationOcppConfiguration;
  public wsConnection!: WebSocket;
  public readonly requests: Map<string, CachedRequest>;
  public performanceStatistics!: PerformanceStatistics;
  public heartbeatSetInterval!: NodeJS.Timeout;
  public ocppRequestService!: OCPPRequestService;
  public bootNotificationResponse!: BootNotificationResponse | null;
  public powerDivider!: number;
  private readonly index: number;
  private configurationFile!: string;
  private configurationFileHash!: string;
  private bootNotificationRequest!: BootNotificationRequest;
  private connectorsConfigurationHash!: string;
  private ocppIncomingRequestService!: OCPPIncomingRequestService;
  private readonly messageBuffer: Set<string>;
  private configuredSupervisionUrl!: URL;
  private wsConnectionRestarted: boolean;
  private autoReconnectRetryCount: number;
  private stopped: boolean;
  private templateFileWatcher!: fs.FSWatcher;
  private readonly sharedLRUCache: SharedLRUCache;
  private automaticTransactionGenerator!: AutomaticTransactionGenerator;
  private webSocketPingSetInterval!: NodeJS.Timeout;

  constructor(index: number, templateFile: string) {
    this.index = index;
    this.templateFile = templateFile;
    this.stopped = false;
    this.wsConnectionRestarted = false;
    this.autoReconnectRetryCount = 0;
    this.sharedLRUCache = SharedLRUCache.getInstance();
    this.authorizedTagsCache = AuthorizedTagsCache.getInstance();
    this.connectors = new Map<number, ConnectorStatus>();
    this.requests = new Map<string, CachedRequest>();
    this.messageBuffer = new Set<string>();
    this.initialize();
  }

  private get wsConnectionUrl(): URL {
    return new URL(
      (this.getSupervisionUrlOcppConfiguration()
        ? ChargingStationConfigurationUtils.getConfigurationKey(
            this,
            this.getSupervisionUrlOcppKey()
          ).value
        : this.configuredSupervisionUrl.href) +
        '/' +
        this.stationInfo.chargingStationId
    );
  }

  public logPrefix(): string {
    return Utils.logPrefix(
      ` ${
        this?.stationInfo?.chargingStationId ??
        ChargingStationUtils.getChargingStationId(this.index, this.getTemplateFromFile())
      } |`
    );
  }

  public getBootNotificationRequest(): BootNotificationRequest {
    return this.bootNotificationRequest;
  }

  public getRandomIdTag(): string {
    const authorizationFile = ChargingStationUtils.getAuthorizationFile(this.stationInfo);
    const index = Math.floor(
      Utils.secureRandom() * this.authorizedTagsCache.getAuthorizedTags(authorizationFile).length
    );
    return this.authorizedTagsCache.getAuthorizedTags(authorizationFile)[index];
  }

  public hasAuthorizedTags(): boolean {
    return !Utils.isEmptyArray(
      this.authorizedTagsCache.getAuthorizedTags(
        ChargingStationUtils.getAuthorizationFile(this.stationInfo)
      )
    );
  }

  public getEnableStatistics(): boolean | undefined {
    return !Utils.isUndefined(this.stationInfo.enableStatistics)
      ? this.stationInfo.enableStatistics
      : true;
  }

  public getMayAuthorizeAtRemoteStart(): boolean | undefined {
    return this.stationInfo.mayAuthorizeAtRemoteStart ?? true;
  }

  public getNumberOfPhases(stationInfo?: ChargingStationInfo): number | undefined {
    const localStationInfo: ChargingStationInfo = stationInfo ?? this.stationInfo;
    switch (this.getCurrentOutType(stationInfo)) {
      case CurrentType.AC:
        return !Utils.isUndefined(localStationInfo.numberOfPhases)
          ? localStationInfo.numberOfPhases
          : 3;
      case CurrentType.DC:
        return 0;
    }
  }

  public isWebSocketConnectionOpened(): boolean {
    return this?.wsConnection?.readyState === WebSocket.OPEN;
  }

  public getRegistrationStatus(): RegistrationStatus {
    return this?.bootNotificationResponse?.status;
  }

  public isInUnknownState(): boolean {
    return Utils.isNullOrUndefined(this?.bootNotificationResponse?.status);
  }

  public isInPendingState(): boolean {
    return this?.bootNotificationResponse?.status === RegistrationStatus.PENDING;
  }

  public isInAcceptedState(): boolean {
    return this?.bootNotificationResponse?.status === RegistrationStatus.ACCEPTED;
  }

  public isInRejectedState(): boolean {
    return this?.bootNotificationResponse?.status === RegistrationStatus.REJECTED;
  }

  public isRegistered(): boolean {
    return !this.isInUnknownState() && (this.isInAcceptedState() || this.isInPendingState());
  }

  public isChargingStationAvailable(): boolean {
    return this.getConnectorStatus(0).availability === AvailabilityType.OPERATIVE;
  }

  public isConnectorAvailable(id: number): boolean {
    return id > 0 && this.getConnectorStatus(id).availability === AvailabilityType.OPERATIVE;
  }

  public getNumberOfConnectors(): number {
    return this.connectors.get(0) ? this.connectors.size - 1 : this.connectors.size;
  }

  public getConnectorStatus(id: number): ConnectorStatus {
    return this.connectors.get(id);
  }

  public getCurrentOutType(stationInfo?: ChargingStationInfo): CurrentType {
    return (stationInfo ?? this.stationInfo).currentOutType ?? CurrentType.AC;
  }

  public getOcppStrictCompliance(): boolean {
    return this.stationInfo?.ocppStrictCompliance ?? false;
  }

  public getVoltageOut(stationInfo?: ChargingStationInfo): number | undefined {
    const defaultVoltageOut = ChargingStationUtils.getDefaultVoltageOut(
      this.getCurrentOutType(stationInfo),
      this.templateFile,
      this.logPrefix()
    );
    const localStationInfo: ChargingStationInfo = stationInfo ?? this.stationInfo;
    return !Utils.isUndefined(localStationInfo.voltageOut)
      ? localStationInfo.voltageOut
      : defaultVoltageOut;
  }

  public getConnectorMaximumAvailablePower(connectorId: number): number {
    let connectorAmperageLimitationPowerLimit: number;
    if (
      !Utils.isNullOrUndefined(this.getAmperageLimitation()) &&
      this.getAmperageLimitation() < this.stationInfo.maximumAmperage
    ) {
      connectorAmperageLimitationPowerLimit =
        (this.getCurrentOutType() === CurrentType.AC
          ? ACElectricUtils.powerTotal(
              this.getNumberOfPhases(),
              this.getVoltageOut(),
              this.getAmperageLimitation() * this.getNumberOfConnectors()
            )
          : DCElectricUtils.power(this.getVoltageOut(), this.getAmperageLimitation())) /
        this.powerDivider;
    }
    const connectorMaximumPower = this.getMaximumPower() / this.powerDivider;
    const connectorChargingProfilePowerLimit = this.getChargingProfilePowerLimit(connectorId);
    return Math.min(
      isNaN(connectorMaximumPower) ? Infinity : connectorMaximumPower,
      isNaN(connectorAmperageLimitationPowerLimit)
        ? Infinity
        : connectorAmperageLimitationPowerLimit,
      isNaN(connectorChargingProfilePowerLimit) ? Infinity : connectorChargingProfilePowerLimit
    );
  }

  public getTransactionIdTag(transactionId: number): string | undefined {
    for (const connectorId of this.connectors.keys()) {
      if (connectorId > 0 && this.getConnectorStatus(connectorId).transactionId === transactionId) {
        return this.getConnectorStatus(connectorId).transactionIdTag;
      }
    }
  }

  public getOutOfOrderEndMeterValues(): boolean {
    return this.stationInfo?.outOfOrderEndMeterValues ?? false;
  }

  public getBeginEndMeterValues(): boolean {
    return this.stationInfo?.beginEndMeterValues ?? false;
  }

  public getMeteringPerTransaction(): boolean {
    return this.stationInfo?.meteringPerTransaction ?? true;
  }

  public getTransactionDataMeterValues(): boolean {
    return this.stationInfo?.transactionDataMeterValues ?? false;
  }

  public getMainVoltageMeterValues(): boolean {
    return this.stationInfo?.mainVoltageMeterValues ?? true;
  }

  public getPhaseLineToLineVoltageMeterValues(): boolean {
    return this.stationInfo?.phaseLineToLineVoltageMeterValues ?? false;
  }

  public getCustomValueLimitationMeterValues(): boolean {
    return this.stationInfo?.customValueLimitationMeterValues ?? true;
  }

  public getConnectorIdByTransactionId(transactionId: number): number | undefined {
    for (const connectorId of this.connectors.keys()) {
      if (
        connectorId > 0 &&
        this.getConnectorStatus(connectorId)?.transactionId === transactionId
      ) {
        return connectorId;
      }
    }
  }

  public getEnergyActiveImportRegisterByTransactionId(transactionId: number): number | undefined {
    const transactionConnectorStatus = this.getConnectorStatus(
      this.getConnectorIdByTransactionId(transactionId)
    );
    if (this.getMeteringPerTransaction()) {
      return transactionConnectorStatus?.transactionEnergyActiveImportRegisterValue;
    }
    return transactionConnectorStatus?.energyActiveImportRegisterValue;
  }

  public getEnergyActiveImportRegisterByConnectorId(connectorId: number): number | undefined {
    const connectorStatus = this.getConnectorStatus(connectorId);
    if (this.getMeteringPerTransaction()) {
      return connectorStatus?.transactionEnergyActiveImportRegisterValue;
    }
    return connectorStatus?.energyActiveImportRegisterValue;
  }

  public getAuthorizeRemoteTxRequests(): boolean {
    const authorizeRemoteTxRequests = ChargingStationConfigurationUtils.getConfigurationKey(
      this,
      StandardParametersKey.AuthorizeRemoteTxRequests
    );
    return authorizeRemoteTxRequests
      ? Utils.convertToBoolean(authorizeRemoteTxRequests.value)
      : false;
  }

  public getLocalAuthListEnabled(): boolean {
    const localAuthListEnabled = ChargingStationConfigurationUtils.getConfigurationKey(
      this,
      StandardParametersKey.LocalAuthListEnabled
    );
    return localAuthListEnabled ? Utils.convertToBoolean(localAuthListEnabled.value) : false;
  }

  public startHeartbeat(): void {
    if (
      this.getHeartbeatInterval() &&
      this.getHeartbeatInterval() > 0 &&
      !this.heartbeatSetInterval
    ) {
      // eslint-disable-next-line @typescript-eslint/no-misused-promises
      this.heartbeatSetInterval = setInterval(async (): Promise<void> => {
        await this.ocppRequestService.requestHandler<HeartbeatRequest, HeartbeatResponse>(
          this,
          RequestCommand.HEARTBEAT
        );
      }, this.getHeartbeatInterval());
      logger.info(
        this.logPrefix() +
          ' Heartbeat started every ' +
          Utils.formatDurationMilliSeconds(this.getHeartbeatInterval())
      );
    } else if (this.heartbeatSetInterval) {
      logger.info(
        this.logPrefix() +
          ' Heartbeat already started every ' +
          Utils.formatDurationMilliSeconds(this.getHeartbeatInterval())
      );
    } else {
      logger.error(
        `${this.logPrefix()} Heartbeat interval set to ${
          this.getHeartbeatInterval()
            ? Utils.formatDurationMilliSeconds(this.getHeartbeatInterval())
            : this.getHeartbeatInterval()
        }, not starting the heartbeat`
      );
    }
  }

  public restartHeartbeat(): void {
    // Stop heartbeat
    this.stopHeartbeat();
    // Start heartbeat
    this.startHeartbeat();
  }

  public restartWebSocketPing(): void {
    // Stop WebSocket ping
    this.stopWebSocketPing();
    // Start WebSocket ping
    this.startWebSocketPing();
  }

  public startMeterValues(connectorId: number, interval: number): void {
    if (connectorId === 0) {
      logger.error(
        `${this.logPrefix()} Trying to start MeterValues on connector Id ${connectorId.toString()}`
      );
      return;
    }
    if (!this.getConnectorStatus(connectorId)) {
      logger.error(
        `${this.logPrefix()} Trying to start MeterValues on non existing connector Id ${connectorId.toString()}`
      );
      return;
    }
    if (!this.getConnectorStatus(connectorId)?.transactionStarted) {
      logger.error(
        `${this.logPrefix()} Trying to start MeterValues on connector Id ${connectorId} with no transaction started`
      );
      return;
    } else if (
      this.getConnectorStatus(connectorId)?.transactionStarted &&
      !this.getConnectorStatus(connectorId)?.transactionId
    ) {
      logger.error(
        `${this.logPrefix()} Trying to start MeterValues on connector Id ${connectorId} with no transaction id`
      );
      return;
    }
    if (interval > 0) {
      // eslint-disable-next-line @typescript-eslint/no-misused-promises
      this.getConnectorStatus(connectorId).transactionSetInterval = setInterval(
        // eslint-disable-next-line @typescript-eslint/no-misused-promises
        async (): Promise<void> => {
          // FIXME: Implement OCPP version agnostic helpers
          const meterValue: MeterValue = OCPP16ServiceUtils.buildMeterValue(
            this,
            connectorId,
            this.getConnectorStatus(connectorId).transactionId,
            interval
          );
          await this.ocppRequestService.requestHandler<MeterValuesRequest, MeterValuesResponse>(
            this,
            RequestCommand.METER_VALUES,
            {
              connectorId,
              transactionId: this.getConnectorStatus(connectorId).transactionId,
              meterValue: [meterValue],
            }
          );
        },
        interval
      );
    } else {
      logger.error(
        `${this.logPrefix()} Charging station ${
          StandardParametersKey.MeterValueSampleInterval
        } configuration set to ${
          interval ? Utils.formatDurationMilliSeconds(interval) : interval
        }, not sending MeterValues`
      );
    }
  }

  public start(): void {
    if (this.getEnableStatistics()) {
      this.performanceStatistics.start();
    }
    this.openWSConnection();
    // Monitor charging station template file
    this.templateFileWatcher = FileUtils.watchJsonFile(
      this.logPrefix(),
      FileType.ChargingStationTemplate,
      this.templateFile,
      null,
      (event, filename): void => {
        if (filename && event === 'change') {
          try {
            logger.debug(
              `${this.logPrefix()} ${FileType.ChargingStationTemplate} ${
                this.templateFile
              } file have changed, reload`
            );
            this.sharedLRUCache.deleteChargingStationTemplate(this.stationInfo?.templateHash);
            // Initialize
            this.initialize();
            // Restart the ATG
            this.stopAutomaticTransactionGenerator();
            this.startAutomaticTransactionGenerator();
            if (this.getEnableStatistics()) {
              this.performanceStatistics.restart();
            } else {
              this.performanceStatistics.stop();
            }
            // FIXME?: restart heartbeat and WebSocket ping when their interval values have changed
          } catch (error) {
            logger.error(
              `${this.logPrefix()} ${FileType.ChargingStationTemplate} file monitoring error: %j`,
              error
            );
          }
        }
      }
    );
    parentPort.postMessage(this.buildStartMessage());
  }

  public async stop(reason: StopTransactionReason = StopTransactionReason.NONE): Promise<void> {
    // Stop message sequence
    await this.stopMessageSequence(reason);
    for (const connectorId of this.connectors.keys()) {
      if (connectorId > 0) {
        await this.ocppRequestService.requestHandler<
          StatusNotificationRequest,
          StatusNotificationResponse
        >(this, RequestCommand.STATUS_NOTIFICATION, {
          connectorId,
          status: ChargePointStatus.UNAVAILABLE,
          errorCode: ChargePointErrorCode.NO_ERROR,
        });
        this.getConnectorStatus(connectorId).status = ChargePointStatus.UNAVAILABLE;
      }
    }
    this.closeWSConnection();
    if (this.getEnableStatistics()) {
      this.performanceStatistics.stop();
    }
    this.sharedLRUCache.deleteChargingStationConfiguration(this.configurationFileHash);
    this.templateFileWatcher.close();
    this.sharedLRUCache.deleteChargingStationTemplate(this.stationInfo?.templateHash);
    this.bootNotificationResponse = null;
    parentPort.postMessage(this.buildStopMessage());
    this.stopped = true;
  }

  public async reset(reason?: StopTransactionReason): Promise<void> {
    await this.stop(reason);
    await Utils.sleep(this.stationInfo.resetTime);
    this.initialize();
    this.start();
  }

  public saveOcppConfiguration(): void {
    if (this.getOcppPersistentConfiguration()) {
      this.saveConfiguration();
    }
  }

  public getChargingProfilePowerLimit(connectorId: number): number | undefined {
    let limit: number, matchingChargingProfile: ChargingProfile;
    let chargingProfiles: ChargingProfile[] = [];
    // Get charging profiles for connector and sort by stack level
    chargingProfiles = this.getConnectorStatus(connectorId).chargingProfiles.sort(
      (a, b) => b.stackLevel - a.stackLevel
    );
    // Get profiles on connector 0
    if (this.getConnectorStatus(0).chargingProfiles) {
      chargingProfiles.push(
        ...this.getConnectorStatus(0).chargingProfiles.sort((a, b) => b.stackLevel - a.stackLevel)
      );
    }
    if (!Utils.isEmptyArray(chargingProfiles)) {
      const result = ChargingStationUtils.getLimitFromChargingProfiles(
        chargingProfiles,
        Utils.logPrefix()
      );
      if (!Utils.isNullOrUndefined(result)) {
        limit = result.limit;
        matchingChargingProfile = result.matchingChargingProfile;
        switch (this.getCurrentOutType()) {
          case CurrentType.AC:
            limit =
              matchingChargingProfile.chargingSchedule.chargingRateUnit ===
              ChargingRateUnitType.WATT
                ? limit
                : ACElectricUtils.powerTotal(this.getNumberOfPhases(), this.getVoltageOut(), limit);
            break;
          case CurrentType.DC:
            limit =
              matchingChargingProfile.chargingSchedule.chargingRateUnit ===
              ChargingRateUnitType.WATT
                ? limit
                : DCElectricUtils.power(this.getVoltageOut(), limit);
        }

        const connectorMaximumPower = this.getMaximumPower() / this.powerDivider;
        if (limit > connectorMaximumPower) {
          logger.error(
            `${this.logPrefix()} Charging profile id ${
              matchingChargingProfile.chargingProfileId
            } limit is greater than connector id ${connectorId} maximum, dump charging profiles' stack: %j`,
            this.getConnectorStatus(connectorId).chargingProfiles
          );
          limit = connectorMaximumPower;
        }
      }
    }
    return limit;
  }

  public setChargingProfile(connectorId: number, cp: ChargingProfile): void {
    if (Utils.isNullOrUndefined(this.getConnectorStatus(connectorId).chargingProfiles)) {
      logger.error(
        `${this.logPrefix()} Trying to set a charging profile on connectorId ${connectorId} with an uninitialized charging profiles array attribute, applying deferred initialization`
      );
      this.getConnectorStatus(connectorId).chargingProfiles = [];
    }
    if (!Array.isArray(this.getConnectorStatus(connectorId).chargingProfiles)) {
      logger.error(
        `${this.logPrefix()} Trying to set a charging profile on connectorId ${connectorId} with an improper attribute type for the charging profiles array, applying proper type initialization`
      );
      this.getConnectorStatus(connectorId).chargingProfiles = [];
    }
    let cpReplaced = false;
    if (!Utils.isEmptyArray(this.getConnectorStatus(connectorId).chargingProfiles)) {
      this.getConnectorStatus(connectorId).chargingProfiles?.forEach(
        (chargingProfile: ChargingProfile, index: number) => {
          if (
            chargingProfile.chargingProfileId === cp.chargingProfileId ||
            (chargingProfile.stackLevel === cp.stackLevel &&
              chargingProfile.chargingProfilePurpose === cp.chargingProfilePurpose)
          ) {
            this.getConnectorStatus(connectorId).chargingProfiles[index] = cp;
            cpReplaced = true;
          }
        }
      );
    }
    !cpReplaced && this.getConnectorStatus(connectorId).chargingProfiles?.push(cp);
  }

  public resetConnectorStatus(connectorId: number): void {
    this.getConnectorStatus(connectorId).idTagLocalAuthorized = false;
    this.getConnectorStatus(connectorId).idTagAuthorized = false;
    this.getConnectorStatus(connectorId).transactionRemoteStarted = false;
    this.getConnectorStatus(connectorId).transactionStarted = false;
    delete this.getConnectorStatus(connectorId).localAuthorizeIdTag;
    delete this.getConnectorStatus(connectorId).authorizeIdTag;
    delete this.getConnectorStatus(connectorId).transactionId;
    delete this.getConnectorStatus(connectorId).transactionIdTag;
    this.getConnectorStatus(connectorId).transactionEnergyActiveImportRegisterValue = 0;
    delete this.getConnectorStatus(connectorId).transactionBeginMeterValue;
    this.stopMeterValues(connectorId);
  }

  public hasFeatureProfile(featureProfile: SupportedFeatureProfiles) {
    return ChargingStationConfigurationUtils.getConfigurationKey(
      this,
      StandardParametersKey.SupportedFeatureProfiles
    )?.value.includes(featureProfile);
  }

  public bufferMessage(message: string): void {
    this.messageBuffer.add(message);
  }

  private buildStartMessage(): Record<string, unknown> {
    return {
      id: ChargingStationWorkerMessageEvents.STARTED,
      payload: this.buildMessagePayload(),
    };
  }

  private buildUpdateMessage() {
    return {
      id: ChargingStationWorkerMessageEvents.UPDATE,
      payload: this.buildMessagePayload(),
    };
  }

  private buildMessagePayload(): SimulatorUI {
    return {
      hashId: this.hashId,
      stationInfo: this.buildPayloadStationInfo(),
      connectors: Array.from(this.connectors.values()),
    };
  }

  private buildPayloadStationInfo(): ChargingStationInfoUI {
    return <ChargingStationInfoUI>{
      chargingStationId: this.stationInfo.chargingStationId,
      chargePointModel: this.stationInfo.chargePointModel,
      chargePointVendor: this.stationInfo.chargePointVendor,
      firmwareVersion: this.stationInfo.firmwareVersion,
      numberOfConnectors: this.stationInfo.numberOfConnectors,
    };
  }

  private buildStopMessage(): Record<string, unknown> {
    return {
      id: ChargingStationWorkerMessageEvents.STOPPED,
      payload: { hashId: this.hashId },
    };
  }

  private flushMessageBuffer() {
    if (this.messageBuffer.size > 0) {
      this.messageBuffer.forEach((message) => {
        // TODO: evaluate the need to track performance
        this.wsConnection.send(message);
        this.messageBuffer.delete(message);
      });
    }
  }

  private getSupervisionUrlOcppConfiguration(): boolean {
    return this.stationInfo.supervisionUrlOcppConfiguration ?? false;
  }

  private getSupervisionUrlOcppKey(): string {
    return this.stationInfo.supervisionUrlOcppKey ?? VendorDefaultParametersKey.ConnectionUrl;
  }

  private getTemplateFromFile(): ChargingStationTemplate | null {
    let template: ChargingStationTemplate = null;
    try {
      if (this.sharedLRUCache.hasChargingStationTemplate(this.stationInfo?.templateHash)) {
        template = this.sharedLRUCache.getChargingStationTemplate(this.stationInfo.templateHash);
      } else {
        const measureId = `${FileType.ChargingStationTemplate} read`;
        const beginId = PerformanceStatistics.beginMeasure(measureId);
        template = JSON.parse(
          fs.readFileSync(this.templateFile, 'utf8')
        ) as ChargingStationTemplate;
        PerformanceStatistics.endMeasure(measureId, beginId);
        template.templateHash = crypto
          .createHash(Constants.DEFAULT_HASH_ALGORITHM)
          .update(JSON.stringify(template))
          .digest('hex');
        this.sharedLRUCache.setChargingStationTemplate(template);
      }
    } catch (error) {
      FileUtils.handleFileException(
        this.logPrefix(),
        FileType.ChargingStationTemplate,
        this.templateFile,
        error as NodeJS.ErrnoException
      );
    }
    return template;
  }

  private getStationInfoFromTemplate(): ChargingStationInfo {
    const stationTemplate: ChargingStationTemplate = this.getTemplateFromFile();
    if (Utils.isNullOrUndefined(stationTemplate)) {
      const errorMsg = 'Failed to read charging station template file';
      logger.error(`${this.logPrefix()} ${errorMsg}`);
      throw new BaseError(errorMsg);
    }
    if (Utils.isEmptyObject(stationTemplate)) {
      const errorMsg = `Empty charging station information from template file ${this.templateFile}`;
      logger.error(`${this.logPrefix()} ${errorMsg}`);
      throw new BaseError(errorMsg);
    }
    // Deprecation template keys section
    ChargingStationUtils.warnDeprecatedTemplateKey(
      stationTemplate,
      'supervisionUrl',
      this.templateFile,
      this.logPrefix(),
      "Use 'supervisionUrls' instead"
    );
    ChargingStationUtils.convertDeprecatedTemplateKey(
      stationTemplate,
      'supervisionUrl',
      'supervisionUrls'
    );
    const stationInfo: ChargingStationInfo =
      ChargingStationUtils.stationTemplateToStationInfo(stationTemplate);
    stationInfo.chargingStationId = ChargingStationUtils.getChargingStationId(
      this.index,
      stationTemplate
    );
    ChargingStationUtils.createSerialNumber(stationTemplate, stationInfo);
    if (!Utils.isEmptyArray(stationTemplate.power)) {
      stationTemplate.power = stationTemplate.power as number[];
      const powerArrayRandomIndex = Math.floor(Utils.secureRandom() * stationTemplate.power.length);
      stationInfo.maximumPower =
        stationTemplate.powerUnit === PowerUnits.KILO_WATT
          ? stationTemplate.power[powerArrayRandomIndex] * 1000
          : stationTemplate.power[powerArrayRandomIndex];
    } else {
      stationTemplate.power = stationTemplate.power as number;
      stationInfo.maximumPower =
        stationTemplate.powerUnit === PowerUnits.KILO_WATT
          ? stationTemplate.power * 1000
          : stationTemplate.power;
    }
    stationInfo.resetTime = stationTemplate.resetTime
      ? stationTemplate.resetTime * 1000
      : Constants.CHARGING_STATION_DEFAULT_RESET_TIME;
    const configuredMaxConnectors = ChargingStationUtils.getConfiguredNumberOfConnectors(
      this.index,
      stationTemplate
    );
    ChargingStationUtils.checkConfiguredMaxConnectors(
      configuredMaxConnectors,
      this.templateFile,
      Utils.logPrefix()
    );
    const templateMaxConnectors =
      ChargingStationUtils.getTemplateMaxNumberOfConnectors(stationTemplate);
    ChargingStationUtils.checkTemplateMaxConnectors(
      templateMaxConnectors,
      this.templateFile,
      Utils.logPrefix()
    );
    if (
      configuredMaxConnectors >
        (stationTemplate?.Connectors[0] ? templateMaxConnectors - 1 : templateMaxConnectors) &&
      !stationTemplate?.randomConnectors
    ) {
      logger.warn(
        `${this.logPrefix()} Number of connectors exceeds the number of connector configurations in template ${
          this.templateFile
        }, forcing random connector configurations affectation`
      );
      stationInfo.randomConnectors = true;
    }
    // Build connectors if needed (FIXME: should be factored out)
    this.initializeConnectors(stationInfo, configuredMaxConnectors, templateMaxConnectors);
    stationInfo.maximumAmperage = this.getMaximumAmperage(stationInfo);
    ChargingStationUtils.createStationInfoHash(stationInfo);
    return stationInfo;
  }

  private getStationInfoFromFile(): ChargingStationInfo | null {
    let stationInfo: ChargingStationInfo = null;
    this.getStationInfoPersistentConfiguration() &&
      (stationInfo = this.getConfigurationFromFile()?.stationInfo ?? null);
    stationInfo && ChargingStationUtils.createStationInfoHash(stationInfo);
    return stationInfo;
  }

  private getStationInfo(): ChargingStationInfo {
    const stationInfoFromTemplate: ChargingStationInfo = this.getStationInfoFromTemplate();
    const stationInfoFromFile: ChargingStationInfo = this.getStationInfoFromFile();
    // Priority: charging station info from template > charging station info from configuration file > charging station info attribute
    if (stationInfoFromFile?.templateHash === stationInfoFromTemplate.templateHash) {
      if (this.stationInfo?.infoHash === stationInfoFromFile?.infoHash) {
        return this.stationInfo;
      }
      return stationInfoFromFile;
    }
    stationInfoFromFile &&
      ChargingStationUtils.propagateSerialNumber(
        this.getTemplateFromFile(),
        stationInfoFromFile,
        stationInfoFromTemplate
      );
    return stationInfoFromTemplate;
  }

  private saveStationInfo(): void {
    if (this.getStationInfoPersistentConfiguration()) {
      this.saveConfiguration();
    }
  }

  private getOcppVersion(): OCPPVersion {
    return this.stationInfo.ocppVersion ?? OCPPVersion.VERSION_16;
  }

  private getOcppPersistentConfiguration(): boolean {
    return this.stationInfo?.ocppPersistentConfiguration ?? true;
  }

  private getStationInfoPersistentConfiguration(): boolean {
    return this.stationInfo?.stationInfoPersistentConfiguration ?? true;
  }

  private handleUnsupportedVersion(version: OCPPVersion) {
    const errMsg = `${this.logPrefix()} Unsupported protocol version '${version}' configured in template file ${
      this.templateFile
    }`;
    logger.error(errMsg);
    throw new Error(errMsg);
  }

  private initialize(): void {
    this.hashId = ChargingStationUtils.getHashId(this.index, this.getTemplateFromFile());
    logger.info(`${this.logPrefix()} Charging station hashId '${this.hashId}'`);
    this.configurationFile = path.join(
      path.dirname(this.templateFile.replace('station-templates', 'configurations')),
      this.hashId + '.json'
    );
    this.stationInfo = this.getStationInfo();
    this.saveStationInfo();
    // Avoid duplication of connectors related information in RAM
    this.stationInfo?.Connectors && delete this.stationInfo.Connectors;
    this.configuredSupervisionUrl = this.getConfiguredSupervisionUrl();
    if (this.getEnableStatistics()) {
      this.performanceStatistics = PerformanceStatistics.getInstance(
        this.hashId,
        this.stationInfo.chargingStationId,
        this.configuredSupervisionUrl
      );
    }
    this.bootNotificationRequest = ChargingStationUtils.createBootNotificationRequest(
      this.stationInfo
    );
    this.powerDivider = this.getPowerDivider();
    // OCPP configuration
    this.ocppConfiguration = this.getOcppConfiguration();
    this.initializeOcppConfiguration();
    switch (this.getOcppVersion()) {
      case OCPPVersion.VERSION_16:
        this.ocppIncomingRequestService =
          OCPP16IncomingRequestService.getInstance<OCPP16IncomingRequestService>();
        this.ocppRequestService = OCPP16RequestService.getInstance<OCPP16RequestService>(
          OCPP16ResponseService.getInstance<OCPP16ResponseService>()
        );
        break;
      default:
        this.handleUnsupportedVersion(this.getOcppVersion());
        break;
    }
    if (this.stationInfo?.autoRegister) {
      this.bootNotificationResponse = {
        currentTime: new Date().toISOString(),
        interval: this.getHeartbeatInterval() / 1000,
        status: RegistrationStatus.ACCEPTED,
      };
    }
  }

  private initializeOcppConfiguration(): void {
    if (
      !ChargingStationConfigurationUtils.getConfigurationKey(
        this,
        StandardParametersKey.HeartbeatInterval
      )
    ) {
      ChargingStationConfigurationUtils.addConfigurationKey(
        this,
        StandardParametersKey.HeartbeatInterval,
        '0'
      );
    }
    if (
      !ChargingStationConfigurationUtils.getConfigurationKey(
        this,
        StandardParametersKey.HeartBeatInterval
      )
    ) {
      ChargingStationConfigurationUtils.addConfigurationKey(
        this,
        StandardParametersKey.HeartBeatInterval,
        '0',
        { visible: false }
      );
    }
    if (
      this.getSupervisionUrlOcppConfiguration() &&
      !ChargingStationConfigurationUtils.getConfigurationKey(this, this.getSupervisionUrlOcppKey())
    ) {
      ChargingStationConfigurationUtils.addConfigurationKey(
        this,
        this.getSupervisionUrlOcppKey(),
        this.configuredSupervisionUrl.href,
        { reboot: true }
      );
    } else if (
      !this.getSupervisionUrlOcppConfiguration() &&
      ChargingStationConfigurationUtils.getConfigurationKey(this, this.getSupervisionUrlOcppKey())
    ) {
      ChargingStationConfigurationUtils.deleteConfigurationKey(
        this,
        this.getSupervisionUrlOcppKey(),
        { save: false }
      );
    }
    if (
      this.stationInfo.amperageLimitationOcppKey &&
      !ChargingStationConfigurationUtils.getConfigurationKey(
        this,
        this.stationInfo.amperageLimitationOcppKey
      )
    ) {
      ChargingStationConfigurationUtils.addConfigurationKey(
        this,
        this.stationInfo.amperageLimitationOcppKey,
        (
          this.stationInfo.maximumAmperage *
          ChargingStationUtils.getAmperageLimitationUnitDivider(this.stationInfo)
        ).toString()
      );
    }
    if (
      !ChargingStationConfigurationUtils.getConfigurationKey(
        this,
        StandardParametersKey.SupportedFeatureProfiles
      )
    ) {
      ChargingStationConfigurationUtils.addConfigurationKey(
        this,
        StandardParametersKey.SupportedFeatureProfiles,
        `${SupportedFeatureProfiles.Core},${SupportedFeatureProfiles.FirmwareManagement},${SupportedFeatureProfiles.LocalAuthListManagement},${SupportedFeatureProfiles.SmartCharging},${SupportedFeatureProfiles.RemoteTrigger}`
      );
    }
    ChargingStationConfigurationUtils.addConfigurationKey(
      this,
      StandardParametersKey.NumberOfConnectors,
      this.getNumberOfConnectors().toString(),
      { readonly: true },
      { overwrite: true }
    );
    if (
      !ChargingStationConfigurationUtils.getConfigurationKey(
        this,
        StandardParametersKey.MeterValuesSampledData
      )
    ) {
      ChargingStationConfigurationUtils.addConfigurationKey(
        this,
        StandardParametersKey.MeterValuesSampledData,
        MeterValueMeasurand.ENERGY_ACTIVE_IMPORT_REGISTER
      );
    }
    if (
      !ChargingStationConfigurationUtils.getConfigurationKey(
        this,
        StandardParametersKey.ConnectorPhaseRotation
      )
    ) {
      const connectorPhaseRotation = [];
      for (const connectorId of this.connectors.keys()) {
        // AC/DC
        if (connectorId === 0 && this.getNumberOfPhases() === 0) {
          connectorPhaseRotation.push(`${connectorId}.${ConnectorPhaseRotation.RST}`);
        } else if (connectorId > 0 && this.getNumberOfPhases() === 0) {
          connectorPhaseRotation.push(`${connectorId}.${ConnectorPhaseRotation.NotApplicable}`);
          // AC
        } else if (connectorId > 0 && this.getNumberOfPhases() === 1) {
          connectorPhaseRotation.push(`${connectorId}.${ConnectorPhaseRotation.NotApplicable}`);
        } else if (connectorId > 0 && this.getNumberOfPhases() === 3) {
          connectorPhaseRotation.push(`${connectorId}.${ConnectorPhaseRotation.RST}`);
        }
      }
      ChargingStationConfigurationUtils.addConfigurationKey(
        this,
        StandardParametersKey.ConnectorPhaseRotation,
        connectorPhaseRotation.toString()
      );
    }
    if (
      !ChargingStationConfigurationUtils.getConfigurationKey(
        this,
        StandardParametersKey.AuthorizeRemoteTxRequests
      )
    ) {
      ChargingStationConfigurationUtils.addConfigurationKey(
        this,
        StandardParametersKey.AuthorizeRemoteTxRequests,
        'true'
      );
    }
    if (
      !ChargingStationConfigurationUtils.getConfigurationKey(
        this,
        StandardParametersKey.LocalAuthListEnabled
      ) &&
      ChargingStationConfigurationUtils.getConfigurationKey(
        this,
        StandardParametersKey.SupportedFeatureProfiles
      )?.value.includes(SupportedFeatureProfiles.LocalAuthListManagement)
    ) {
      ChargingStationConfigurationUtils.addConfigurationKey(
        this,
        StandardParametersKey.LocalAuthListEnabled,
        'false'
      );
    }
    if (
      !ChargingStationConfigurationUtils.getConfigurationKey(
        this,
        StandardParametersKey.ConnectionTimeOut
      )
    ) {
      ChargingStationConfigurationUtils.addConfigurationKey(
        this,
        StandardParametersKey.ConnectionTimeOut,
        Constants.DEFAULT_CONNECTION_TIMEOUT.toString()
      );
    }
    this.saveOcppConfiguration();
  }

  private initializeConnectors(
    stationInfo: ChargingStationInfo,
    configuredMaxConnectors: number,
    templateMaxConnectors: number
  ): void {
    if (!stationInfo?.Connectors && this.connectors.size === 0) {
      const logMsg = `${this.logPrefix()} No already defined connectors and charging station information from template ${
        this.templateFile
      } with no connectors configuration defined`;
      logger.error(logMsg);
      throw new BaseError(logMsg);
    }
    if (!stationInfo?.Connectors[0]) {
      logger.warn(
        `${this.logPrefix()} Charging station information from template ${
          this.templateFile
        } with no connector Id 0 configuration`
      );
    }
    if (stationInfo?.Connectors) {
      const connectorsConfigHash = crypto
        .createHash(Constants.DEFAULT_HASH_ALGORITHM)
        .update(JSON.stringify(stationInfo?.Connectors) + configuredMaxConnectors.toString())
        .digest('hex');
      const connectorsConfigChanged =
        this.connectors?.size !== 0 && this.connectorsConfigurationHash !== connectorsConfigHash;
      if (this.connectors?.size === 0 || connectorsConfigChanged) {
        connectorsConfigChanged && this.connectors.clear();
        this.connectorsConfigurationHash = connectorsConfigHash;
        // Add connector Id 0
        let lastConnector = '0';
        for (lastConnector in stationInfo?.Connectors) {
          const lastConnectorId = Utils.convertToInt(lastConnector);
          if (
            lastConnectorId === 0 &&
            this.getUseConnectorId0(stationInfo) &&
            stationInfo?.Connectors[lastConnector]
          ) {
            this.connectors.set(
              lastConnectorId,
              Utils.cloneObject<ConnectorStatus>(stationInfo?.Connectors[lastConnector])
            );
            this.getConnectorStatus(lastConnectorId).availability = AvailabilityType.OPERATIVE;
            if (Utils.isUndefined(this.getConnectorStatus(lastConnectorId)?.chargingProfiles)) {
              this.getConnectorStatus(lastConnectorId).chargingProfiles = [];
            }
          }
        }
        // Generate all connectors
        if ((stationInfo?.Connectors[0] ? templateMaxConnectors - 1 : templateMaxConnectors) > 0) {
          for (let index = 1; index <= configuredMaxConnectors; index++) {
            const randConnectorId = stationInfo?.randomConnectors
              ? Utils.getRandomInteger(Utils.convertToInt(lastConnector), 1)
              : index;
            this.connectors.set(
              index,
              Utils.cloneObject<ConnectorStatus>(stationInfo?.Connectors[randConnectorId])
            );
            this.getConnectorStatus(index).availability = AvailabilityType.OPERATIVE;
            if (Utils.isUndefined(this.getConnectorStatus(index)?.chargingProfiles)) {
              this.getConnectorStatus(index).chargingProfiles = [];
            }
          }
        }
      }
    } else {
      logger.warn(
        `${this.logPrefix()} Charging station information from template ${
          this.templateFile
        } with no connectors configuration defined, using already defined connectors`
      );
    }
    // Initialize transaction attributes on connectors
    for (const connectorId of this.connectors.keys()) {
      if (connectorId > 0 && !this.getConnectorStatus(connectorId)?.transactionStarted) {
        this.initializeConnectorStatus(connectorId);
      }
    }
  }

  private getConfigurationFromFile(): ChargingStationConfiguration | null {
    let configuration: ChargingStationConfiguration = null;
    if (this.configurationFile && fs.existsSync(this.configurationFile)) {
      try {
        if (this.sharedLRUCache.hasChargingStationConfiguration(this.configurationFileHash)) {
          configuration = this.sharedLRUCache.getChargingStationConfiguration(
            this.configurationFileHash
          );
        } else {
          const measureId = `${FileType.ChargingStationConfiguration} read`;
          const beginId = PerformanceStatistics.beginMeasure(measureId);
          configuration = JSON.parse(
            fs.readFileSync(this.configurationFile, 'utf8')
          ) as ChargingStationConfiguration;
          PerformanceStatistics.endMeasure(measureId, beginId);
          this.configurationFileHash = configuration.configurationHash;
          this.sharedLRUCache.setChargingStationConfiguration(configuration);
        }
      } catch (error) {
        FileUtils.handleFileException(
          this.logPrefix(),
          FileType.ChargingStationConfiguration,
          this.configurationFile,
          error as NodeJS.ErrnoException
        );
      }
    }
    return configuration;
  }

  private saveConfiguration(): void {
    if (this.configurationFile) {
      try {
        if (!fs.existsSync(path.dirname(this.configurationFile))) {
          fs.mkdirSync(path.dirname(this.configurationFile), { recursive: true });
        }
        const configurationData: ChargingStationConfiguration =
          this.getConfigurationFromFile() ?? {};
        this.ocppConfiguration?.configurationKey &&
          (configurationData.configurationKey = this.ocppConfiguration.configurationKey);
        this.stationInfo && (configurationData.stationInfo = this.stationInfo);
        delete configurationData.configurationHash;
        const configurationHash = crypto
          .createHash(Constants.DEFAULT_HASH_ALGORITHM)
          .update(JSON.stringify(configurationData))
          .digest('hex');
        if (this.configurationFileHash !== configurationHash) {
          configurationData.configurationHash = configurationHash;
          const measureId = `${FileType.ChargingStationConfiguration} write`;
          const beginId = PerformanceStatistics.beginMeasure(measureId);
          const fileDescriptor = fs.openSync(this.configurationFile, 'w');
          fs.writeFileSync(fileDescriptor, JSON.stringify(configurationData, null, 2), 'utf8');
          fs.closeSync(fileDescriptor);
          PerformanceStatistics.endMeasure(measureId, beginId);
          this.sharedLRUCache.deleteChargingStationConfiguration(this.configurationFileHash);
          this.configurationFileHash = configurationHash;
          this.sharedLRUCache.setChargingStationConfiguration(configurationData);
        } else {
          logger.debug(
            `${this.logPrefix()} Not saving unchanged charging station configuration file ${
              this.configurationFile
            }`
          );
        }
      } catch (error) {
        FileUtils.handleFileException(
          this.logPrefix(),
          FileType.ChargingStationConfiguration,
          this.configurationFile,
          error as NodeJS.ErrnoException
        );
      }
    } else {
      logger.error(
        `${this.logPrefix()} Trying to save charging station configuration to undefined configuration file`
      );
    }
  }

  private getOcppConfigurationFromTemplate(): ChargingStationOcppConfiguration | null {
    return this.getTemplateFromFile()?.Configuration ?? null;
  }

  private getOcppConfigurationFromFile(): ChargingStationOcppConfiguration | null {
    let configuration: ChargingStationConfiguration = null;
    if (this.getOcppPersistentConfiguration()) {
      const configurationFromFile = this.getConfigurationFromFile();
      configuration = configurationFromFile?.configurationKey && configurationFromFile;
    }
    configuration && delete configuration.stationInfo;
    return configuration;
  }

  private getOcppConfiguration(): ChargingStationOcppConfiguration | null {
    let ocppConfiguration: ChargingStationOcppConfiguration = this.getOcppConfigurationFromFile();
    if (!ocppConfiguration) {
      ocppConfiguration = this.getOcppConfigurationFromTemplate();
    }
    return ocppConfiguration;
  }

  private async onOpen(): Promise<void> {
    if (this.isWebSocketConnectionOpened()) {
      logger.info(
        `${this.logPrefix()} Connection to OCPP server through ${this.wsConnectionUrl.toString()} succeeded`
      );
      if (!this.isRegistered()) {
        // Send BootNotification
        let registrationRetryCount = 0;
        do {
          this.bootNotificationResponse = await this.ocppRequestService.requestHandler<
            BootNotificationRequest,
            BootNotificationResponse
          >(
            this,
            RequestCommand.BOOT_NOTIFICATION,
            {
              chargePointModel: this.bootNotificationRequest.chargePointModel,
              chargePointVendor: this.bootNotificationRequest.chargePointVendor,
              chargeBoxSerialNumber: this.bootNotificationRequest.chargeBoxSerialNumber,
              firmwareVersion: this.bootNotificationRequest.firmwareVersion,
              chargePointSerialNumber: this.bootNotificationRequest.chargePointSerialNumber,
              iccid: this.bootNotificationRequest.iccid,
              imsi: this.bootNotificationRequest.imsi,
              meterSerialNumber: this.bootNotificationRequest.meterSerialNumber,
              meterType: this.bootNotificationRequest.meterType,
            },
            { skipBufferingOnError: true }
          );
          if (!this.isRegistered()) {
            this.getRegistrationMaxRetries() !== -1 && registrationRetryCount++;
            await Utils.sleep(
              this.bootNotificationResponse?.interval
                ? this.bootNotificationResponse.interval * 1000
                : Constants.OCPP_DEFAULT_BOOT_NOTIFICATION_INTERVAL
            );
          }
        } while (
          !this.isRegistered() &&
          (registrationRetryCount <= this.getRegistrationMaxRetries() ||
            this.getRegistrationMaxRetries() === -1)
        );
      }
      if (this.isRegistered()) {
        if (this.isInAcceptedState()) {
          await this.startMessageSequence();
          this.wsConnectionRestarted && this.flushMessageBuffer();
        }
      } else {
        logger.error(
          `${this.logPrefix()} Registration failure: max retries reached (${this.getRegistrationMaxRetries()}) or retry disabled (${this.getRegistrationMaxRetries()})`
        );
      }
      this.stopped && (this.stopped = false);
      this.autoReconnectRetryCount = 0;
      this.wsConnectionRestarted = false;
    } else {
      logger.warn(
        `${this.logPrefix()} Connection to OCPP server through ${this.wsConnectionUrl.toString()} failed`
      );
    }
  }

  private async onClose(code: number, reason: string): Promise<void> {
    switch (code) {
      // Normal close
      case WebSocketCloseEventStatusCode.CLOSE_NORMAL:
      case WebSocketCloseEventStatusCode.CLOSE_NO_STATUS:
        logger.info(
          `${this.logPrefix()} WebSocket normally closed with status '${ChargingStationUtils.getWebSocketCloseEventStatusString(
            code
          )}' and reason '${reason}'`
        );
        this.autoReconnectRetryCount = 0;
        break;
      // Abnormal close
      default:
        logger.error(
          `${this.logPrefix()} WebSocket abnormally closed with status '${ChargingStationUtils.getWebSocketCloseEventStatusString(
            code
          )}' and reason '${reason}'`
        );
        await this.reconnect(code);
        break;
    }
  }

  private async onMessage(data: Data): Promise<void> {
    let messageType: number;
    let messageId: string;
    let commandName: IncomingRequestCommand;
    let commandPayload: JsonType;
    let errorType: ErrorType;
    let errorMessage: string;
    let errorDetails: JsonType;
    let responseCallback: (payload: JsonType, requestPayload: JsonType) => void;
    let errorCallback: (error: OCPPError, requestStatistic?: boolean) => void;
    let requestCommandName: RequestCommand | IncomingRequestCommand;
    let requestPayload: JsonType;
    let cachedRequest: CachedRequest;
    let errMsg: string;
    try {
      const request = JSON.parse(data.toString()) as IncomingRequest | Response | ErrorResponse;
      if (Utils.isIterable(request)) {
        [messageType, messageId] = request;
        // Check the type of message
        switch (messageType) {
          // Incoming Message
          case MessageType.CALL_MESSAGE:
            [, , commandName, commandPayload] = request as IncomingRequest;
            if (this.getEnableStatistics()) {
              this.performanceStatistics.addRequestStatistic(commandName, messageType);
            }
            logger.debug(
              `${this.logPrefix()} << Command '${commandName}' received request payload: ${JSON.stringify(
                request
              )}`
            );
            // Process the message
            await this.ocppIncomingRequestService.incomingRequestHandler(
              this,
              messageId,
              commandName,
              commandPayload
            );
            break;
          // Outcome Message
          case MessageType.CALL_RESULT_MESSAGE:
            [, , commandPayload] = request as Response;
            if (!this.requests.has(messageId)) {
              // Error
              throw new OCPPError(
                ErrorType.INTERNAL_ERROR,
                `Response for unknown message id ${messageId}`,
                null,
                commandPayload
              );
            }
            // Respond
            cachedRequest = this.requests.get(messageId);
            if (Utils.isIterable(cachedRequest)) {
              [responseCallback, , requestCommandName, requestPayload] = cachedRequest;
            } else {
              throw new OCPPError(
                ErrorType.PROTOCOL_ERROR,
                `Cached request for message id ${messageId} response is not iterable`,
                null,
                cachedRequest as unknown as JsonType
              );
            }
            logger.debug(
              `${this.logPrefix()} << Command '${
                requestCommandName ?? 'unknown'
              }' received response payload: ${JSON.stringify(request)}`
            );
            responseCallback(commandPayload, requestPayload);
            break;
          // Error Message
          case MessageType.CALL_ERROR_MESSAGE:
            [, , errorType, errorMessage, errorDetails] = request as ErrorResponse;
            if (!this.requests.has(messageId)) {
              // Error
              throw new OCPPError(
                ErrorType.INTERNAL_ERROR,
                `Error response for unknown message id ${messageId}`,
                null,
                { errorType, errorMessage, errorDetails }
              );
            }
            cachedRequest = this.requests.get(messageId);
            if (Utils.isIterable(cachedRequest)) {
              [, errorCallback, requestCommandName] = cachedRequest;
            } else {
              throw new OCPPError(
                ErrorType.PROTOCOL_ERROR,
                `Cached request for message id ${messageId} error response is not iterable`,
                null,
                cachedRequest as unknown as JsonType
              );
            }
            logger.debug(
              `${this.logPrefix()} << Command '${
                requestCommandName ?? 'unknown'
              }' received error payload: ${JSON.stringify(request)}`
            );
            errorCallback(new OCPPError(errorType, errorMessage, requestCommandName, errorDetails));
            break;
          // Error
          default:
            // eslint-disable-next-line @typescript-eslint/restrict-template-expressions
            errMsg = `${this.logPrefix()} Wrong message type ${messageType}`;
            logger.error(errMsg);
            throw new OCPPError(ErrorType.PROTOCOL_ERROR, errMsg);
        }
        parentPort.postMessage(this.buildUpdateMessage());
      } else {
        throw new OCPPError(ErrorType.PROTOCOL_ERROR, 'Incoming message is not iterable', null, {
          payload: request,
        });
      }
    } catch (error) {
      // Log
      logger.error(
        "%s Incoming OCPP '%s' message '%j' matching cached request '%j' processing error: %j",
        this.logPrefix(),
        commandName ?? requestCommandName ?? null,
        data.toString(),
        this.requests.get(messageId),
        error
      );
      if (!(error instanceof OCPPError)) {
        logger.warn(
          "%s Error thrown at incoming OCPP '%s' message '%j' handling is not an OCPPError: %j",
          this.logPrefix(),
          commandName ?? requestCommandName ?? null,
          data.toString(),
          error
        );
      }
      // Send error
      messageType === MessageType.CALL_MESSAGE &&
        (await this.ocppRequestService.sendError(
          this,
          messageId,
          error as OCPPError,
          commandName ?? requestCommandName ?? null
        ));
    }
  }

  private onPing(): void {
    logger.debug(this.logPrefix() + ' Received a WS ping (rfc6455) from the server');
  }

  private onPong(): void {
    logger.debug(this.logPrefix() + ' Received a WS pong (rfc6455) from the server');
  }

  private onError(error: WSError): void {
    this.closeWSConnection();
    logger.error(this.logPrefix() + ' WebSocket error: %j', error);
  }

  private getUseConnectorId0(stationInfo?: ChargingStationInfo): boolean | undefined {
    const localStationInfo = stationInfo ?? this.stationInfo;
    return !Utils.isUndefined(localStationInfo.useConnectorId0)
      ? localStationInfo.useConnectorId0
      : true;
  }

  private getNumberOfRunningTransactions(): number {
    let trxCount = 0;
    for (const connectorId of this.connectors.keys()) {
      if (connectorId > 0 && this.getConnectorStatus(connectorId)?.transactionStarted) {
        trxCount++;
      }
    }
    return trxCount;
  }

  // 0 for disabling
  private getConnectionTimeout(): number | undefined {
    if (
      ChargingStationConfigurationUtils.getConfigurationKey(
        this,
        StandardParametersKey.ConnectionTimeOut
      )
    ) {
      return (
        parseInt(
          ChargingStationConfigurationUtils.getConfigurationKey(
            this,
            StandardParametersKey.ConnectionTimeOut
          ).value
        ) ?? Constants.DEFAULT_CONNECTION_TIMEOUT
      );
    }
    return Constants.DEFAULT_CONNECTION_TIMEOUT;
  }

  // -1 for unlimited, 0 for disabling
  private getAutoReconnectMaxRetries(): number | undefined {
    if (!Utils.isUndefined(this.stationInfo.autoReconnectMaxRetries)) {
      return this.stationInfo.autoReconnectMaxRetries;
    }
    if (!Utils.isUndefined(Configuration.getAutoReconnectMaxRetries())) {
      return Configuration.getAutoReconnectMaxRetries();
    }
    return -1;
  }

  // 0 for disabling
  private getRegistrationMaxRetries(): number | undefined {
    if (!Utils.isUndefined(this.stationInfo.registrationMaxRetries)) {
      return this.stationInfo.registrationMaxRetries;
    }
    return -1;
  }

  private getPowerDivider(): number {
    let powerDivider = this.getNumberOfConnectors();
    if (this.stationInfo?.powerSharedByConnectors) {
      powerDivider = this.getNumberOfRunningTransactions();
    }
    return powerDivider;
  }

  private getMaximumPower(stationInfo?: ChargingStationInfo): number {
    const localStationInfo = stationInfo ?? this.stationInfo;
    return (localStationInfo['maxPower'] as number) ?? localStationInfo.maximumPower;
  }

  private getMaximumAmperage(stationInfo: ChargingStationInfo): number | undefined {
    const maximumPower = this.getMaximumPower(stationInfo);
    switch (this.getCurrentOutType(stationInfo)) {
      case CurrentType.AC:
        return ACElectricUtils.amperagePerPhaseFromPower(
          this.getNumberOfPhases(stationInfo),
          maximumPower / this.getNumberOfConnectors(),
          this.getVoltageOut(stationInfo)
        );
      case CurrentType.DC:
        return DCElectricUtils.amperage(maximumPower, this.getVoltageOut(stationInfo));
    }
  }

  private getAmperageLimitation(): number | undefined {
    if (
      this.stationInfo.amperageLimitationOcppKey &&
      ChargingStationConfigurationUtils.getConfigurationKey(
        this,
        this.stationInfo.amperageLimitationOcppKey
      )
    ) {
      return (
        Utils.convertToInt(
          ChargingStationConfigurationUtils.getConfigurationKey(
            this,
            this.stationInfo.amperageLimitationOcppKey
          ).value
        ) / ChargingStationUtils.getAmperageLimitationUnitDivider(this.stationInfo)
      );
    }
  }

  private async startMessageSequence(): Promise<void> {
    if (this.stationInfo?.autoRegister) {
      await this.ocppRequestService.requestHandler<
        BootNotificationRequest,
        BootNotificationResponse
      >(
        this,
        RequestCommand.BOOT_NOTIFICATION,
        {
          chargePointModel: this.bootNotificationRequest.chargePointModel,
          chargePointVendor: this.bootNotificationRequest.chargePointVendor,
          chargeBoxSerialNumber: this.bootNotificationRequest.chargeBoxSerialNumber,
          firmwareVersion: this.bootNotificationRequest.firmwareVersion,
          chargePointSerialNumber: this.bootNotificationRequest.chargePointSerialNumber,
          iccid: this.bootNotificationRequest.iccid,
          imsi: this.bootNotificationRequest.imsi,
          meterSerialNumber: this.bootNotificationRequest.meterSerialNumber,
          meterType: this.bootNotificationRequest.meterType,
        },
        { skipBufferingOnError: true }
      );
    }
    // Start WebSocket ping
    this.startWebSocketPing();
    // Start heartbeat
    this.startHeartbeat();
    // Initialize connectors status
    for (const connectorId of this.connectors.keys()) {
      if (connectorId === 0) {
        continue;
      } else if (
        !this.stopped &&
        !this.getConnectorStatus(connectorId)?.status &&
        this.getConnectorStatus(connectorId)?.bootStatus
      ) {
        // Send status in template at startup
        await this.ocppRequestService.requestHandler<
          StatusNotificationRequest,
          StatusNotificationResponse
        >(this, RequestCommand.STATUS_NOTIFICATION, {
          connectorId,
          status: this.getConnectorStatus(connectorId).bootStatus,
          errorCode: ChargePointErrorCode.NO_ERROR,
        });
        this.getConnectorStatus(connectorId).status =
          this.getConnectorStatus(connectorId).bootStatus;
      } else if (
        this.stopped &&
        this.getConnectorStatus(connectorId)?.status &&
        this.getConnectorStatus(connectorId)?.bootStatus
      ) {
        // Send status in template after reset
        await this.ocppRequestService.requestHandler<
          StatusNotificationRequest,
          StatusNotificationResponse
        >(this, RequestCommand.STATUS_NOTIFICATION, {
          connectorId,
          status: this.getConnectorStatus(connectorId).bootStatus,
          errorCode: ChargePointErrorCode.NO_ERROR,
        });
        this.getConnectorStatus(connectorId).status =
          this.getConnectorStatus(connectorId).bootStatus;
      } else if (!this.stopped && this.getConnectorStatus(connectorId)?.status) {
        // Send previous status at template reload
        await this.ocppRequestService.requestHandler<
          StatusNotificationRequest,
          StatusNotificationResponse
        >(this, RequestCommand.STATUS_NOTIFICATION, {
          connectorId,
          status: this.getConnectorStatus(connectorId).status,
          errorCode: ChargePointErrorCode.NO_ERROR,
        });
      } else {
        // Send default status
        await this.ocppRequestService.requestHandler<
          StatusNotificationRequest,
          StatusNotificationResponse
        >(this, RequestCommand.STATUS_NOTIFICATION, {
          connectorId,
          status: ChargePointStatus.AVAILABLE,
          errorCode: ChargePointErrorCode.NO_ERROR,
        });
        this.getConnectorStatus(connectorId).status = ChargePointStatus.AVAILABLE;
      }
    }
    // Start the ATG
    this.startAutomaticTransactionGenerator();
  }

  private startAutomaticTransactionGenerator() {
    if (this.getAutomaticTransactionGeneratorConfigurationFromTemplate()?.enable) {
      if (!this.automaticTransactionGenerator) {
        this.automaticTransactionGenerator = AutomaticTransactionGenerator.getInstance(
          this.getAutomaticTransactionGeneratorConfigurationFromTemplate(),
          this
        );
      }
      if (!this.automaticTransactionGenerator.started) {
        this.automaticTransactionGenerator.start();
      }
    }
  }

  private stopAutomaticTransactionGenerator(): void {
    if (this.automaticTransactionGenerator?.started) {
      this.automaticTransactionGenerator.stop();
      this.automaticTransactionGenerator = null;
    }
  }

  private async stopMessageSequence(
    reason: StopTransactionReason = StopTransactionReason.NONE
  ): Promise<void> {
    // Stop WebSocket ping
    this.stopWebSocketPing();
    // Stop heartbeat
    this.stopHeartbeat();
    // Stop ongoing transactions
    if (this.automaticTransactionGenerator?.configuration?.enable) {
      this.stopAutomaticTransactionGenerator();
    } else {
      for (const connectorId of this.connectors.keys()) {
        if (connectorId > 0 && this.getConnectorStatus(connectorId)?.transactionStarted) {
          const transactionId = this.getConnectorStatus(connectorId).transactionId;
          if (
            this.getBeginEndMeterValues() &&
            this.getOcppStrictCompliance() &&
            !this.getOutOfOrderEndMeterValues()
          ) {
            // FIXME: Implement OCPP version agnostic helpers
            const transactionEndMeterValue = OCPP16ServiceUtils.buildTransactionEndMeterValue(
              this,
              connectorId,
              this.getEnergyActiveImportRegisterByTransactionId(transactionId)
            );
            await this.ocppRequestService.requestHandler<MeterValuesRequest, MeterValuesResponse>(
              this,
              RequestCommand.METER_VALUES,
              {
                connectorId,
                transactionId,
                meterValue: [transactionEndMeterValue],
              }
            );
          }
          await this.ocppRequestService.requestHandler<
            StopTransactionRequest,
            StopTransactionResponse
          >(this, RequestCommand.STOP_TRANSACTION, {
            transactionId,
            meterStop: this.getEnergyActiveImportRegisterByTransactionId(transactionId),
            idTag: this.getTransactionIdTag(transactionId),
            reason,
          });
        }
      }
    }
  }

  private startWebSocketPing(): void {
    const webSocketPingInterval: number = ChargingStationConfigurationUtils.getConfigurationKey(
      this,
      StandardParametersKey.WebSocketPingInterval
    )
      ? Utils.convertToInt(
          ChargingStationConfigurationUtils.getConfigurationKey(
            this,
            StandardParametersKey.WebSocketPingInterval
          ).value
        )
      : 0;
    if (webSocketPingInterval > 0 && !this.webSocketPingSetInterval) {
      this.webSocketPingSetInterval = setInterval(() => {
        if (this.isWebSocketConnectionOpened()) {
          this.wsConnection.ping((): void => {
            /* This is intentional */
          });
        }
      }, webSocketPingInterval * 1000);
      logger.info(
        this.logPrefix() +
          ' WebSocket ping started every ' +
          Utils.formatDurationSeconds(webSocketPingInterval)
      );
    } else if (this.webSocketPingSetInterval) {
      logger.info(
        this.logPrefix() +
          ' WebSocket ping every ' +
          Utils.formatDurationSeconds(webSocketPingInterval) +
          ' already started'
      );
    } else {
      logger.error(
        `${this.logPrefix()} WebSocket ping interval set to ${
          webSocketPingInterval
            ? Utils.formatDurationSeconds(webSocketPingInterval)
            : webSocketPingInterval
        }, not starting the WebSocket ping`
      );
    }
  }

  private stopWebSocketPing(): void {
    if (this.webSocketPingSetInterval) {
      clearInterval(this.webSocketPingSetInterval);
    }
  }

  private getConfiguredSupervisionUrl(): URL {
    const supervisionUrls = Utils.cloneObject<string | string[]>(
      this.stationInfo.supervisionUrls ?? Configuration.getSupervisionUrls()
    );
    if (!Utils.isEmptyArray(supervisionUrls)) {
      let urlIndex = 0;
      switch (Configuration.getSupervisionUrlDistribution()) {
        case SupervisionUrlDistribution.ROUND_ROBIN:
          urlIndex = (this.index - 1) % supervisionUrls.length;
          break;
        case SupervisionUrlDistribution.RANDOM:
          // Get a random url
          urlIndex = Math.floor(Utils.secureRandom() * supervisionUrls.length);
          break;
        case SupervisionUrlDistribution.SEQUENTIAL:
          if (this.index <= supervisionUrls.length) {
            urlIndex = this.index - 1;
          } else {
            logger.warn(
              `${this.logPrefix()} No more configured supervision urls available, using the first one`
            );
          }
          break;
        default:
          logger.error(
            `${this.logPrefix()} Unknown supervision url distribution '${Configuration.getSupervisionUrlDistribution()}' from values '${SupervisionUrlDistribution.toString()}', defaulting to ${
              SupervisionUrlDistribution.ROUND_ROBIN
            }`
          );
          urlIndex = (this.index - 1) % supervisionUrls.length;
          break;
      }
      return new URL(supervisionUrls[urlIndex]);
    }
    return new URL(supervisionUrls as string);
  }

  private getHeartbeatInterval(): number | undefined {
    const HeartbeatInterval = ChargingStationConfigurationUtils.getConfigurationKey(
      this,
      StandardParametersKey.HeartbeatInterval
    );
    if (HeartbeatInterval) {
      return Utils.convertToInt(HeartbeatInterval.value) * 1000;
    }
    const HeartBeatInterval = ChargingStationConfigurationUtils.getConfigurationKey(
      this,
      StandardParametersKey.HeartBeatInterval
    );
    if (HeartBeatInterval) {
      return Utils.convertToInt(HeartBeatInterval.value) * 1000;
    }
    !this.stationInfo?.autoRegister &&
      logger.warn(
        `${this.logPrefix()} Heartbeat interval configuration key not set, using default value: ${
          Constants.DEFAULT_HEARTBEAT_INTERVAL
        }`
      );
    return Constants.DEFAULT_HEARTBEAT_INTERVAL;
  }

  private stopHeartbeat(): void {
    if (this.heartbeatSetInterval) {
      clearInterval(this.heartbeatSetInterval);
    }
  }

  private openWSConnection(
    options: WsOptions = this.stationInfo?.wsOptions ?? {},
    params: { closeOpened?: boolean; terminateOpened?: boolean } = {
      closeOpened: false,
      terminateOpened: false,
    }
  ): void {
    options.handshakeTimeout = options?.handshakeTimeout ?? this.getConnectionTimeout() * 1000;
    params.closeOpened = params?.closeOpened ?? false;
    params.terminateOpened = params?.terminateOpened ?? false;
    if (
      !Utils.isNullOrUndefined(this.stationInfo.supervisionUser) &&
      !Utils.isNullOrUndefined(this.stationInfo.supervisionPassword)
    ) {
      options.auth = `${this.stationInfo.supervisionUser}:${this.stationInfo.supervisionPassword}`;
    }
    if (params?.closeOpened) {
      this.closeWSConnection();
    }
    if (params?.terminateOpened) {
      this.terminateWSConnection();
    }
    let protocol: string;
    switch (this.getOcppVersion()) {
      case OCPPVersion.VERSION_16:
        protocol = 'ocpp' + OCPPVersion.VERSION_16;
        break;
      default:
        this.handleUnsupportedVersion(this.getOcppVersion());
        break;
    }

    logger.info(
      this.logPrefix() + ' Open OCPP connection to URL ' + this.wsConnectionUrl.toString()
    );

    this.wsConnection = new WebSocket(this.wsConnectionUrl, protocol, options);

    // Handle WebSocket message
    this.wsConnection.on(
      'message',
      this.onMessage.bind(this) as (this: WebSocket, data: RawData, isBinary: boolean) => void
    );
    // Handle WebSocket error
    this.wsConnection.on(
      'error',
      this.onError.bind(this) as (this: WebSocket, error: Error) => void
    );
    // Handle WebSocket close
    this.wsConnection.on(
      'close',
      this.onClose.bind(this) as (this: WebSocket, code: number, reason: Buffer) => void
    );
    // Handle WebSocket open
    this.wsConnection.on('open', this.onOpen.bind(this) as (this: WebSocket) => void);
    // Handle WebSocket ping
    this.wsConnection.on('ping', this.onPing.bind(this) as (this: WebSocket, data: Buffer) => void);
    // Handle WebSocket pong
    this.wsConnection.on('pong', this.onPong.bind(this) as (this: WebSocket, data: Buffer) => void);
  }

  private closeWSConnection(): void {
    if (this.isWebSocketConnectionOpened()) {
      this.wsConnection.close();
      this.wsConnection = null;
    }
  }

  private terminateWSConnection(): void {
    if (this.isWebSocketConnectionOpened()) {
      this.wsConnection.terminate();
      this.wsConnection = null;
    }
  }

  private stopMeterValues(connectorId: number) {
    if (this.getConnectorStatus(connectorId)?.transactionSetInterval) {
      clearInterval(this.getConnectorStatus(connectorId).transactionSetInterval);
    }
  }

  private getReconnectExponentialDelay(): boolean | undefined {
    return !Utils.isUndefined(this.stationInfo.reconnectExponentialDelay)
      ? this.stationInfo.reconnectExponentialDelay
      : false;
  }

  private async reconnect(code: number): Promise<void> {
    // Stop WebSocket ping
    this.stopWebSocketPing();
    // Stop heartbeat
    this.stopHeartbeat();
    // Stop the ATG if needed
    if (this.automaticTransactionGenerator?.configuration?.stopOnConnectionFailure) {
      this.stopAutomaticTransactionGenerator();
    }
    if (
      this.autoReconnectRetryCount < this.getAutoReconnectMaxRetries() ||
      this.getAutoReconnectMaxRetries() === -1
    ) {
      this.autoReconnectRetryCount++;
      const reconnectDelay = this.getReconnectExponentialDelay()
        ? Utils.exponentialDelay(this.autoReconnectRetryCount)
        : this.getConnectionTimeout() * 1000;
      const reconnectDelayWithdraw = 1000;
      const reconnectTimeout =
        reconnectDelay && reconnectDelay - reconnectDelayWithdraw > 0
          ? reconnectDelay - reconnectDelayWithdraw
          : 0;
      logger.error(
        `${this.logPrefix()} WebSocket: connection retry in ${Utils.roundTo(
          reconnectDelay,
          2
        )}ms, timeout ${reconnectTimeout}ms`
      );
      await Utils.sleep(reconnectDelay);
      logger.error(
        this.logPrefix() +
          ' WebSocket: reconnecting try #' +
          this.autoReconnectRetryCount.toString()
      );
      this.openWSConnection(
        { ...(this.stationInfo?.wsOptions ?? {}), handshakeTimeout: reconnectTimeout },
        { closeOpened: true }
      );
      this.wsConnectionRestarted = true;
    } else if (this.getAutoReconnectMaxRetries() !== -1) {
      logger.error(
        `${this.logPrefix()} WebSocket reconnect failure: maximum retries reached (${
          this.autoReconnectRetryCount
        }) or retry disabled (${this.getAutoReconnectMaxRetries()})`
      );
    }
  }

  private getAutomaticTransactionGeneratorConfigurationFromTemplate(): AutomaticTransactionGeneratorConfiguration | null {
    return this.getTemplateFromFile()?.AutomaticTransactionGenerator ?? null;
  }

  private initializeConnectorStatus(connectorId: number): void {
    this.getConnectorStatus(connectorId).idTagLocalAuthorized = false;
    this.getConnectorStatus(connectorId).idTagAuthorized = false;
    this.getConnectorStatus(connectorId).transactionRemoteStarted = false;
    this.getConnectorStatus(connectorId).transactionStarted = false;
    this.getConnectorStatus(connectorId).energyActiveImportRegisterValue = 0;
    this.getConnectorStatus(connectorId).transactionEnergyActiveImportRegisterValue = 0;
  }
}<|MERGE_RESOLUTION|>--- conflicted
+++ resolved
@@ -63,6 +63,7 @@
   StopTransactionRequest,
   StopTransactionResponse,
 } from '../types/ocpp/Transaction';
+import { ChargingStationInfoUI, SimulatorUI } from '../types/SimulatorUI';
 import { WSError, WebSocketCloseEventStatusCode } from '../types/WebSocket';
 import Configuration from '../utils/Configuration';
 import Constants from '../utils/Constants';
@@ -81,18 +82,6 @@
 import OCPPIncomingRequestService from './ocpp/OCPPIncomingRequestService';
 import OCPPRequestService from './ocpp/OCPPRequestService';
 import SharedLRUCache from './SharedLRUCache';
-<<<<<<< HEAD
-import { SupervisionUrlDistribution } from '../types/ConfigurationData';
-import Utils from '../utils/Utils';
-import crypto from 'crypto';
-import fs from 'fs';
-import logger from '../utils/Logger';
-import { parentPort } from 'worker_threads';
-import path from 'path';
-import { throws } from 'assert';
-import { ChargingStationInfoUI, SimulatorUI } from '../types/SimulatorUI';
-=======
->>>>>>> af710091
 
 export default class ChargingStation {
   public hashId!: string;
