--- conflicted
+++ resolved
@@ -14,35 +14,19 @@
   ChargingStationWorkerMessageEvents,
   InternalChargingStationWorkerMessage,
 } from '../types/ChargingStationWorker';
-<<<<<<< HEAD
-
-import { AbstractUIServer } from './ui-server/AbstractUIServer';
-import { ApplicationProtocol } from '../types/UIProtocol';
-import { ChargingStationUtils } from './ChargingStationUtils';
-import Configuration from '../utils/Configuration';
+import { StationTemplateUrl } from '../types/ConfigurationData';
 import { SimulatorUI } from '../types/SimulatorUI';
-=======
->>>>>>> af710091
-import { StationTemplateUrl } from '../types/ConfigurationData';
 import Statistics from '../types/Statistics';
 import { ApplicationProtocol } from '../types/UIProtocol';
 import Configuration from '../utils/Configuration';
+import logger from '../utils/Logger';
 import Utils from '../utils/Utils';
 import WorkerAbstract from '../worker/WorkerAbstract';
 import WorkerFactory from '../worker/WorkerFactory';
-<<<<<<< HEAD
-import chalk from 'chalk';
-import { fileURLToPath } from 'url';
-import { isMainThread } from 'worker_threads';
-import logger from '../utils/Logger';
-import path from 'path';
-import { version } from '../../package.json';
-=======
 import { ChargingStationUtils } from './ChargingStationUtils';
 import { AbstractUIServer } from './ui-server/AbstractUIServer';
 import { UIServiceUtils } from './ui-server/ui-services/UIServiceUtils';
 import UIServerFactory from './ui-server/UIServerFactory';
->>>>>>> af710091
 
 export default class Bootstrap {
   private static instance: Bootstrap | null = null;
@@ -226,11 +210,11 @@
     this.uiServer.chargingStations.set(payload.hashId, payload);
   }
 
-  private workerEventPerformanceStatistics(payload: Statistics) {
-    (async () => this.storage.storePerformanceStatistics(payload))().catch((error: unknown) =>
-      logger.error(`${this.logPrefix()} ${error.toString()}`)
-    );
-  }
+  private workerEventPerformanceStatistics = (payload: Statistics) => {
+    (this.storage.storePerformanceStatistics(payload) as Promise<void>).catch((error) => {
+      logger.error(`${this.logPrefix()} %j`, error);
+    });
+  };
 
   private initialize() {
     this.numberOfChargingStations = 0;
