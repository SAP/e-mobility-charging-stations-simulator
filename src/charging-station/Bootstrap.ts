--- conflicted
+++ resolved
@@ -14,13 +14,8 @@
 import Statistics from '../types/Statistics';
 import { Storage } from '../performance/storage/Storage';
 import { StorageFactory } from '../performance/storage/StorageFactory';
-<<<<<<< HEAD
-import { UIServiceUtils } from './ui-server/ui-services/UIServiceUtils';
-import UIWebSocketServer from './ui-server/UIWebSocketServer';
-=======
 import UIServerFactory from './ui-server/UIServerFactory';
 import { UIServiceUtils } from './ui-server/ui-services/UIServiceUtils';
->>>>>>> fe94fce0
 import Utils from '../utils/Utils';
 import WorkerAbstract from '../worker/WorkerAbstract';
 import WorkerFactory from '../worker/WorkerFactory';
@@ -33,11 +28,7 @@
 export default class Bootstrap {
   private static instance: Bootstrap | null = null;
   private workerImplementation: WorkerAbstract<ChargingStationWorkerData> | null = null;
-<<<<<<< HEAD
-  private readonly uiServer!: UIWebSocketServer;
-=======
   private readonly uiServer!: AbstractUIServer;
->>>>>>> fe94fce0
   private readonly storage!: Storage;
   private numberOfChargingStations: number;
   private readonly version: string = version;
@@ -53,11 +44,7 @@
     );
     this.initWorkerImplementation();
     Configuration.getUIServer().enabled &&
-<<<<<<< HEAD
-      (this.uiServer = new UIWebSocketServer({
-=======
       (this.uiServer = UIServerFactory.getUIServerImplementation(ApplicationProtocol.WS, {
->>>>>>> fe94fce0
         ...Configuration.getUIServer().options,
         handleProtocols: UIServiceUtils.handleProtocols,
       }));
@@ -169,7 +156,6 @@
         poolOptions: {
           workerChoiceStrategy: Configuration.getWorkerPoolStrategy(),
         },
-<<<<<<< HEAD
         messageHandler: (msg: InternalChargingStationWorkerMessage) => {
           const workerEventStarted = (data: ChargingStationData) => {
             this.uiServer.chargingStations.set(data.hashId, data.data);
@@ -201,15 +187,6 @@
               break;
             default:
               console.error(msg);
-=======
-        messageHandler: async (msg: ChargingStationWorkerMessage) => {
-          if (msg.id === ChargingStationWorkerMessageEvents.STARTED) {
-            this.uiServer.chargingStations.add(msg.data.id as string);
-          } else if (msg.id === ChargingStationWorkerMessageEvents.STOPPED) {
-            this.uiServer.chargingStations.delete(msg.data.id as string);
-          } else if (msg.id === ChargingStationWorkerMessageEvents.PERFORMANCE_STATISTICS) {
-            await this.storage.storePerformanceStatistics(msg.data as unknown as Statistics);
->>>>>>> fe94fce0
           }
         },
       }
