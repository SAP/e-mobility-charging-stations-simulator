--- conflicted
+++ resolved
@@ -8,6 +8,7 @@
 
 import { AbstractUIServer } from './ui-server/AbstractUIServer';
 import { ApplicationProtocol } from '../types/UIProtocol';
+import { ChargingStationUI } from '../types/SimulatorUI';
 import { ChargingStationUtils } from './ChargingStationUtils';
 import Configuration from '../utils/Configuration';
 import { StationTemplateUrl } from '../types/ConfigurationData';
@@ -25,7 +26,6 @@
 import logger from '../utils/Logger';
 import path from 'path';
 import { version } from '../../package.json';
-import { ChargingStationUI } from '../types/SimulatorUI';
 
 export default class Bootstrap {
   private static instance: Bootstrap | null = null;
@@ -152,42 +152,6 @@
     await this.start();
   }
 
-<<<<<<< HEAD
-  private initWorkerImplementation(): void {
-    this.workerImplementation = WorkerFactory.getWorkerImplementation<ChargingStationWorkerData>(
-      this.workerScript,
-      Configuration.getWorkerProcess(),
-      {
-        workerStartDelay: Configuration.getWorkerStartDelay(),
-        elementStartDelay: Configuration.getElementStartDelay(),
-        poolMaxSize: Configuration.getWorkerPoolMaxSize(),
-        poolMinSize: Configuration.getWorkerPoolMinSize(),
-        elementsPerWorker: Configuration.getChargingStationsPerWorker(),
-        poolOptions: {
-          workerChoiceStrategy: Configuration.getWorkerPoolStrategy(),
-        },
-        messageHandler: (msg: InternalChargingStationWorkerMessage) => {
-          logger.debug(
-            `${this.logPrefix()} messageHandler | ${msg.id}: ${JSON.stringify(msg.data)}`
-          );
-
-          switch (msg.id) {
-            case ChargingStationWorkerMessageEvents.STARTED:
-              this.workerEventStarted(msg.data as ChargingStationUI);
-              break;
-            case ChargingStationWorkerMessageEvents.STOPPED:
-              this.workerEventStopped(msg.data as ChargingStationUI);
-              break;
-            case ChargingStationWorkerMessageEvents.PERFORMANCE_STATISTICS:
-              this.workerEventPerformanceStatistics(msg.data as Statistics);
-              break;
-            default:
-              console.error(msg);
-          }
-        },
-      }
-    );
-=======
   private initializeWorkerImplementation(): void {
     !this.workerImplementation &&
       (this.workerImplementation = WorkerFactory.getWorkerImplementation<ChargingStationWorkerData>(
@@ -202,18 +166,27 @@
           poolOptions: {
             workerChoiceStrategy: Configuration.getWorker().poolStrategy,
           },
-          messageHandler: async (msg: ChargingStationWorkerMessage) => {
-            if (msg.id === ChargingStationWorkerMessageEvents.STARTED) {
-              this.uiServer.chargingStations.add(msg.data.id as string);
-            } else if (msg.id === ChargingStationWorkerMessageEvents.STOPPED) {
-              this.uiServer.chargingStations.delete(msg.data.id as string);
-            } else if (msg.id === ChargingStationWorkerMessageEvents.PERFORMANCE_STATISTICS) {
-              await this.storage.storePerformanceStatistics(msg.data as unknown as Statistics);
+          messageHandler: (msg: InternalChargingStationWorkerMessage) => {
+            logger.debug(
+              `${this.logPrefix()} messageHandler | ${msg.id}: ${JSON.stringify(msg.data)}`
+            );
+
+            switch (msg.id) {
+              case ChargingStationWorkerMessageEvents.STARTED:
+                this.workerEventStarted(msg.data as ChargingStationUI);
+                break;
+              case ChargingStationWorkerMessageEvents.STOPPED:
+                this.workerEventStopped(msg.data as ChargingStationUI);
+                break;
+              case ChargingStationWorkerMessageEvents.PERFORMANCE_STATISTICS:
+                this.workerEventPerformanceStatistics(msg.data as Statistics);
+                break;
+              default:
+                console.error(msg);
             }
           },
         }
       ));
->>>>>>> 2b89a511
   }
 
   private workerEventStarted(payload: ChargingStationUI) {
