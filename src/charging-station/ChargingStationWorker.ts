--- conflicted
+++ resolved
@@ -1,9 +1,16 @@
 // Partial Copyright Jerome Benoit. 2021. All Rights Reserved.
 
-import { parentPort, workerData } from 'worker_threads';
+import { BroadcastChannel, parentPort, workerData } from 'worker_threads';
 
 import { ThreadWorker } from 'poolifier';
+import { MessageEvent } from 'ws';
 
+import {
+  ChargingStationWorkerData,
+  ChargingStationWorkerMessage,
+  ChargingStationWorkerMessageEvents,
+} from '../types/ChargingStationWorker';
+import { RequestCommand } from '../types/ocpp/Requests';
 import {
   AuthorizeRequest,
   AuthorizeResponse,
@@ -13,29 +20,12 @@
   StopTransactionRequest,
   StopTransactionResponse,
 } from '../types/ocpp/Transaction';
-import { BroadcastChannel, parentPort, threadId, workerData } from 'worker_threads';
-import {
-  ChargingStationWorkerData,
-  ChargingStationWorkerMessage,
-  ChargingStationWorkerMessageEvents,
-} from '../types/ChargingStationWorker';
-<<<<<<< HEAD
-
-import ChargingStation from './ChargingStation';
-import { ChargingStationUtils } from './ChargingStationUtils';
-import { CommandCode } from '../types/UIProtocol';
-import { MessageEvent } from 'ws';
-import { RequestCommand } from '../types/ocpp/Requests';
-import { ThreadWorker } from 'poolifier';
-import Utils from '../utils/Utils';
-import WorkerConstants from '../worker/WorkerConstants';
+import { ProtocolCommand } from '../types/UIProtocol';
 import logger from '../utils/Logger';
-=======
 import Utils from '../utils/Utils';
 import WorkerConstants from '../worker/WorkerConstants';
 import ChargingStation from './ChargingStation';
 import { ChargingStationUtils } from './ChargingStationUtils';
->>>>>>> af710091
 
 // Conditionally export ThreadWorker instance for pool usage
 export let threadWorker: ThreadWorker;
@@ -54,7 +44,7 @@
 
 class TEMP {
   public hashId: string;
-  public command: CommandCode;
+  public command: ProtocolCommand;
   public connectorId: number;
   public idTag: string | null;
 }
@@ -70,10 +60,10 @@
 
   console.debug(station.connectors);
   switch (data.command) {
-    case CommandCode.START_TRANSACTION:
+    case ProtocolCommand.START_TRANSACTION:
       void startTransaction(data.connectorId, data.idTag);
       break;
-    case CommandCode.STOP_TRANSACTION:
+    case ProtocolCommand.STOP_TRANSACTION:
       void stopTransaction(data.connectorId);
       break;
   }
@@ -84,7 +74,7 @@
  * @param idTag RFID tag used
  */
 async function startTransaction(connectorId: number, idTag: string): Promise<void> {
-  station.getConnectorStatus(connectorId).authorizeIdTag = 'TEST';
+  station.getConnectorStatus(connectorId).authorizeIdTag = idTag;
   try {
     const authorizeResponse = await station.ocppRequestService.requestHandler<
       AuthorizeRequest,
