lockfileVersion: '9.0'

settings:
  autoInstallPeers: true
  excludeLinksFromLockfile: false

overrides:
  cacheable-request: ^10.2.10
  d3-color: ^3.1.0
  ejs: ^3.1.9
  got: ^12.6.1
  nanoid: ^3.3.8
  semver: ^7.5.3
  uuid: ^9.0.0
  tough-cookie: ^4.1.3

importers:

  .:
    dependencies:
      '@mikro-orm/core':
        specifier: ^6.4.16
        version: 6.4.16
      '@mikro-orm/mariadb':
        specifier: ^6.4.16
        version: 6.4.16(@mikro-orm/core@6.4.16)
      '@mikro-orm/reflection':
        specifier: ^6.4.16
        version: 6.4.16(@mikro-orm/core@6.4.16)
      '@mikro-orm/sqlite':
        specifier: ^6.4.16
        version: 6.4.16(@mikro-orm/core@6.4.16)(mariadb@3.4.2)
      ajv:
        specifier: ^8.17.1
        version: 8.17.1
      ajv-formats:
        specifier: ^3.0.1
        version: 3.0.1(ajv@8.17.1)
      basic-ftp:
        specifier: ^5.0.5
        version: 5.0.5
      chalk:
        specifier: ^5.4.1
        version: 5.4.1
      date-fns:
        specifier: ^4.1.0
        version: 4.1.0
      http-status-codes:
        specifier: ^2.3.0
        version: 2.3.0
      logform:
        specifier: ^2.7.0
        version: 2.7.0
      mnemonist:
        specifier: 0.40.3
        version: 0.40.3
      mongodb:
        specifier: ^6.18.0
        version: 6.18.0(socks@2.8.6)
      poolifier:
        specifier: ^5.1.0
        version: 5.1.0
      tar:
        specifier: ^7.4.3
        version: 7.4.3
      winston:
        specifier: ^3.17.0
        version: 3.17.0
      winston-daily-rotate-file:
        specifier: ^5.0.0
        version: 5.0.0(winston@3.17.0)
      ws:
        specifier: ^8.18.3
        version: 8.18.3(bufferutil@4.0.9)(utf-8-validate@6.0.5)
    devDependencies:
      '@commitlint/cli':
        specifier: ^19.8.1
        version: 19.8.1(@types/node@24.1.0)(typescript@5.9.2)
      '@commitlint/config-conventional':
        specifier: ^19.8.1
        version: 19.8.1
      '@cspell/eslint-plugin':
        specifier: ^9.2.0
        version: 9.2.0(eslint@9.32.0(jiti@2.5.1))
      '@eslint/js':
        specifier: ^9.32.0
        version: 9.32.0
      '@mikro-orm/cli':
        specifier: ^6.4.16
        version: 6.4.16(mariadb@3.4.2)
      '@std/expect':
        specifier: npm:@jsr/std__expect@^1.0.16
        version: '@jsr/std__expect@1.0.16'
      '@types/node':
        specifier: ^24.1.0
        version: 24.1.0
      '@types/semver':
        specifier: ^7.7.0
        version: 7.7.0
      '@types/ws':
        specifier: ^8.18.1
        version: 8.18.1
      c8:
        specifier: ^10.1.3
        version: 10.1.3
      clinic:
        specifier: ^13.0.0
        version: 13.0.0(encoding@0.1.13)
      cross-env:
        specifier: ^10.0.0
        version: 10.0.0
      esbuild:
        specifier: ^0.25.8
        version: 0.25.8
      esbuild-plugin-clean:
        specifier: ^1.0.1
        version: 1.0.1(esbuild@0.25.8)
      esbuild-plugin-copy:
        specifier: ^2.1.1
        version: 2.1.1(esbuild@0.25.8)
      eslint:
        specifier: ^9.32.0
        version: 9.32.0(jiti@2.5.1)
      eslint-plugin-jsdoc:
        specifier: ^52.0.2
        version: 52.0.2(eslint@9.32.0(jiti@2.5.1))
      eslint-plugin-perfectionist:
        specifier: ^4.15.0
        version: 4.15.0(eslint@9.32.0(jiti@2.5.1))(typescript@5.9.2)
      eslint-plugin-vue:
        specifier: ^10.4.0
        version: 10.4.0(@typescript-eslint/parser@8.38.0(eslint@9.32.0(jiti@2.5.1))(typescript@5.9.2))(eslint@9.32.0(jiti@2.5.1))(vue-eslint-parser@10.2.0(eslint@9.32.0(jiti@2.5.1)))
      glob:
        specifier: ^11.0.3
        version: 11.0.3
      lint-staged:
        specifier: ^16.1.2
        version: 16.1.2
      neostandard:
        specifier: ^0.12.2
        version: 0.12.2(@typescript-eslint/utils@8.38.0(eslint@9.32.0(jiti@2.5.1))(typescript@5.9.2))(eslint-import-resolver-node@0.3.9)(eslint@9.32.0(jiti@2.5.1))(typescript@5.9.2)
      prettier:
        specifier: ^3.6.2
        version: 3.6.2
      rimraf:
        specifier: ^6.0.1
        version: 6.0.1
      semver:
        specifier: ^7.5.3
        version: 7.7.2
      ts-node:
        specifier: ^10.9.2
        version: 10.9.2(@types/node@24.1.0)(typescript@5.9.2)
      tsx:
        specifier: ^4.20.3
        version: 4.20.3
      typescript:
        specifier: ~5.9.2
        version: 5.9.2
      vue-eslint-parser:
        specifier: ^10.2.0
        version: 10.2.0(eslint@9.32.0(jiti@2.5.1))
    optionalDependencies:
      bufferutil:
        specifier: ^4.0.9
        version: 4.0.9
      utf-8-validate:
        specifier: ^6.0.5
        version: 6.0.5

  ui/web:
    dependencies:
      '@tailwindcss/vite':
        specifier: ^4.1.11
        version: 4.1.11(vite@7.0.6(@types/node@24.1.0)(jiti@2.5.1)(lightningcss@1.30.1)(tsx@4.20.3)(yaml@2.8.0))
      class-variance-authority:
        specifier: ^0.7.1
        version: 0.7.1
      clsx:
        specifier: ^2.1.1
        version: 2.1.1
      finalhandler:
        specifier: ^2.1.0
        version: 2.1.0
      lucide-vue-next:
        specifier: ^0.534.0
        version: 0.534.0(vue@3.5.18(typescript@5.8.3))
      serve-static:
        specifier: ^2.2.0
        version: 2.2.0
      tailwind-merge:
        specifier: ^3.3.1
        version: 3.3.1
      tailwindcss:
        specifier: ^4.1.11
        version: 4.1.11
      tailwindcss-animate:
        specifier: ^1.0.7
        version: 1.0.7(tailwindcss@4.1.11)
      vue:
        specifier: ^3.5.18
        version: 3.5.18(typescript@5.9.2)
      vue-router:
        specifier: ^4.5.1
        version: 4.5.1(vue@3.5.18(typescript@5.9.2))
      vue-toast-notification:
        specifier: ^3.1.3
        version: 3.1.3(vue@3.5.18(typescript@5.9.2))
    devDependencies:
      '@tailwindcss/typography':
        specifier: ^0.5.16
        version: 0.5.16(tailwindcss@4.1.11)
      '@tsconfig/node22':
        specifier: ^22.0.2
        version: 22.0.2
      '@types/jsdom':
        specifier: ^21.1.7
        version: 21.1.7
      '@types/node':
        specifier: ^24.1.0
        version: 24.1.0
      '@vitejs/plugin-vue':
        specifier: ^6.0.1
<<<<<<< HEAD
        version: 6.0.1(vite@7.0.6(@types/node@24.1.0)(jiti@2.5.1)(lightningcss@1.30.1)(tsx@4.20.3)(yaml@2.8.0))(vue@3.5.18(typescript@5.8.3))
      '@vitejs/plugin-vue-jsx':
        specifier: ^5.0.1
        version: 5.0.1(vite@7.0.6(@types/node@24.1.0)(jiti@2.5.1)(lightningcss@1.30.1)(tsx@4.20.3)(yaml@2.8.0))(vue@3.5.18(typescript@5.8.3))
=======
        version: 6.0.1(vite@7.0.6(@types/node@24.1.0)(jiti@2.5.1)(tsx@4.20.3)(yaml@2.8.0))(vue@3.5.18(typescript@5.9.2))
      '@vitejs/plugin-vue-jsx':
        specifier: ^5.0.1
        version: 5.0.1(vite@7.0.6(@types/node@24.1.0)(jiti@2.5.1)(tsx@4.20.3)(yaml@2.8.0))(vue@3.5.18(typescript@5.9.2))
>>>>>>> 9bf18e35
      '@vitest/coverage-v8':
        specifier: ^3.2.4
        version: 3.2.4(vitest@3.2.4(@types/node@24.1.0)(jiti@2.5.1)(jsdom@26.1.0(bufferutil@4.0.9)(utf-8-validate@6.0.5))(lightningcss@1.30.1)(tsx@4.20.3)(yaml@2.8.0))
      '@vue/test-utils':
        specifier: ^2.4.6
        version: 2.4.6
      '@vue/tsconfig':
        specifier: ^0.7.0
        version: 0.7.0(typescript@5.9.2)(vue@3.5.18(typescript@5.9.2))
      cross-env:
        specifier: ^10.0.0
        version: 10.0.0
      jsdom:
        specifier: ^26.1.0
        version: 26.1.0(bufferutil@4.0.9)(utf-8-validate@6.0.5)
      prettier:
        specifier: ^3.6.2
        version: 3.6.2
      rimraf:
        specifier: ^6.0.1
        version: 6.0.1
      tailwind-scrollbar:
        specifier: ^4.0.2
        version: 4.0.2(react@19.1.1)(tailwindcss@4.1.11)
      typescript:
        specifier: ~5.9.2
        version: 5.9.2
      vite:
        specifier: ^7.0.6
        version: 7.0.6(@types/node@24.1.0)(jiti@2.5.1)(lightningcss@1.30.1)(tsx@4.20.3)(yaml@2.8.0)
      vitest:
        specifier: ^3.2.4
        version: 3.2.4(@types/node@24.1.0)(jiti@2.5.1)(jsdom@26.1.0(bufferutil@4.0.9)(utf-8-validate@6.0.5))(lightningcss@1.30.1)(tsx@4.20.3)(yaml@2.8.0)

packages:

  0x@5.8.0:
    resolution: {integrity: sha512-d07ToyEoxGz/u8JbaqeivEr3b2X6sPil6IDBINrXKBkgveiTW30EfjwDtHmE0TvP5Y4p5vE7ErbK3p68kYE0aw==}
    engines: {node: '>=8.5.0'}
    hasBin: true

  '@ampproject/remapping@2.3.0':
    resolution: {integrity: sha512-30iZtAPgz+LTIYoeivqYo853f02jBYSd5uGnGpkFV0M3xOt9aN73erkgYAmZU43x4VfqcnLxW9Kpg3R5LC4YYw==}
    engines: {node: '>=6.0.0'}

  '@asamuzakjp/css-color@3.2.0':
    resolution: {integrity: sha512-K1A6z8tS3XsmCMM86xoWdn7Fkdn9m6RSVtocUrJYIwZnFVkng/PvkEoWtOWmP+Scc6saYWHWZYbndEEXxl24jw==}

  '@assemblyscript/loader@0.19.23':
    resolution: {integrity: sha512-ulkCYfFbYj01ie1MDOyxv2F6SpRN1TOj7fQxbP07D6HmeR+gr2JLSmINKjga2emB+b1L2KGrFKBTc+e00p54nw==}

  '@babel/code-frame@7.27.1':
    resolution: {integrity: sha512-cjQ7ZlQ0Mv3b47hABuTevyTuYN4i+loJKGeV9flcCgIK37cCXRh+L1bd3iBHlynerhQ7BhCkn2BPbQUL+rGqFg==}
    engines: {node: '>=6.9.0'}

  '@babel/compat-data@7.28.0':
    resolution: {integrity: sha512-60X7qkglvrap8mn1lh2ebxXdZYtUcpd7gsmy9kLaBJ4i/WdY8PqTSdxyA8qraikqKQK5C1KRBKXqznrVapyNaw==}
    engines: {node: '>=6.9.0'}

  '@babel/core@7.28.0':
    resolution: {integrity: sha512-UlLAnTPrFdNGoFtbSXwcGFQBtQZJCNjaN6hQNP3UPvuNXT1i82N26KL3dZeIpNalWywr9IuQuncaAfUaS1g6sQ==}
    engines: {node: '>=6.9.0'}

  '@babel/generator@7.28.0':
    resolution: {integrity: sha512-lJjzvrbEeWrhB4P3QBsH7tey117PjLZnDbLiQEKjQ/fNJTjuq4HSqgFA+UNSwZT8D7dxxbnuSBMsa1lrWzKlQg==}
    engines: {node: '>=6.9.0'}

  '@babel/helper-annotate-as-pure@7.27.3':
    resolution: {integrity: sha512-fXSwMQqitTGeHLBC08Eq5yXz2m37E4pJX1qAU1+2cNedz/ifv/bVXft90VeSav5nFO61EcNgwr0aJxbyPaWBPg==}
    engines: {node: '>=6.9.0'}

  '@babel/helper-compilation-targets@7.27.2':
    resolution: {integrity: sha512-2+1thGUUWWjLTYTHZWK1n8Yga0ijBz1XAhUXcKy81rd5g6yh7hGqMp45v7cadSbEHc9G3OTv45SyneRN3ps4DQ==}
    engines: {node: '>=6.9.0'}

  '@babel/helper-create-class-features-plugin@7.27.1':
    resolution: {integrity: sha512-QwGAmuvM17btKU5VqXfb+Giw4JcN0hjuufz3DYnpeVDvZLAObloM77bhMXiqry3Iio+Ai4phVRDwl6WU10+r5A==}
    engines: {node: '>=6.9.0'}
    peerDependencies:
      '@babel/core': ^7.0.0

  '@babel/helper-globals@7.28.0':
    resolution: {integrity: sha512-+W6cISkXFa1jXsDEdYA8HeevQT/FULhxzR99pxphltZcVaugps53THCeiWA8SguxxpSp3gKPiuYfSWopkLQ4hw==}
    engines: {node: '>=6.9.0'}

  '@babel/helper-member-expression-to-functions@7.27.1':
    resolution: {integrity: sha512-E5chM8eWjTp/aNoVpcbfM7mLxu9XGLWYise2eBKGQomAk/Mb4XoxyqXTZbuTohbsl8EKqdlMhnDI2CCLfcs9wA==}
    engines: {node: '>=6.9.0'}

  '@babel/helper-module-imports@7.27.1':
    resolution: {integrity: sha512-0gSFWUPNXNopqtIPQvlD5WgXYI5GY2kP2cCvoT8kczjbfcfuIljTbcWrulD1CIPIX2gt1wghbDy08yE1p+/r3w==}
    engines: {node: '>=6.9.0'}

  '@babel/helper-module-transforms@7.27.3':
    resolution: {integrity: sha512-dSOvYwvyLsWBeIRyOeHXp5vPj5l1I011r52FM1+r1jCERv+aFXYk4whgQccYEGYxK2H3ZAIA8nuPkQ0HaUo3qg==}
    engines: {node: '>=6.9.0'}
    peerDependencies:
      '@babel/core': ^7.0.0

  '@babel/helper-optimise-call-expression@7.27.1':
    resolution: {integrity: sha512-URMGH08NzYFhubNSGJrpUEphGKQwMQYBySzat5cAByY1/YgIRkULnIy3tAMeszlL/so2HbeilYloUmSpd7GdVw==}
    engines: {node: '>=6.9.0'}

  '@babel/helper-plugin-utils@7.27.1':
    resolution: {integrity: sha512-1gn1Up5YXka3YYAHGKpbideQ5Yjf1tDa9qYcgysz+cNCXukyLl6DjPXhD3VRwSb8c0J9tA4b2+rHEZtc6R0tlw==}
    engines: {node: '>=6.9.0'}

  '@babel/helper-replace-supers@7.27.1':
    resolution: {integrity: sha512-7EHz6qDZc8RYS5ElPoShMheWvEgERonFCs7IAonWLLUTXW59DP14bCZt89/GKyreYn8g3S83m21FelHKbeDCKA==}
    engines: {node: '>=6.9.0'}
    peerDependencies:
      '@babel/core': ^7.0.0

  '@babel/helper-skip-transparent-expression-wrappers@7.27.1':
    resolution: {integrity: sha512-Tub4ZKEXqbPjXgWLl2+3JpQAYBJ8+ikpQ2Ocj/q/r0LwE3UhENh7EUabyHjz2kCEsrRY83ew2DQdHluuiDQFzg==}
    engines: {node: '>=6.9.0'}

  '@babel/helper-string-parser@7.27.1':
    resolution: {integrity: sha512-qMlSxKbpRlAridDExk92nSobyDdpPijUq2DW6oDnUqd0iOGxmQjyqhMIihI9+zv4LPyZdRje2cavWPbCbWm3eA==}
    engines: {node: '>=6.9.0'}

  '@babel/helper-validator-identifier@7.27.1':
    resolution: {integrity: sha512-D2hP9eA+Sqx1kBZgzxZh0y1trbuU+JoDkiEwqhQ36nodYqJwyEIhPSdMNd7lOm/4io72luTPWH20Yda0xOuUow==}
    engines: {node: '>=6.9.0'}

  '@babel/helper-validator-option@7.27.1':
    resolution: {integrity: sha512-YvjJow9FxbhFFKDSuFnVCe2WxXk1zWc22fFePVNEaWJEu8IrZVlda6N0uHwzZrUM1il7NC9Mlp4MaJYbYd9JSg==}
    engines: {node: '>=6.9.0'}

  '@babel/helpers@7.28.2':
    resolution: {integrity: sha512-/V9771t+EgXz62aCcyofnQhGM8DQACbRhvzKFsXKC9QM+5MadF8ZmIm0crDMaz3+o0h0zXfJnd4EhbYbxsrcFw==}
    engines: {node: '>=6.9.0'}

  '@babel/parser@7.28.0':
    resolution: {integrity: sha512-jVZGvOxOuNSsuQuLRTh13nU0AogFlw32w/MT+LV6D3sP5WdbW61E77RnkbaO2dUvmPAYrBDJXGn5gGS6tH4j8g==}
    engines: {node: '>=6.0.0'}
    hasBin: true

  '@babel/plugin-syntax-jsx@7.27.1':
    resolution: {integrity: sha512-y8YTNIeKoyhGd9O0Jiyzyyqk8gdjnumGTQPsz0xOZOQ2RmkVJeZ1vmmfIvFEKqucBG6axJGBZDE/7iI5suUI/w==}
    engines: {node: '>=6.9.0'}
    peerDependencies:
      '@babel/core': ^7.0.0-0

  '@babel/plugin-syntax-typescript@7.27.1':
    resolution: {integrity: sha512-xfYCBMxveHrRMnAWl1ZlPXOZjzkN82THFvLhQhFXFt81Z5HnN+EtUkZhv/zcKpmT3fzmWZB0ywiBrbC3vogbwQ==}
    engines: {node: '>=6.9.0'}
    peerDependencies:
      '@babel/core': ^7.0.0-0

  '@babel/plugin-transform-typescript@7.28.0':
    resolution: {integrity: sha512-4AEiDEBPIZvLQaWlc9liCavE0xRM0dNca41WtBeM3jgFptfUOSG9z0uteLhq6+3rq+WB6jIvUwKDTpXEHPJ2Vg==}
    engines: {node: '>=6.9.0'}
    peerDependencies:
      '@babel/core': ^7.0.0-0

  '@babel/template@7.27.2':
    resolution: {integrity: sha512-LPDZ85aEJyYSd18/DkjNh4/y1ntkE5KwUHWTiqgRxruuZL2F1yuHligVHLvcHY2vMHXttKFpJn6LwfI7cw7ODw==}
    engines: {node: '>=6.9.0'}

  '@babel/traverse@7.28.0':
    resolution: {integrity: sha512-mGe7UK5wWyh0bKRfupsUchrQGqvDbZDbKJw+kcRGSmdHVYrv+ltd0pnpDTVpiTqnaBru9iEvA8pz8W46v0Amwg==}
    engines: {node: '>=6.9.0'}

  '@babel/types@7.28.2':
    resolution: {integrity: sha512-ruv7Ae4J5dUYULmeXw1gmb7rYRz57OWCPM57pHojnLq/3Z1CK2lNSLTCVjxVk1F/TZHwOZZrOWi0ur95BbLxNQ==}
    engines: {node: '>=6.9.0'}

  '@bcoe/v8-coverage@1.0.2':
    resolution: {integrity: sha512-6zABk/ECA/QYSCQ1NGiVwwbQerUCZ+TQbp64Q3AgmfNvurHH0j8TtXa1qbShXA6qqkpAj4V5W8pP6mLe1mcMqA==}
    engines: {node: '>=18'}

  '@clinic/bubbleprof@10.0.0':
    resolution: {integrity: sha512-7Y0uYO4cz7+Y1advV891uMJLXbZMIriLsV1IHSSVJxmf8tEFm8vogKi/GdYyi4CY0D5heuqOFze/WNrv+U3LRw==}

  '@clinic/clinic-common@7.1.0':
    resolution: {integrity: sha512-+e/g1foFFtBqHKc0A9mZkFgH+DiijCT3ZojALGLOgdkzBY3Pun+Oj/FET5xvQWDtJ4RiXWAq4J+odza0NK0aWQ==}
    engines: {node: '>= 12.13.0'}

  '@clinic/doctor@11.0.0':
    resolution: {integrity: sha512-sfi3etIHDdrziWcG1fOB2XSNIbA+jwnoFNcCwYQxkYG3vh1QUajTur4lZ27YfV1ZsjzLNZAYxV0fOdUin/NJAg==}

  '@clinic/flame@13.0.0':
    resolution: {integrity: sha512-3e//olko8YNl0aEUlzVJZybvmIXsmGuwMDxUlF7MKifCes8PICCusTHvuQ1AEIBvP73czbSLrE0xM4lUTWMYpg==}

  '@clinic/heap-profiler@5.0.0':
    resolution: {integrity: sha512-1sAU3GuLk6mXGzMn6JGou6bMzP5vTpieZRgk0LVlauVDxq1+vxgiDrSO9Rn0IxHS7spMnHhOB/DigKFY6oci7Q==}

  '@clinic/node-trace-log-join@2.0.0':
    resolution: {integrity: sha512-oOXf4Qavmawsg3YCRiGiAwnn8ENItMvfCiXS9sgEk8Iox5pToNRE1hwLwCfn/x2VL8FzJUiJtIcgGA6fJST91Q==}
    hasBin: true

  '@clinic/trace-events-parser@2.0.0':
    resolution: {integrity: sha512-hXpT4xJED7kW0+BNCSNSFNlYZO0xMYIBbx/lM8kbyW50SemOCk7JP0wEbmYpHNiW1wKT6ICuFaOK742R/w0vTQ==}

  '@colors/colors@1.5.0':
    resolution: {integrity: sha512-ooWCrlZP11i8GImSjTHYHLkvFDP48nS4+204nGb1RiX/WXYHmJA2III9/e2DWVabCESdW7hBAEzHRqUn9OUVvQ==}
    engines: {node: '>=0.1.90'}

  '@colors/colors@1.6.0':
    resolution: {integrity: sha512-Ir+AOibqzrIsL6ajt3Rz3LskB7OiMVHqltZmspbW/TJuTVuyOMirVqAkjfY6JISiLHgyNqicAC8AyHHGzNd/dA==}
    engines: {node: '>=0.1.90'}

  '@commitlint/cli@19.8.1':
    resolution: {integrity: sha512-LXUdNIkspyxrlV6VDHWBmCZRtkEVRpBKxi2Gtw3J54cGWhLCTouVD/Q6ZSaSvd2YaDObWK8mDjrz3TIKtaQMAA==}
    engines: {node: '>=v18'}
    hasBin: true

  '@commitlint/config-conventional@19.8.1':
    resolution: {integrity: sha512-/AZHJL6F6B/G959CsMAzrPKKZjeEiAVifRyEwXxcT6qtqbPwGw+iQxmNS+Bu+i09OCtdNRW6pNpBvgPrtMr9EQ==}
    engines: {node: '>=v18'}

  '@commitlint/config-validator@19.8.1':
    resolution: {integrity: sha512-0jvJ4u+eqGPBIzzSdqKNX1rvdbSU1lPNYlfQQRIFnBgLy26BtC0cFnr7c/AyuzExMxWsMOte6MkTi9I3SQ3iGQ==}
    engines: {node: '>=v18'}

  '@commitlint/ensure@19.8.1':
    resolution: {integrity: sha512-mXDnlJdvDzSObafjYrOSvZBwkD01cqB4gbnnFuVyNpGUM5ijwU/r/6uqUmBXAAOKRfyEjpkGVZxaDsCVnHAgyw==}
    engines: {node: '>=v18'}

  '@commitlint/execute-rule@19.8.1':
    resolution: {integrity: sha512-YfJyIqIKWI64Mgvn/sE7FXvVMQER/Cd+s3hZke6cI1xgNT/f6ZAz5heND0QtffH+KbcqAwXDEE1/5niYayYaQA==}
    engines: {node: '>=v18'}

  '@commitlint/format@19.8.1':
    resolution: {integrity: sha512-kSJj34Rp10ItP+Eh9oCItiuN/HwGQMXBnIRk69jdOwEW9llW9FlyqcWYbHPSGofmjsqeoxa38UaEA5tsbm2JWw==}
    engines: {node: '>=v18'}

  '@commitlint/is-ignored@19.8.1':
    resolution: {integrity: sha512-AceOhEhekBUQ5dzrVhDDsbMaY5LqtN8s1mqSnT2Kz1ERvVZkNihrs3Sfk1Je/rxRNbXYFzKZSHaPsEJJDJV8dg==}
    engines: {node: '>=v18'}

  '@commitlint/lint@19.8.1':
    resolution: {integrity: sha512-52PFbsl+1EvMuokZXLRlOsdcLHf10isTPlWwoY1FQIidTsTvjKXVXYb7AvtpWkDzRO2ZsqIgPK7bI98x8LRUEw==}
    engines: {node: '>=v18'}

  '@commitlint/load@19.8.1':
    resolution: {integrity: sha512-9V99EKG3u7z+FEoe4ikgq7YGRCSukAcvmKQuTtUyiYPnOd9a2/H9Ak1J9nJA1HChRQp9OA/sIKPugGS+FK/k1A==}
    engines: {node: '>=v18'}

  '@commitlint/message@19.8.1':
    resolution: {integrity: sha512-+PMLQvjRXiU+Ae0Wc+p99EoGEutzSXFVwQfa3jRNUZLNW5odZAyseb92OSBTKCu+9gGZiJASt76Cj3dLTtcTdg==}
    engines: {node: '>=v18'}

  '@commitlint/parse@19.8.1':
    resolution: {integrity: sha512-mmAHYcMBmAgJDKWdkjIGq50X4yB0pSGpxyOODwYmoexxxiUCy5JJT99t1+PEMK7KtsCtzuWYIAXYAiKR+k+/Jw==}
    engines: {node: '>=v18'}

  '@commitlint/read@19.8.1':
    resolution: {integrity: sha512-03Jbjb1MqluaVXKHKRuGhcKWtSgh3Jizqy2lJCRbRrnWpcM06MYm8th59Xcns8EqBYvo0Xqb+2DoZFlga97uXQ==}
    engines: {node: '>=v18'}

  '@commitlint/resolve-extends@19.8.1':
    resolution: {integrity: sha512-GM0mAhFk49I+T/5UCYns5ayGStkTt4XFFrjjf0L4S26xoMTSkdCf9ZRO8en1kuopC4isDFuEm7ZOm/WRVeElVg==}
    engines: {node: '>=v18'}

  '@commitlint/rules@19.8.1':
    resolution: {integrity: sha512-Hnlhd9DyvGiGwjfjfToMi1dsnw1EXKGJNLTcsuGORHz6SS9swRgkBsou33MQ2n51/boIDrbsg4tIBbRpEWK2kw==}
    engines: {node: '>=v18'}

  '@commitlint/to-lines@19.8.1':
    resolution: {integrity: sha512-98Mm5inzbWTKuZQr2aW4SReY6WUukdWXuZhrqf1QdKPZBCCsXuG87c+iP0bwtD6DBnmVVQjgp4whoHRVixyPBg==}
    engines: {node: '>=v18'}

  '@commitlint/top-level@19.8.1':
    resolution: {integrity: sha512-Ph8IN1IOHPSDhURCSXBz44+CIu+60duFwRsg6HqaISFHQHbmBtxVw4ZrFNIYUzEP7WwrNPxa2/5qJ//NK1FGcw==}
    engines: {node: '>=v18'}

  '@commitlint/types@19.8.1':
    resolution: {integrity: sha512-/yCrWGCoA1SVKOks25EGadP9Pnj0oAIHGpl2wH2M2Y46dPM2ueb8wyCVOD7O3WCTkaJ0IkKvzhl1JY7+uCT2Dw==}
    engines: {node: '>=v18'}

  '@cspell/cspell-bundled-dicts@9.2.0':
    resolution: {integrity: sha512-e4qb78SQWqHkRw47W8qFJ3RPijhSLkADF+T0oH8xl3r/golq1RGp2/KrWOqGRRofUSTiIKYqaMX7mbAyFnOxyA==}
    engines: {node: '>=20'}

  '@cspell/cspell-pipe@9.2.0':
    resolution: {integrity: sha512-RO3adcsr7Ek+4511nyEOWDhOYYU1ogRs1Mo5xx3kDIdcKAJzhFdGry35T2wqft4dPASLCXcemBrhoS+hdQ+z+Q==}
    engines: {node: '>=20'}

  '@cspell/cspell-resolver@9.2.0':
    resolution: {integrity: sha512-0Xvwq0iezfO71Alw+DjsGxacAzydqOAxdXnY4JknHuxt2l8GTSMjRwj65QAflv3PN6h1QoRZEeWdiKtusceWAw==}
    engines: {node: '>=20'}

  '@cspell/cspell-service-bus@9.2.0':
    resolution: {integrity: sha512-ZDvcOTFk3cCVW+OjlkljeP7aSuV8tIguVn+GMco1/A+961hsEP20hngK9zJtyfpXqyvJKtvCVlyzS+z8VRrZGg==}
    engines: {node: '>=20'}

  '@cspell/cspell-types@9.2.0':
    resolution: {integrity: sha512-hL4ltFwiARpFxlfXt4GiTWQxIFyZp4wrlp7dozZbitYO6QlYc5fwQ8jBc5zFUqknuH4gx/sCMLNXhAv3enNGZQ==}
    engines: {node: '>=20'}

  '@cspell/dict-ada@4.1.1':
    resolution: {integrity: sha512-E+0YW9RhZod/9Qy2gxfNZiHJjCYFlCdI69br1eviQQWB8yOTJX0JHXLs79kOYhSW0kINPVUdvddEBe6Lu6CjGQ==}

  '@cspell/dict-al@1.1.1':
    resolution: {integrity: sha512-sD8GCaZetgQL4+MaJLXqbzWcRjfKVp8x+px3HuCaaiATAAtvjwUQ5/Iubiqwfd1boIh2Y1/3EgM3TLQ7Q8e0wQ==}

  '@cspell/dict-aws@4.0.14':
    resolution: {integrity: sha512-qLPR+OFmpzyUcuUYyCQFIURDDUGIlQsdGirPyvaIrXxs2giCKG97cAuFz5EleL3/Lo7uJAVDw0lt4Ka7wIRhjQ==}

  '@cspell/dict-bash@4.2.1':
    resolution: {integrity: sha512-SBnzfAyEAZLI9KFS7DUG6Xc1vDFuLllY3jz0WHvmxe8/4xV3ufFE3fGxalTikc1VVeZgZmxYiABw4iGxVldYEg==}

  '@cspell/dict-companies@3.2.3':
    resolution: {integrity: sha512-7ekwamRYeS7G3I3LEKM3t0WIyAytCbsx2I2h2z2eEvF+b3TmtJVcV7UI7BScLue3bep4sPB/b4CV3BUv3QfyzQ==}

  '@cspell/dict-cpp@6.0.9':
    resolution: {integrity: sha512-Xdq9MwGh0D5rsnbOqFW24NIClXXRhN11KJdySMibpcqYGeomxB2ODFBuhj1H7azO7kVGkGH0Okm4yQ2TRzBx0g==}

  '@cspell/dict-cryptocurrencies@5.0.5':
    resolution: {integrity: sha512-R68hYYF/rtlE6T/dsObStzN5QZw+0aQBinAXuWCVqwdS7YZo0X33vGMfChkHaiCo3Z2+bkegqHlqxZF4TD3rUA==}

  '@cspell/dict-csharp@4.0.7':
    resolution: {integrity: sha512-H16Hpu8O/1/lgijFt2lOk4/nnldFtQ4t8QHbyqphqZZVE5aS4J/zD/WvduqnLY21aKhZS6jo/xF5PX9jyqPKUA==}

  '@cspell/dict-css@4.0.18':
    resolution: {integrity: sha512-EF77RqROHL+4LhMGW5NTeKqfUd/e4OOv6EDFQ/UQQiFyWuqkEKyEz0NDILxOFxWUEVdjT2GQ2cC7t12B6pESwg==}

  '@cspell/dict-dart@2.3.1':
    resolution: {integrity: sha512-xoiGnULEcWdodXI6EwVyqpZmpOoh8RA2Xk9BNdR7DLamV/QMvEYn8KJ7NlRiTSauJKPNkHHQ5EVHRM6sTS7jdg==}

  '@cspell/dict-data-science@2.0.9':
    resolution: {integrity: sha512-wTOFMlxv06veIwKdXUwdGxrQcK44Zqs426m6JGgHIB/GqvieZQC5n0UI+tUm5OCxuNyo4OV6mylT4cRMjtKtWQ==}

  '@cspell/dict-django@4.1.5':
    resolution: {integrity: sha512-AvTWu99doU3T8ifoMYOMLW2CXKvyKLukPh1auOPwFGHzueWYvBBN+OxF8wF7XwjTBMMeRleVdLh3aWCDEX/ZWg==}

  '@cspell/dict-docker@1.1.16':
    resolution: {integrity: sha512-UiVQ5RmCg6j0qGIxrBnai3pIB+aYKL3zaJGvXk1O/ertTKJif9RZikKXCEgqhaCYMweM4fuLqWSVmw3hU164Iw==}

  '@cspell/dict-dotnet@5.0.10':
    resolution: {integrity: sha512-ooar8BP/RBNP1gzYfJPStKEmpWy4uv/7JCq6FOnJLeD1yyfG3d/LFMVMwiJo+XWz025cxtkM3wuaikBWzCqkmg==}

  '@cspell/dict-elixir@4.0.8':
    resolution: {integrity: sha512-CyfphrbMyl4Ms55Vzuj+mNmd693HjBFr9hvU+B2YbFEZprE5AG+EXLYTMRWrXbpds4AuZcvN3deM2XVB80BN/Q==}

  '@cspell/dict-en-common-misspellings@2.1.3':
    resolution: {integrity: sha512-v1I97Hr1OrK+mwHsVzbY4vsPxx6mA5quhxzanF6XuRofz00wH4HPz8Q3llzRHxka5Wl/59gyan04UkUrvP4gdA==}

  '@cspell/dict-en-gb-mit@3.1.6':
    resolution: {integrity: sha512-3JJGxuPhDK5rMDYPzJYAdjjsBddEyV54rXfUQpOCl7c7weMhNDWfC2q4h3cKNDj7Isud1q2RM+DlSxQWf40OTw==}

  '@cspell/dict-en_us@4.4.16':
    resolution: {integrity: sha512-/R47sUbUmba2dG/0LZyE6P6gX/DRF1sCcYNQNWyPk/KeidQRNZG+FH9U0KRvX42/2ZzMge6ebXH3WAJ52w0Vqw==}

  '@cspell/dict-filetypes@3.0.13':
    resolution: {integrity: sha512-g6rnytIpQlMNKGJT1JKzWkC+b3xCliDKpQ3ANFSq++MnR4GaLiifaC4JkVON11Oh/UTplYOR1nY3BR4X30bswA==}

  '@cspell/dict-flutter@1.1.1':
    resolution: {integrity: sha512-UlOzRcH2tNbFhZmHJN48Za/2/MEdRHl2BMkCWZBYs+30b91mWvBfzaN4IJQU7dUZtowKayVIF9FzvLZtZokc5A==}

  '@cspell/dict-fonts@4.0.5':
    resolution: {integrity: sha512-BbpkX10DUX/xzHs6lb7yzDf/LPjwYIBJHJlUXSBXDtK/1HaeS+Wqol4Mlm2+NAgZ7ikIE5DQMViTgBUY3ezNoQ==}

  '@cspell/dict-fsharp@1.1.1':
    resolution: {integrity: sha512-imhs0u87wEA4/cYjgzS0tAyaJpwG7vwtC8UyMFbwpmtw+/bgss+osNfyqhYRyS/ehVCWL17Ewx2UPkexjKyaBA==}

  '@cspell/dict-fullstack@3.2.7':
    resolution: {integrity: sha512-IxEk2YAwAJKYCUEgEeOg3QvTL4XLlyArJElFuMQevU1dPgHgzWElFevN5lsTFnvMFA1riYsVinqJJX0BanCFEg==}

  '@cspell/dict-gaming-terms@1.1.2':
    resolution: {integrity: sha512-9XnOvaoTBscq0xuD6KTEIkk9hhdfBkkvJAIsvw3JMcnp1214OCGW8+kako5RqQ2vTZR3Tnf3pc57o7VgkM0q1Q==}

  '@cspell/dict-git@3.0.7':
    resolution: {integrity: sha512-odOwVKgfxCQfiSb+nblQZc4ErXmnWEnv8XwkaI4sNJ7cNmojnvogYVeMqkXPjvfrgEcizEEA4URRD2Ms5PDk1w==}

  '@cspell/dict-golang@6.0.23':
    resolution: {integrity: sha512-oXqUh/9dDwcmVlfUF5bn3fYFqbUzC46lXFQmi5emB0vYsyQXdNWsqi6/yH3uE7bdRE21nP7Yo0mR1jjFNyLamg==}

  '@cspell/dict-google@1.0.9':
    resolution: {integrity: sha512-biL65POqialY0i4g6crj7pR6JnBkbsPovB2WDYkj3H4TuC/QXv7Pu5pdPxeUJA6TSCHI7T5twsO4VSVyRxD9CA==}

  '@cspell/dict-haskell@4.0.6':
    resolution: {integrity: sha512-ib8SA5qgftExpYNjWhpYIgvDsZ/0wvKKxSP+kuSkkak520iPvTJumEpIE+qPcmJQo4NzdKMN8nEfaeci4OcFAQ==}

  '@cspell/dict-html-symbol-entities@4.0.4':
    resolution: {integrity: sha512-afea+0rGPDeOV9gdO06UW183Qg6wRhWVkgCFwiO3bDupAoyXRuvupbb5nUyqSTsLXIKL8u8uXQlJ9pkz07oVXw==}

  '@cspell/dict-html@4.0.12':
    resolution: {integrity: sha512-JFffQ1dDVEyJq6tCDWv0r/RqkdSnV43P2F/3jJ9rwLgdsOIXwQbXrz6QDlvQLVvNSnORH9KjDtenFTGDyzfCaA==}

  '@cspell/dict-java@5.0.12':
    resolution: {integrity: sha512-qPSNhTcl7LGJ5Qp6VN71H8zqvRQK04S08T67knMq9hTA8U7G1sTKzLmBaDOFhq17vNX/+rT+rbRYp+B5Nwza1A==}

  '@cspell/dict-julia@1.1.1':
    resolution: {integrity: sha512-WylJR9TQ2cgwd5BWEOfdO3zvDB+L7kYFm0I9u0s9jKHWQ6yKmfKeMjU9oXxTBxIufhCXm92SKwwVNAC7gjv+yA==}

  '@cspell/dict-k8s@1.0.12':
    resolution: {integrity: sha512-2LcllTWgaTfYC7DmkMPOn9GsBWsA4DZdlun4po8s2ysTP7CPEnZc1ZfK6pZ2eI4TsZemlUQQ+NZxMe9/QutQxg==}

  '@cspell/dict-kotlin@1.1.1':
    resolution: {integrity: sha512-J3NzzfgmxRvEeOe3qUXnSJQCd38i/dpF9/t3quuWh6gXM+krsAXP75dY1CzDmS8mrJAlBdVBeAW5eAZTD8g86Q==}

  '@cspell/dict-latex@4.0.4':
    resolution: {integrity: sha512-YdTQhnTINEEm/LZgTzr9Voz4mzdOXH7YX+bSFs3hnkUHCUUtX/mhKgf1CFvZ0YNM2afjhQcmLaR9bDQVyYBvpA==}

  '@cspell/dict-lorem-ipsum@4.0.5':
    resolution: {integrity: sha512-9a4TJYRcPWPBKkQAJ/whCu4uCAEgv/O2xAaZEI0n4y1/l18Yyx8pBKoIX5QuVXjjmKEkK7hi5SxyIsH7pFEK9Q==}

  '@cspell/dict-lua@4.0.8':
    resolution: {integrity: sha512-N4PkgNDMu9JVsRu7JBS/3E/dvfItRgk9w5ga2dKq+JupP2Y3lojNaAVFhXISh4Y0a6qXDn2clA6nvnavQ/jjLA==}

  '@cspell/dict-makefile@1.0.5':
    resolution: {integrity: sha512-4vrVt7bGiK8Rx98tfRbYo42Xo2IstJkAF4tLLDMNQLkQ86msDlYSKG1ZCk8Abg+EdNcFAjNhXIiNO+w4KflGAQ==}

  '@cspell/dict-markdown@2.0.12':
    resolution: {integrity: sha512-ufwoliPijAgWkD/ivAMC+A9QD895xKiJRF/fwwknQb7kt7NozTLKFAOBtXGPJAB4UjhGBpYEJVo2elQ0FCAH9A==}
    peerDependencies:
      '@cspell/dict-css': ^4.0.18
      '@cspell/dict-html': ^4.0.12
      '@cspell/dict-html-symbol-entities': ^4.0.4
      '@cspell/dict-typescript': ^3.2.3

  '@cspell/dict-monkeyc@1.0.11':
    resolution: {integrity: sha512-7Q1Ncu0urALI6dPTrEbSTd//UK0qjRBeaxhnm8uY5fgYNFYAG+u4gtnTIo59S6Bw5P++4H3DiIDYoQdY/lha8w==}

  '@cspell/dict-node@5.0.8':
    resolution: {integrity: sha512-AirZcN2i84ynev3p2/1NCPEhnNsHKMz9zciTngGoqpdItUb2bDt1nJBjwlsrFI78GZRph/VaqTVFwYikmncpXg==}

  '@cspell/dict-npm@5.2.13':
    resolution: {integrity: sha512-yE7DfpiQjDFW6TLr5/fsSj4BlUy1A8lsuz2LQQHv4lQAAkZ4RsePYFL9DkRRfEtxn8CZYetUnU74/jQbfsnyrA==}

  '@cspell/dict-php@4.0.15':
    resolution: {integrity: sha512-iepGB2gtToMWSTvybesn4/lUp4LwXcEm0s8vasJLP76WWVkq1zYjmeS+WAIzNgsuURyZ/9mGqhS0CWMuo74ODw==}

  '@cspell/dict-powershell@5.0.15':
    resolution: {integrity: sha512-l4S5PAcvCFcVDMJShrYD0X6Huv9dcsQPlsVsBGbH38wvuN7gS7+GxZFAjTNxDmTY1wrNi1cCatSg6Pu2BW4rgg==}

  '@cspell/dict-public-licenses@2.0.14':
    resolution: {integrity: sha512-8NhNzQWALF6+NlLeKZKilSHbeW9MWeiD+NcrjehMAcovKFbsn8smmQG/bVxw+Ymtd6WEgNpLgswAqNsbSQQ4og==}

  '@cspell/dict-python@4.2.19':
    resolution: {integrity: sha512-9S2gTlgILp1eb6OJcVZeC8/Od83N8EqBSg5WHVpx97eMMJhifOzePkE0kDYjyHMtAFznCQTUu0iQEJohNQ5B0A==}

  '@cspell/dict-r@2.1.1':
    resolution: {integrity: sha512-71Ka+yKfG4ZHEMEmDxc6+blFkeTTvgKbKAbwiwQAuKl3zpqs1Y0vUtwW2N4b3LgmSPhV3ODVY0y4m5ofqDuKMw==}

  '@cspell/dict-ruby@5.0.9':
    resolution: {integrity: sha512-H2vMcERMcANvQshAdrVx0XoWaNX8zmmiQN11dZZTQAZaNJ0xatdJoSqY8C8uhEMW89bfgpN+NQgGuDXW2vmXEw==}

  '@cspell/dict-rust@4.0.12':
    resolution: {integrity: sha512-z2QiH+q9UlNhobBJArvILRxV8Jz0pKIK7gqu4TgmEYyjiu1TvnGZ1tbYHeu9w3I/wOP6UMDoCBTty5AlYfW0mw==}

  '@cspell/dict-scala@5.0.8':
    resolution: {integrity: sha512-YdftVmumv8IZq9zu1gn2U7A4bfM2yj9Vaupydotyjuc+EEZZSqAafTpvW/jKLWji2TgybM1L2IhmV0s/Iv9BTw==}

  '@cspell/dict-shell@1.1.1':
    resolution: {integrity: sha512-T37oYxE7OV1x/1D4/13Y8JZGa1QgDCXV7AVt3HLXjn0Fe3TaNDvf5sU0fGnXKmBPqFFrHdpD3uutAQb1dlp15g==}

  '@cspell/dict-software-terms@5.1.5':
    resolution: {integrity: sha512-MX5beBP3pLmIM0mjqfrHbie3EEfyLWZ8ZqW56jcLuRlLoDcfC0FZsr66NCARgCgEwsWiidHFe87+7fFsnwqY6A==}

  '@cspell/dict-sql@2.2.1':
    resolution: {integrity: sha512-qDHF8MpAYCf4pWU8NKbnVGzkoxMNrFqBHyG/dgrlic5EQiKANCLELYtGlX5auIMDLmTf1inA0eNtv74tyRJ/vg==}

  '@cspell/dict-svelte@1.0.7':
    resolution: {integrity: sha512-hGZsGqP0WdzKkdpeVLBivRuSNzOTvN036EBmpOwxH+FTY2DuUH7ecW+cSaMwOgmq5JFSdTcbTNFlNC8HN8lhaQ==}

  '@cspell/dict-swift@2.0.6':
    resolution: {integrity: sha512-PnpNbrIbex2aqU1kMgwEKvCzgbkHtj3dlFLPMqW1vSniop7YxaDTtvTUO4zA++ugYAEL+UK8vYrBwDPTjjvSnA==}

  '@cspell/dict-terraform@1.1.3':
    resolution: {integrity: sha512-gr6wxCydwSFyyBKhBA2xkENXtVFToheqYYGFvlMZXWjviynXmh+NK/JTvTCk/VHk3+lzbO9EEQKee6VjrAUSbA==}

  '@cspell/dict-typescript@3.2.3':
    resolution: {integrity: sha512-zXh1wYsNljQZfWWdSPYwQhpwiuW0KPW1dSd8idjMRvSD0aSvWWHoWlrMsmZeRl4qM4QCEAjua8+cjflm41cQBg==}

  '@cspell/dict-vue@3.0.5':
    resolution: {integrity: sha512-Mqutb8jbM+kIcywuPQCCaK5qQHTdaByoEO2J9LKFy3sqAdiBogNkrplqUK0HyyRFgCfbJUgjz3N85iCMcWH0JA==}

  '@cspell/dynamic-import@9.2.0':
    resolution: {integrity: sha512-2/k4LR8CQqbgIPQGELbCdt9xgg9+aQ7pMwOtllKvnFYBtwNiwqcZjlzAam2gtvD5DghKX2qrcSHG5A7YP5cX9A==}
    engines: {node: '>=20'}

  '@cspell/eslint-plugin@9.2.0':
    resolution: {integrity: sha512-RaqjfUIHpLf3DFadkMs/OCY/i8+TqHr2MRBALJAVL2yeW0Z8+yBo7GXkoZ+rOM76rewE1kYJN4SFKpS2+KbGgQ==}
    engines: {node: '>=20'}
    peerDependencies:
      eslint: ^7 || ^8 || ^9

  '@cspell/filetypes@9.2.0':
    resolution: {integrity: sha512-6wmCa3ZyI647H7F4w6kb9PCJ703JKSgFTB8EERTdIoGySbgVp5+qMIIoZ//wELukdjgcufcFZ5pBrhRDRsemRA==}
    engines: {node: '>=20'}

  '@cspell/strong-weak-map@9.2.0':
    resolution: {integrity: sha512-5mpIMiIOCu4cBqy1oCTXISgJuOCQ6R/e38AkvnYWfmMIx7fCdx8n+mF52wX9m61Ng28Sq8VL253xybsWcCxHug==}
    engines: {node: '>=20'}

  '@cspell/url@9.2.0':
    resolution: {integrity: sha512-plB0wwdAESqBl4xDAT2db2/K1FZHJXfYlJTiV6pkn0XffTGyg4UGLaSCm15NzUoPxdSmzqj5jQb7y+mB9kFK8g==}
    engines: {node: '>=20'}

  '@cspotcode/source-map-support@0.8.1':
    resolution: {integrity: sha512-IchNf6dN4tHoMFIn/7OE8LWZ19Y6q/67Bmf6vnGREv8RSbBVb9LPJxEcnwrcwX6ixSvaiGoomAUvu4YSxXrVgw==}
    engines: {node: '>=12'}

  '@csstools/color-helpers@5.0.2':
    resolution: {integrity: sha512-JqWH1vsgdGcw2RR6VliXXdA0/59LttzlU8UlRT/iUUsEeWfYq8I+K0yhihEUTTHLRm1EXvpsCx3083EU15ecsA==}
    engines: {node: '>=18'}

  '@csstools/css-calc@2.1.4':
    resolution: {integrity: sha512-3N8oaj+0juUw/1H3YwmDDJXCgTB1gKU6Hc/bB502u9zR0q2vd786XJH9QfrKIEgFlZmhZiq6epXl4rHqhzsIgQ==}
    engines: {node: '>=18'}
    peerDependencies:
      '@csstools/css-parser-algorithms': ^3.0.5
      '@csstools/css-tokenizer': ^3.0.4

  '@csstools/css-color-parser@3.0.10':
    resolution: {integrity: sha512-TiJ5Ajr6WRd1r8HSiwJvZBiJOqtH86aHpUjq5aEKWHiII2Qfjqd/HCWKPOW8EP4vcspXbHnXrwIDlu5savQipg==}
    engines: {node: '>=18'}
    peerDependencies:
      '@csstools/css-parser-algorithms': ^3.0.5
      '@csstools/css-tokenizer': ^3.0.4

  '@csstools/css-parser-algorithms@3.0.5':
    resolution: {integrity: sha512-DaDeUkXZKjdGhgYaHNJTV9pV7Y9B3b644jCLs9Upc3VeNGg6LWARAT6O+Q+/COo+2gg/bM5rhpMAtf70WqfBdQ==}
    engines: {node: '>=18'}
    peerDependencies:
      '@csstools/css-tokenizer': ^3.0.4

  '@csstools/css-tokenizer@3.0.4':
    resolution: {integrity: sha512-Vd/9EVDiu6PPJt9yAh6roZP6El1xHrdvIVGjyBsHR0RYwNHgL7FJPyIIW4fANJNG6FtyZfvlRPpFI4ZM/lubvw==}
    engines: {node: '>=18'}

  '@dabh/diagnostics@2.0.3':
    resolution: {integrity: sha512-hrlQOIi7hAfzsMqlGSFyVucrx38O+j6wiGOf//H2ecvIEqYN4ADBSS2iLMh5UFyDunCNniUIPk/q3riFv45xRA==}

  '@emnapi/core@1.4.5':
    resolution: {integrity: sha512-XsLw1dEOpkSX/WucdqUhPWP7hDxSvZiY+fsUC14h+FtQ2Ifni4znbBt8punRX+Uj2JG/uDb8nEHVKvrVlvdZ5Q==}

  '@emnapi/runtime@1.4.5':
    resolution: {integrity: sha512-++LApOtY0pEEz1zrd9vy1/zXVaVJJ/EbAF3u0fXIzPJEDtnITsBGbbK0EkM72amhl/R5b+5xx0Y/QhcVOpuulg==}

  '@emnapi/wasi-threads@1.0.4':
    resolution: {integrity: sha512-PJR+bOmMOPH8AtcTGAyYNiuJ3/Fcoj2XN/gBEWzDIKh254XO+mM9XoXHk5GNEhodxeMznbg7BlRojVbKN+gC6g==}

  '@epic-web/invariant@1.0.0':
    resolution: {integrity: sha512-lrTPqgvfFQtR/eY/qkIzp98OGdNJu0m5ji3q/nJI8v3SXkRKEnWiOxMmbvcSoAIzv/cGiuvRy57k4suKQSAdwA==}

  '@es-joy/jsdoccomment@0.52.0':
    resolution: {integrity: sha512-BXuN7BII+8AyNtn57euU2Yxo9yA/KUDNzrpXyi3pfqKmBhhysR6ZWOebFh3vyPoqA3/j1SOvGgucElMGwlXing==}
    engines: {node: '>=20.11.0'}

  '@esbuild/aix-ppc64@0.25.8':
    resolution: {integrity: sha512-urAvrUedIqEiFR3FYSLTWQgLu5tb+m0qZw0NBEasUeo6wuqatkMDaRT+1uABiGXEu5vqgPd7FGE1BhsAIy9QVA==}
    engines: {node: '>=18'}
    cpu: [ppc64]
    os: [aix]

  '@esbuild/android-arm64@0.25.8':
    resolution: {integrity: sha512-OD3p7LYzWpLhZEyATcTSJ67qB5D+20vbtr6vHlHWSQYhKtzUYrETuWThmzFpZtFsBIxRvhO07+UgVA9m0i/O1w==}
    engines: {node: '>=18'}
    cpu: [arm64]
    os: [android]

  '@esbuild/android-arm@0.25.8':
    resolution: {integrity: sha512-RONsAvGCz5oWyePVnLdZY/HHwA++nxYWIX1atInlaW6SEkwq6XkP3+cb825EUcRs5Vss/lGh/2YxAb5xqc07Uw==}
    engines: {node: '>=18'}
    cpu: [arm]
    os: [android]

  '@esbuild/android-x64@0.25.8':
    resolution: {integrity: sha512-yJAVPklM5+4+9dTeKwHOaA+LQkmrKFX96BM0A/2zQrbS6ENCmxc4OVoBs5dPkCCak2roAD+jKCdnmOqKszPkjA==}
    engines: {node: '>=18'}
    cpu: [x64]
    os: [android]

  '@esbuild/darwin-arm64@0.25.8':
    resolution: {integrity: sha512-Jw0mxgIaYX6R8ODrdkLLPwBqHTtYHJSmzzd+QeytSugzQ0Vg4c5rDky5VgkoowbZQahCbsv1rT1KW72MPIkevw==}
    engines: {node: '>=18'}
    cpu: [arm64]
    os: [darwin]

  '@esbuild/darwin-x64@0.25.8':
    resolution: {integrity: sha512-Vh2gLxxHnuoQ+GjPNvDSDRpoBCUzY4Pu0kBqMBDlK4fuWbKgGtmDIeEC081xi26PPjn+1tct+Bh8FjyLlw1Zlg==}
    engines: {node: '>=18'}
    cpu: [x64]
    os: [darwin]

  '@esbuild/freebsd-arm64@0.25.8':
    resolution: {integrity: sha512-YPJ7hDQ9DnNe5vxOm6jaie9QsTwcKedPvizTVlqWG9GBSq+BuyWEDazlGaDTC5NGU4QJd666V0yqCBL2oWKPfA==}
    engines: {node: '>=18'}
    cpu: [arm64]
    os: [freebsd]

  '@esbuild/freebsd-x64@0.25.8':
    resolution: {integrity: sha512-MmaEXxQRdXNFsRN/KcIimLnSJrk2r5H8v+WVafRWz5xdSVmWLoITZQXcgehI2ZE6gioE6HirAEToM/RvFBeuhw==}
    engines: {node: '>=18'}
    cpu: [x64]
    os: [freebsd]

  '@esbuild/linux-arm64@0.25.8':
    resolution: {integrity: sha512-WIgg00ARWv/uYLU7lsuDK00d/hHSfES5BzdWAdAig1ioV5kaFNrtK8EqGcUBJhYqotlUByUKz5Qo6u8tt7iD/w==}
    engines: {node: '>=18'}
    cpu: [arm64]
    os: [linux]

  '@esbuild/linux-arm@0.25.8':
    resolution: {integrity: sha512-FuzEP9BixzZohl1kLf76KEVOsxtIBFwCaLupVuk4eFVnOZfU+Wsn+x5Ryam7nILV2pkq2TqQM9EZPsOBuMC+kg==}
    engines: {node: '>=18'}
    cpu: [arm]
    os: [linux]

  '@esbuild/linux-ia32@0.25.8':
    resolution: {integrity: sha512-A1D9YzRX1i+1AJZuFFUMP1E9fMaYY+GnSQil9Tlw05utlE86EKTUA7RjwHDkEitmLYiFsRd9HwKBPEftNdBfjg==}
    engines: {node: '>=18'}
    cpu: [ia32]
    os: [linux]

  '@esbuild/linux-loong64@0.25.8':
    resolution: {integrity: sha512-O7k1J/dwHkY1RMVvglFHl1HzutGEFFZ3kNiDMSOyUrB7WcoHGf96Sh+64nTRT26l3GMbCW01Ekh/ThKM5iI7hQ==}
    engines: {node: '>=18'}
    cpu: [loong64]
    os: [linux]

  '@esbuild/linux-mips64el@0.25.8':
    resolution: {integrity: sha512-uv+dqfRazte3BzfMp8PAQXmdGHQt2oC/y2ovwpTteqrMx2lwaksiFZ/bdkXJC19ttTvNXBuWH53zy/aTj1FgGw==}
    engines: {node: '>=18'}
    cpu: [mips64el]
    os: [linux]

  '@esbuild/linux-ppc64@0.25.8':
    resolution: {integrity: sha512-GyG0KcMi1GBavP5JgAkkstMGyMholMDybAf8wF5A70CALlDM2p/f7YFE7H92eDeH/VBtFJA5MT4nRPDGg4JuzQ==}
    engines: {node: '>=18'}
    cpu: [ppc64]
    os: [linux]

  '@esbuild/linux-riscv64@0.25.8':
    resolution: {integrity: sha512-rAqDYFv3yzMrq7GIcen3XP7TUEG/4LK86LUPMIz6RT8A6pRIDn0sDcvjudVZBiiTcZCY9y2SgYX2lgK3AF+1eg==}
    engines: {node: '>=18'}
    cpu: [riscv64]
    os: [linux]

  '@esbuild/linux-s390x@0.25.8':
    resolution: {integrity: sha512-Xutvh6VjlbcHpsIIbwY8GVRbwoviWT19tFhgdA7DlenLGC/mbc3lBoVb7jxj9Z+eyGqvcnSyIltYUrkKzWqSvg==}
    engines: {node: '>=18'}
    cpu: [s390x]
    os: [linux]

  '@esbuild/linux-x64@0.25.8':
    resolution: {integrity: sha512-ASFQhgY4ElXh3nDcOMTkQero4b1lgubskNlhIfJrsH5OKZXDpUAKBlNS0Kx81jwOBp+HCeZqmoJuihTv57/jvQ==}
    engines: {node: '>=18'}
    cpu: [x64]
    os: [linux]

  '@esbuild/netbsd-arm64@0.25.8':
    resolution: {integrity: sha512-d1KfruIeohqAi6SA+gENMuObDbEjn22olAR7egqnkCD9DGBG0wsEARotkLgXDu6c4ncgWTZJtN5vcgxzWRMzcw==}
    engines: {node: '>=18'}
    cpu: [arm64]
    os: [netbsd]

  '@esbuild/netbsd-x64@0.25.8':
    resolution: {integrity: sha512-nVDCkrvx2ua+XQNyfrujIG38+YGyuy2Ru9kKVNyh5jAys6n+l44tTtToqHjino2My8VAY6Lw9H7RI73XFi66Cg==}
    engines: {node: '>=18'}
    cpu: [x64]
    os: [netbsd]

  '@esbuild/openbsd-arm64@0.25.8':
    resolution: {integrity: sha512-j8HgrDuSJFAujkivSMSfPQSAa5Fxbvk4rgNAS5i3K+r8s1X0p1uOO2Hl2xNsGFppOeHOLAVgYwDVlmxhq5h+SQ==}
    engines: {node: '>=18'}
    cpu: [arm64]
    os: [openbsd]

  '@esbuild/openbsd-x64@0.25.8':
    resolution: {integrity: sha512-1h8MUAwa0VhNCDp6Af0HToI2TJFAn1uqT9Al6DJVzdIBAd21m/G0Yfc77KDM3uF3T/YaOgQq3qTJHPbTOInaIQ==}
    engines: {node: '>=18'}
    cpu: [x64]
    os: [openbsd]

  '@esbuild/openharmony-arm64@0.25.8':
    resolution: {integrity: sha512-r2nVa5SIK9tSWd0kJd9HCffnDHKchTGikb//9c7HX+r+wHYCpQrSgxhlY6KWV1nFo1l4KFbsMlHk+L6fekLsUg==}
    engines: {node: '>=18'}
    cpu: [arm64]
    os: [openharmony]

  '@esbuild/sunos-x64@0.25.8':
    resolution: {integrity: sha512-zUlaP2S12YhQ2UzUfcCuMDHQFJyKABkAjvO5YSndMiIkMimPmxA+BYSBikWgsRpvyxuRnow4nS5NPnf9fpv41w==}
    engines: {node: '>=18'}
    cpu: [x64]
    os: [sunos]

  '@esbuild/win32-arm64@0.25.8':
    resolution: {integrity: sha512-YEGFFWESlPva8hGL+zvj2z/SaK+pH0SwOM0Nc/d+rVnW7GSTFlLBGzZkuSU9kFIGIo8q9X3ucpZhu8PDN5A2sQ==}
    engines: {node: '>=18'}
    cpu: [arm64]
    os: [win32]

  '@esbuild/win32-ia32@0.25.8':
    resolution: {integrity: sha512-hiGgGC6KZ5LZz58OL/+qVVoZiuZlUYlYHNAmczOm7bs2oE1XriPFi5ZHHrS8ACpV5EjySrnoCKmcbQMN+ojnHg==}
    engines: {node: '>=18'}
    cpu: [ia32]
    os: [win32]

  '@esbuild/win32-x64@0.25.8':
    resolution: {integrity: sha512-cn3Yr7+OaaZq1c+2pe+8yxC8E144SReCQjN6/2ynubzYjvyqZjTXfQJpAcQpsdJq3My7XADANiYGHoFC69pLQw==}
    engines: {node: '>=18'}
    cpu: [x64]
    os: [win32]

  '@eslint-community/eslint-utils@4.7.0':
    resolution: {integrity: sha512-dyybb3AcajC7uha6CvhdVRJqaKyn7w2YKqKyAN37NKYgZT36w+iRb0Dymmc5qEJ549c/S31cMMSFd75bteCpCw==}
    engines: {node: ^12.22.0 || ^14.17.0 || >=16.0.0}
    peerDependencies:
      eslint: ^6.0.0 || ^7.0.0 || >=8.0.0

  '@eslint-community/regexpp@4.12.1':
    resolution: {integrity: sha512-CCZCDJuduB9OUkFkY2IgppNZMi2lBQgD2qzwXkEia16cge2pijY/aXi96CJMquDMn3nJdlPV1A5KrJEXwfLNzQ==}
    engines: {node: ^12.0.0 || ^14.0.0 || >=16.0.0}

  '@eslint/config-array@0.21.0':
    resolution: {integrity: sha512-ENIdc4iLu0d93HeYirvKmrzshzofPw6VkZRKQGe9Nv46ZnWUzcF1xV01dcvEg/1wXUR61OmmlSfyeyO7EvjLxQ==}
    engines: {node: ^18.18.0 || ^20.9.0 || >=21.1.0}

  '@eslint/config-helpers@0.3.0':
    resolution: {integrity: sha512-ViuymvFmcJi04qdZeDc2whTHryouGcDlaxPqarTD0ZE10ISpxGUVZGZDx4w01upyIynL3iu6IXH2bS1NhclQMw==}
    engines: {node: ^18.18.0 || ^20.9.0 || >=21.1.0}

  '@eslint/core@0.15.1':
    resolution: {integrity: sha512-bkOp+iumZCCbt1K1CmWf0R9pM5yKpDv+ZXtvSyQpudrI9kuFLp+bM2WOPXImuD/ceQuaa8f5pj93Y7zyECIGNA==}
    engines: {node: ^18.18.0 || ^20.9.0 || >=21.1.0}

  '@eslint/eslintrc@3.3.1':
    resolution: {integrity: sha512-gtF186CXhIl1p4pJNGZw8Yc6RlshoePRvE0X91oPGb3vZ8pM3qOS9W9NGPat9LziaBV7XrJWGylNQXkGcnM3IQ==}
    engines: {node: ^18.18.0 || ^20.9.0 || >=21.1.0}

  '@eslint/js@9.32.0':
    resolution: {integrity: sha512-BBpRFZK3eX6uMLKz8WxFOBIFFcGFJ/g8XuwjTHCqHROSIsopI+ddn/d5Cfh36+7+e5edVS8dbSHnBNhrLEX0zg==}
    engines: {node: ^18.18.0 || ^20.9.0 || >=21.1.0}

  '@eslint/object-schema@2.1.6':
    resolution: {integrity: sha512-RBMg5FRL0I0gs51M/guSAj5/e14VQ4tpZnQNWwuDT66P14I43ItmPfIZRhO9fUVIPOAQXU47atlywZ/czoqFPA==}
    engines: {node: ^18.18.0 || ^20.9.0 || >=21.1.0}

  '@eslint/plugin-kit@0.3.4':
    resolution: {integrity: sha512-Ul5l+lHEcw3L5+k8POx6r74mxEYKG5kOb6Xpy2gCRW6zweT6TEhAf8vhxGgjhqrd/VO/Dirhsb+1hNpD1ue9hw==}
    engines: {node: ^18.18.0 || ^20.9.0 || >=21.1.0}

  '@gar/promisify@1.1.3':
    resolution: {integrity: sha512-k2Ty1JcVojjJFwrg/ThKi2ujJ7XNLYaFGNB/bWT9wGR+oSMJHMa5w+CUq6p/pVrKeNNgA7pCqEcjSnHVoqJQFw==}

  '@humanfs/core@0.19.1':
    resolution: {integrity: sha512-5DyQ4+1JEUzejeK1JGICcideyfUbGixgS9jNgex5nqkW+cY7WZhxBigmieN5Qnw9ZosSNVC9KQKyb+GUaGyKUA==}
    engines: {node: '>=18.18.0'}

  '@humanfs/node@0.16.6':
    resolution: {integrity: sha512-YuI2ZHQL78Q5HbhDiBA1X4LmYdXCKCMQIfw0pw7piHJwyREFebJUvrQN4cMssyES6x+vfUbx1CIpaQUKYdQZOw==}
    engines: {node: '>=18.18.0'}

  '@humanwhocodes/gitignore-to-minimatch@1.0.2':
    resolution: {integrity: sha512-rSqmMJDdLFUsyxR6FMtD00nfQKKLFb1kv+qBbOVKqErvloEIJLo5bDTJTQNTYgeyp78JsA7u/NPi5jT1GR/MuA==}

  '@humanwhocodes/module-importer@1.0.1':
    resolution: {integrity: sha512-bxveV4V8v5Yb4ncFTT3rPSgZBOpCkjfK0y4oVVVJwIuDVBRMDXrPyXRL988i5ap9m9bnyEEjWfm5WkBmtffLfA==}
    engines: {node: '>=12.22'}

  '@humanwhocodes/retry@0.3.1':
    resolution: {integrity: sha512-JBxkERygn7Bv/GbN5Rv8Ul6LVknS+5Bp6RgDC/O8gEBU/yeH5Ui5C/OlWrTb6qct7LjjfT6Re2NxB0ln0yYybA==}
    engines: {node: '>=18.18'}

  '@humanwhocodes/retry@0.4.3':
    resolution: {integrity: sha512-bV0Tgo9K4hfPCek+aMAn81RppFKv2ySDQeMoSZuvTASywNTnVJCArCZE2FWqpvIatKu7VMRLWlR1EazvVhDyhQ==}
    engines: {node: '>=18.18'}

  '@isaacs/balanced-match@4.0.1':
    resolution: {integrity: sha512-yzMTt9lEb8Gv7zRioUilSglI0c0smZ9k5D65677DLWLtWJaXIS3CqcGyUFByYKlnUj6TkjLVs54fBl6+TiGQDQ==}
    engines: {node: 20 || >=22}

  '@isaacs/brace-expansion@5.0.0':
    resolution: {integrity: sha512-ZT55BDLV0yv0RBm2czMiZ+SqCGO7AvmOM3G/w2xhVPH+te0aKgFjmBvGlL1dH+ql2tgGO3MVrbb3jCKyvpgnxA==}
    engines: {node: 20 || >=22}

  '@isaacs/cliui@8.0.2':
    resolution: {integrity: sha512-O8jcjabXaleOG9DQ0+ARXWZBTfnP4WNAqzuiJK7ll44AmxGKv/J2M4TPjxjY3znBCfvBXFzucm1twdyFybFqEA==}
    engines: {node: '>=12'}

  '@isaacs/fs-minipass@4.0.1':
    resolution: {integrity: sha512-wgm9Ehl2jpeqP3zw/7mo3kRHFp5MEDhqAdwy1fTGkHAwnkGOVsgpvQhL8B5n1qlb01jV3n/bI0ZfZp5lWA1k4w==}
    engines: {node: '>=18.0.0'}

  '@istanbuljs/schema@0.1.3':
    resolution: {integrity: sha512-ZXRY4jNvVgSVQ8DL3LTcakaAtXwTVUxE81hslsyD2AtoXW/wVob10HkOJ1X/pAlcI7D+2YoZKg5do8G/w6RYgA==}
    engines: {node: '>=8'}

  '@jercle/yargonaut@1.1.5':
    resolution: {integrity: sha512-zBp2myVvBHp1UaJsNTyS6q4UDKT7eRiqTS4oNTS6VQMd6mpxYOdbeK4pY279cDCdakGy6hG0J3ejoXZVsPwHqw==}

  '@jridgewell/gen-mapping@0.3.12':
    resolution: {integrity: sha512-OuLGC46TjB5BbN1dH8JULVVZY4WTdkF7tV9Ys6wLL1rubZnCMstOhNHueU5bLCrnRuDhKPDM4g6sw4Bel5Gzqg==}

  '@jridgewell/resolve-uri@3.1.2':
    resolution: {integrity: sha512-bRISgCIjP20/tbWSPWMEi54QVPRZExkuD9lJL+UIxUKtwVJA8wW1Trb1jMs1RFXo1CBTNZ/5hpC9QvmKWdopKw==}
    engines: {node: '>=6.0.0'}

  '@jridgewell/sourcemap-codec@1.5.4':
    resolution: {integrity: sha512-VT2+G1VQs/9oz078bLrYbecdZKs912zQlkelYpuf+SXF+QvZDYJlbx/LSx+meSAwdDFnF8FVXW92AVjjkVmgFw==}

  '@jridgewell/trace-mapping@0.3.29':
    resolution: {integrity: sha512-uw6guiW/gcAGPDhLmd77/6lW8QLeiV5RUTsAX46Db6oLhGaVj4lhnPwb184s1bkc8kdVg/+h988dro8GRDpmYQ==}

  '@jridgewell/trace-mapping@0.3.9':
    resolution: {integrity: sha512-3Belt6tdc8bPgAtbcmdtNJlirVoTmEb5e2gC94PnkwEW9jI6CAHUeoG85tjWP5WquqfavoMtMwiG4P926ZKKuQ==}

  '@jsr/std__assert@1.0.13':
    resolution: {integrity: sha512-rZ44REoi2/p+gqu8OfkcNeaTOSiG1kD6v8gyA0YjkXsOkDsiGw9g8h7JuGC/OD7GgOVgTEY+9Cih49Y18rkrCQ==, tarball: https://npm.jsr.io/~/11/@jsr/std__assert/1.0.13.tgz}

  '@jsr/std__expect@1.0.16':
    resolution: {integrity: sha512-ni+i1uwOnU9PMOcSQAHsNTYYD5o137871udJi9hiGneXlZTrD4/fVcNJ5AyH+GEF5yZzjeCjfaeHdXLFKZFCfQ==, tarball: https://npm.jsr.io/~/11/@jsr/std__expect/1.0.16.tgz}

  '@jsr/std__internal@1.0.10':
    resolution: {integrity: sha512-fmD6yKep/sMnB2yPQU/REZG7Z4N9SZwcUBNnceo4QkXk67l3JEfxHoROQ/YHeVSOmq6x55Ra6nuMjz2ib3nj3g==, tarball: https://npm.jsr.io/~/11/@jsr/std__internal/1.0.10.tgz}

  '@mikro-orm/cli@6.4.16':
    resolution: {integrity: sha512-O1uP+5j/xMYR8aPTamzQKYJnL1GCootGLR5UVH1bQJS9/ukFuAKDsu6VpJkJxE9j0TLxAhTmo56iZFUIS04sFQ==}
    engines: {node: '>= 18.12.0'}
    hasBin: true

  '@mikro-orm/core@6.4.16':
    resolution: {integrity: sha512-BW/My1VlI0R25Eojdh0UiET8J+mEruThksGVfllEnjJQ0uwGs3mm/TbMclv0g+d7Qp4+mpzDQU4+lIo8okHYsw==}
    engines: {node: '>= 18.12.0'}

  '@mikro-orm/knex@6.4.16':
    resolution: {integrity: sha512-2xQodj3uh8maPGsLR7PZMmECtdyLutGxzzrGrrhSX2b+7v9k4MeMazTi4/627hJvivdUpuofypW5zMpw3TU1vQ==}
    engines: {node: '>= 18.12.0'}
    peerDependencies:
      '@mikro-orm/core': ^6.0.0
      better-sqlite3: '*'
      libsql: '*'
      mariadb: '*'
    peerDependenciesMeta:
      better-sqlite3:
        optional: true
      libsql:
        optional: true
      mariadb:
        optional: true

  '@mikro-orm/mariadb@6.4.16':
    resolution: {integrity: sha512-J9Hr6pkqZh287YIl2NsKGs932EYPPQU0pSES0UYORO56o8g1mGqAsLnYQL0T6fy4UuptUnJKSjHvjpLpKd/pcw==}
    engines: {node: '>= 18.12.0'}
    peerDependencies:
      '@mikro-orm/core': ^6.0.0

  '@mikro-orm/reflection@6.4.16':
    resolution: {integrity: sha512-waPaDZwOlwNUUuD00rj8HrByhs1y5hvTEFIc14LX0mgtP+OHkarM7+JTJ68RB2UaDVyZ/Bmof9uhH7TOH2awVw==}
    engines: {node: '>= 18.12.0'}
    peerDependencies:
      '@mikro-orm/core': ^6.0.0

  '@mikro-orm/sqlite@6.4.16':
    resolution: {integrity: sha512-mwmv+ZkZiA8HMt+UvA7jI/3qv4R3Sz1zOcLfAo9QMov2DdnPxJYkDxQ+9fAnrswurOzoo0ApqUGZ4hF6J0djfw==}
    engines: {node: '>= 18.12.0'}
    peerDependencies:
      '@mikro-orm/core': ^6.0.0

  '@mongodb-js/saslprep@1.3.0':
    resolution: {integrity: sha512-zlayKCsIjYb7/IdfqxorK5+xUMyi4vOKcFy10wKJYc63NSdKI8mNME+uJqfatkPmOSMMUiojrL58IePKBm3gvQ==}

  '@napi-rs/wasm-runtime@0.2.12':
    resolution: {integrity: sha512-ZVWUcfwY4E/yPitQJl481FjFo3K22D6qF0DuFH6Y/nbnE11GY5uguDxZMGXPQ8WQ0128MXQD7TnfHyK4oWoIJQ==}

  '@nearform/heap-profiler@2.0.0':
    resolution: {integrity: sha512-846CWyq3Ky5rzcl8Z3S+VT3z6GQSlYD1G/dqbtANu29NUHoCO+W7tOZRK6eA6FjLHnNX0DvP1Mrt2oFBPnkxLw==}
    engines: {node: '>= 12.13.0'}

  '@nodelib/fs.scandir@2.1.5':
    resolution: {integrity: sha512-vq24Bq3ym5HEQm2NKCr3yXDwjc7vTsEThRDnkp2DK9p1uqLR+DHurm/NOTo0KG7HYHU7eppKZj3MyqYuMBf62g==}
    engines: {node: '>= 8'}

  '@nodelib/fs.stat@2.0.5':
    resolution: {integrity: sha512-RkhPPp2zrqDAQA/2jNhnztcPAlv64XdhIp7a7454A5ovI7Bukxgt7MX7udwAu3zg1DcpPU0rz3VV1SeaqvY4+A==}
    engines: {node: '>= 8'}

  '@nodelib/fs.walk@1.2.8':
    resolution: {integrity: sha512-oGB+UxlgWcgQkgwo8GcEGwemoTFt3FIO9ababBmaGwXIoBKZ+GTy0pP185beGg7Llih/NSHSV2XAs1lnznocSg==}
    engines: {node: '>= 8'}

  '@nolyfill/is-core-module@1.0.39':
    resolution: {integrity: sha512-nn5ozdjYQpUCZlWGuxcJY/KpxkWQs4DcbMCmKojjyrYDEAGy4Ce19NN4v5MduafTwJlbKc99UA8YhSVqq9yPZA==}
    engines: {node: '>=12.4.0'}

  '@npmcli/fs@1.1.1':
    resolution: {integrity: sha512-8KG5RD0GVP4ydEzRn/I4BNDuxDtqVbOdm8675T49OIG/NGhaK0pjPX7ZcDlvKYbA+ulvVK3ztfcF4uBdOxuJbQ==}

  '@npmcli/move-file@1.1.2':
    resolution: {integrity: sha512-1SUf/Cg2GzGDyaf15aR9St9TWlb+XvbZXWpDx8YKs7MLzMH/BCeopv+y9vzrzgkfykCGuWOlSu3mZhj2+FQcrg==}
    engines: {node: '>=10'}
    deprecated: This functionality has been moved to @npmcli/fs

  '@one-ini/wasm@0.1.1':
    resolution: {integrity: sha512-XuySG1E38YScSJoMlqovLru4KTUNSjgVTIjyh7qMX6aNN5HY5Ct5LhRJdxO79JtTzKfzV/bnWpz+zquYrISsvw==}

  '@pkgjs/parseargs@0.11.0':
    resolution: {integrity: sha512-+1VkjdD0QBLPodGrJUeqarH8VAIvQODIbwh9XpP5Syisf7YoQgsJKPNFoqqLQlu+VQ/tVSshMR6loPMn8U+dPg==}
    engines: {node: '>=14'}

  '@pkgr/core@0.2.9':
    resolution: {integrity: sha512-QNqXyfVS2wm9hweSYD2O7F0G06uurj9kZ96TRQE5Y9hU7+tgdZwIkbAKc5Ocy1HxEY2kuDQa6cQ1WRs/O5LFKA==}
    engines: {node: ^12.20.0 || ^14.18.0 || >=16.0.0}

  '@rolldown/pluginutils@1.0.0-beta.29':
    resolution: {integrity: sha512-NIJgOsMjbxAXvoGq/X0gD7VPMQ8j9g0BiDaNjVNVjvl+iKXxL3Jre0v31RmBYeLEmkbj2s02v8vFTbUXi5XS2Q==}

  '@rollup/rollup-android-arm-eabi@4.46.1':
    resolution: {integrity: sha512-oENme6QxtLCqjChRUUo3S6X8hjCXnWmJWnedD7VbGML5GUtaOtAyx+fEEXnBXVf0CBZApMQU0Idwi0FmyxzQhw==}
    cpu: [arm]
    os: [android]

  '@rollup/rollup-android-arm64@4.46.1':
    resolution: {integrity: sha512-OikvNT3qYTl9+4qQ9Bpn6+XHM+ogtFadRLuT2EXiFQMiNkXFLQfNVppi5o28wvYdHL2s3fM0D/MZJ8UkNFZWsw==}
    cpu: [arm64]
    os: [android]

  '@rollup/rollup-darwin-arm64@4.46.1':
    resolution: {integrity: sha512-EFYNNGij2WllnzljQDQnlFTXzSJw87cpAs4TVBAWLdkvic5Uh5tISrIL6NRcxoh/b2EFBG/TK8hgRrGx94zD4A==}
    cpu: [arm64]
    os: [darwin]

  '@rollup/rollup-darwin-x64@4.46.1':
    resolution: {integrity: sha512-ZaNH06O1KeTug9WI2+GRBE5Ujt9kZw4a1+OIwnBHal92I8PxSsl5KpsrPvthRynkhMck4XPdvY0z26Cym/b7oA==}
    cpu: [x64]
    os: [darwin]

  '@rollup/rollup-freebsd-arm64@4.46.1':
    resolution: {integrity: sha512-n4SLVebZP8uUlJ2r04+g2U/xFeiQlw09Me5UFqny8HGbARl503LNH5CqFTb5U5jNxTouhRjai6qPT0CR5c/Iig==}
    cpu: [arm64]
    os: [freebsd]

  '@rollup/rollup-freebsd-x64@4.46.1':
    resolution: {integrity: sha512-8vu9c02F16heTqpvo3yeiu7Vi1REDEC/yES/dIfq3tSXe6mLndiwvYr3AAvd1tMNUqE9yeGYa5w7PRbI5QUV+w==}
    cpu: [x64]
    os: [freebsd]

  '@rollup/rollup-linux-arm-gnueabihf@4.46.1':
    resolution: {integrity: sha512-K4ncpWl7sQuyp6rWiGUvb6Q18ba8mzM0rjWJ5JgYKlIXAau1db7hZnR0ldJvqKWWJDxqzSLwGUhA4jp+KqgDtQ==}
    cpu: [arm]
    os: [linux]

  '@rollup/rollup-linux-arm-musleabihf@4.46.1':
    resolution: {integrity: sha512-YykPnXsjUjmXE6j6k2QBBGAn1YsJUix7pYaPLK3RVE0bQL2jfdbfykPxfF8AgBlqtYbfEnYHmLXNa6QETjdOjQ==}
    cpu: [arm]
    os: [linux]

  '@rollup/rollup-linux-arm64-gnu@4.46.1':
    resolution: {integrity: sha512-kKvqBGbZ8i9pCGW3a1FH3HNIVg49dXXTsChGFsHGXQaVJPLA4f/O+XmTxfklhccxdF5FefUn2hvkoGJH0ScWOA==}
    cpu: [arm64]
    os: [linux]

  '@rollup/rollup-linux-arm64-musl@4.46.1':
    resolution: {integrity: sha512-zzX5nTw1N1plmqC9RGC9vZHFuiM7ZP7oSWQGqpbmfjK7p947D518cVK1/MQudsBdcD84t6k70WNczJOct6+hdg==}
    cpu: [arm64]
    os: [linux]

  '@rollup/rollup-linux-loongarch64-gnu@4.46.1':
    resolution: {integrity: sha512-O8CwgSBo6ewPpktFfSDgB6SJN9XDcPSvuwxfejiddbIC/hn9Tg6Ai0f0eYDf3XvB/+PIWzOQL+7+TZoB8p9Yuw==}
    cpu: [loong64]
    os: [linux]

  '@rollup/rollup-linux-ppc64-gnu@4.46.1':
    resolution: {integrity: sha512-JnCfFVEKeq6G3h3z8e60kAp8Rd7QVnWCtPm7cxx+5OtP80g/3nmPtfdCXbVl063e3KsRnGSKDHUQMydmzc/wBA==}
    cpu: [ppc64]
    os: [linux]

  '@rollup/rollup-linux-riscv64-gnu@4.46.1':
    resolution: {integrity: sha512-dVxuDqS237eQXkbYzQQfdf/njgeNw6LZuVyEdUaWwRpKHhsLI+y4H/NJV8xJGU19vnOJCVwaBFgr936FHOnJsQ==}
    cpu: [riscv64]
    os: [linux]

  '@rollup/rollup-linux-riscv64-musl@4.46.1':
    resolution: {integrity: sha512-CvvgNl2hrZrTR9jXK1ye0Go0HQRT6ohQdDfWR47/KFKiLd5oN5T14jRdUVGF4tnsN8y9oSfMOqH6RuHh+ck8+w==}
    cpu: [riscv64]
    os: [linux]

  '@rollup/rollup-linux-s390x-gnu@4.46.1':
    resolution: {integrity: sha512-x7ANt2VOg2565oGHJ6rIuuAon+A8sfe1IeUx25IKqi49OjSr/K3awoNqr9gCwGEJo9OuXlOn+H2p1VJKx1psxA==}
    cpu: [s390x]
    os: [linux]

  '@rollup/rollup-linux-x64-gnu@4.46.1':
    resolution: {integrity: sha512-9OADZYryz/7E8/qt0vnaHQgmia2Y0wrjSSn1V/uL+zw/i7NUhxbX4cHXdEQ7dnJgzYDS81d8+tf6nbIdRFZQoQ==}
    cpu: [x64]
    os: [linux]

  '@rollup/rollup-linux-x64-musl@4.46.1':
    resolution: {integrity: sha512-NuvSCbXEKY+NGWHyivzbjSVJi68Xfq1VnIvGmsuXs6TCtveeoDRKutI5vf2ntmNnVq64Q4zInet0UDQ+yMB6tA==}
    cpu: [x64]
    os: [linux]

  '@rollup/rollup-win32-arm64-msvc@4.46.1':
    resolution: {integrity: sha512-mWz+6FSRb82xuUMMV1X3NGiaPFqbLN9aIueHleTZCc46cJvwTlvIh7reQLk4p97dv0nddyewBhwzryBHH7wtPw==}
    cpu: [arm64]
    os: [win32]

  '@rollup/rollup-win32-ia32-msvc@4.46.1':
    resolution: {integrity: sha512-7Thzy9TMXDw9AU4f4vsLNBxh7/VOKuXi73VH3d/kHGr0tZ3x/ewgL9uC7ojUKmH1/zvmZe2tLapYcZllk3SO8Q==}
    cpu: [ia32]
    os: [win32]

  '@rollup/rollup-win32-x64-msvc@4.46.1':
    resolution: {integrity: sha512-7GVB4luhFmGUNXXJhH2jJwZCFB3pIOixv2E3s17GQHBFUOQaISlt7aGcQgqvCaDSxTZJUzlK/QJ1FN8S94MrzQ==}
    cpu: [x64]
    os: [win32]

  '@sindresorhus/is@5.6.0':
    resolution: {integrity: sha512-TV7t8GKYaJWsn00tFDqBw8+Uqmr8A0fRU1tvTQhyZzGv0sJCGRQL3JGMI3ucuKo3XIZdUP+Lx7/gh2t3lewy7g==}
    engines: {node: '>=14.16'}

  '@stylistic/eslint-plugin@2.11.0':
    resolution: {integrity: sha512-PNRHbydNG5EH8NK4c+izdJlxajIR6GxcUhzsYNRsn6Myep4dsZt0qFCz3rCPnkvgO5FYibDcMqgNHUT+zvjYZw==}
    engines: {node: ^18.18.0 || ^20.9.0 || >=21.1.0}
    peerDependencies:
      eslint: '>=8.40.0'

  '@szmarczak/http-timer@5.0.1':
    resolution: {integrity: sha512-+PmQX0PiAYPMeVYe237LJAYvOMYW1j2rH5YROyS3b4CTVJum34HfRvKvAzozHAQG0TnHNdUfY9nCeUyRAs//cw==}
    engines: {node: '>=14.16'}

  '@tailwindcss/node@4.1.11':
    resolution: {integrity: sha512-yzhzuGRmv5QyU9qLNg4GTlYI6STedBWRE7NjxP45CsFYYq9taI0zJXZBMqIC/c8fViNLhmrbpSFS57EoxUmD6Q==}

  '@tailwindcss/oxide-android-arm64@4.1.11':
    resolution: {integrity: sha512-3IfFuATVRUMZZprEIx9OGDjG3Ou3jG4xQzNTvjDoKmU9JdmoCohQJ83MYd0GPnQIu89YoJqvMM0G3uqLRFtetg==}
    engines: {node: '>= 10'}
    cpu: [arm64]
    os: [android]

  '@tailwindcss/oxide-darwin-arm64@4.1.11':
    resolution: {integrity: sha512-ESgStEOEsyg8J5YcMb1xl8WFOXfeBmrhAwGsFxxB2CxY9evy63+AtpbDLAyRkJnxLy2WsD1qF13E97uQyP1lfQ==}
    engines: {node: '>= 10'}
    cpu: [arm64]
    os: [darwin]

  '@tailwindcss/oxide-darwin-x64@4.1.11':
    resolution: {integrity: sha512-EgnK8kRchgmgzG6jE10UQNaH9Mwi2n+yw1jWmof9Vyg2lpKNX2ioe7CJdf9M5f8V9uaQxInenZkOxnTVL3fhAw==}
    engines: {node: '>= 10'}
    cpu: [x64]
    os: [darwin]

  '@tailwindcss/oxide-freebsd-x64@4.1.11':
    resolution: {integrity: sha512-xdqKtbpHs7pQhIKmqVpxStnY1skuNh4CtbcyOHeX1YBE0hArj2romsFGb6yUmzkq/6M24nkxDqU8GYrKrz+UcA==}
    engines: {node: '>= 10'}
    cpu: [x64]
    os: [freebsd]

  '@tailwindcss/oxide-linux-arm-gnueabihf@4.1.11':
    resolution: {integrity: sha512-ryHQK2eyDYYMwB5wZL46uoxz2zzDZsFBwfjssgB7pzytAeCCa6glsiJGjhTEddq/4OsIjsLNMAiMlHNYnkEEeg==}
    engines: {node: '>= 10'}
    cpu: [arm]
    os: [linux]

  '@tailwindcss/oxide-linux-arm64-gnu@4.1.11':
    resolution: {integrity: sha512-mYwqheq4BXF83j/w75ewkPJmPZIqqP1nhoghS9D57CLjsh3Nfq0m4ftTotRYtGnZd3eCztgbSPJ9QhfC91gDZQ==}
    engines: {node: '>= 10'}
    cpu: [arm64]
    os: [linux]

  '@tailwindcss/oxide-linux-arm64-musl@4.1.11':
    resolution: {integrity: sha512-m/NVRFNGlEHJrNVk3O6I9ggVuNjXHIPoD6bqay/pubtYC9QIdAMpS+cswZQPBLvVvEF6GtSNONbDkZrjWZXYNQ==}
    engines: {node: '>= 10'}
    cpu: [arm64]
    os: [linux]

  '@tailwindcss/oxide-linux-x64-gnu@4.1.11':
    resolution: {integrity: sha512-YW6sblI7xukSD2TdbbaeQVDysIm/UPJtObHJHKxDEcW2exAtY47j52f8jZXkqE1krdnkhCMGqP3dbniu1Te2Fg==}
    engines: {node: '>= 10'}
    cpu: [x64]
    os: [linux]

  '@tailwindcss/oxide-linux-x64-musl@4.1.11':
    resolution: {integrity: sha512-e3C/RRhGunWYNC3aSF7exsQkdXzQ/M+aYuZHKnw4U7KQwTJotnWsGOIVih0s2qQzmEzOFIJ3+xt7iq67K/p56Q==}
    engines: {node: '>= 10'}
    cpu: [x64]
    os: [linux]

  '@tailwindcss/oxide-wasm32-wasi@4.1.11':
    resolution: {integrity: sha512-Xo1+/GU0JEN/C/dvcammKHzeM6NqKovG+6921MR6oadee5XPBaKOumrJCXvopJ/Qb5TH7LX/UAywbqrP4lax0g==}
    engines: {node: '>=14.0.0'}
    cpu: [wasm32]
    bundledDependencies:
      - '@napi-rs/wasm-runtime'
      - '@emnapi/core'
      - '@emnapi/runtime'
      - '@tybys/wasm-util'
      - '@emnapi/wasi-threads'
      - tslib

  '@tailwindcss/oxide-win32-arm64-msvc@4.1.11':
    resolution: {integrity: sha512-UgKYx5PwEKrac3GPNPf6HVMNhUIGuUh4wlDFR2jYYdkX6pL/rn73zTq/4pzUm8fOjAn5L8zDeHp9iXmUGOXZ+w==}
    engines: {node: '>= 10'}
    cpu: [arm64]
    os: [win32]

  '@tailwindcss/oxide-win32-x64-msvc@4.1.11':
    resolution: {integrity: sha512-YfHoggn1j0LK7wR82TOucWc5LDCguHnoS879idHekmmiR7g9HUtMw9MI0NHatS28u/Xlkfi9w5RJWgz2Dl+5Qg==}
    engines: {node: '>= 10'}
    cpu: [x64]
    os: [win32]

  '@tailwindcss/oxide@4.1.11':
    resolution: {integrity: sha512-Q69XzrtAhuyfHo+5/HMgr1lAiPP/G40OMFAnws7xcFEYqcypZmdW8eGXaOUIeOl1dzPJBPENXgbjsOyhg2nkrg==}
    engines: {node: '>= 10'}

  '@tailwindcss/typography@0.5.16':
    resolution: {integrity: sha512-0wDLwCVF5V3x3b1SGXPCDcdsbDHMBe+lkFzBRaHeLvNi+nrrnZ1lA18u+OTWO8iSWU2GxUOCvlXtDuqftc1oiA==}
    peerDependencies:
      tailwindcss: '>=3.0.0 || insiders || >=4.0.0-alpha.20 || >=4.0.0-beta.1'

  '@tailwindcss/vite@4.1.11':
    resolution: {integrity: sha512-RHYhrR3hku0MJFRV+fN2gNbDNEh3dwKvY8XJvTxCSXeMOsCRSr+uKvDWQcbizrHgjML6ZmTE5OwMrl5wKcujCw==}
    peerDependencies:
      vite: ^5.2.0 || ^6 || ^7

  '@tensorflow/tfjs-backend-cpu@3.21.0':
    resolution: {integrity: sha512-88S21UAdzyK0CsLUrH17GPTD+26E85OP9CqmLZslaWjWUmBkeTQ5Zqyp6iK+gELnLxPx6q7JsNEeFuPv4254lQ==}
    engines: {yarn: '>= 1.3.2'}
    peerDependencies:
      '@tensorflow/tfjs-core': 3.21.0

  '@tensorflow/tfjs-core@3.21.0':
    resolution: {integrity: sha512-YSfsswOqWfd+M4bXIhT3hwtAb+IV8+ODwIxwdFR/7jTAPZP1wMVnSlpKnXHAN64HFOiP+Tm3HmKusEZ0+09A0w==}
    engines: {yarn: '>= 1.3.2'}

  '@tootallnate/once@1.1.2':
    resolution: {integrity: sha512-RbzJvlNzmRq5c3O09UipeuXno4tA1FE6ikOjxZK0tuxVv3412l64l5t1W5pj4+rJq9vpkm/kwiR07aZXnsKPxw==}
    engines: {node: '>= 6'}

  '@ts-morph/common@0.27.0':
    resolution: {integrity: sha512-Wf29UqxWDpc+i61k3oIOzcUfQt79PIT9y/MWfAGlrkjg6lBC1hwDECLXPVJAhWjiGbfBCxZd65F/LIZF3+jeJQ==}

  '@tsconfig/node10@1.0.11':
    resolution: {integrity: sha512-DcRjDCujK/kCk/cUe8Xz8ZSpm8mS3mNNpta+jGCA6USEDfktlNvm1+IuZ9eTcDbNk41BHwpHHeW+N1lKCz4zOw==}

  '@tsconfig/node12@1.0.11':
    resolution: {integrity: sha512-cqefuRsh12pWyGsIoBKJA9luFu3mRxCA+ORZvA4ktLSzIuCUtWVxGIuXigEwO5/ywWFMZ2QEGKWvkZG1zDMTag==}

  '@tsconfig/node14@1.0.3':
    resolution: {integrity: sha512-ysT8mhdixWK6Hw3i1V2AeRqZ5WfXg1G43mqoYlM2nc6388Fq5jcXyr5mRsqViLx/GJYdoL0bfXD8nmF+Zn/Iow==}

  '@tsconfig/node16@1.0.4':
    resolution: {integrity: sha512-vxhUy4J8lyeyinH7Azl1pdd43GJhZH/tP2weN8TntQblOY+A0XbT8DJk1/oCPuOOyg/Ja757rG0CgHcWC8OfMA==}

  '@tsconfig/node22@22.0.2':
    resolution: {integrity: sha512-Kmwj4u8sDRDrMYRoN9FDEcXD8UpBSaPQQ24Gz+Gamqfm7xxn+GBR7ge/Z7pK8OXNGyUzbSwJj+TH6B+DS/epyA==}

  '@tybys/wasm-util@0.10.0':
    resolution: {integrity: sha512-VyyPYFlOMNylG45GoAe0xDoLwWuowvf92F9kySqzYh8vmYm7D2u4iUJKa1tOUpS70Ku13ASrOkS4ScXFsTaCNQ==}

  '@types/chai@5.2.2':
    resolution: {integrity: sha512-8kB30R7Hwqf40JPiKhVzodJs2Qc1ZJ5zuT3uzw5Hq/dhNCl3G3l83jfpdI1e20BP348+fV7VIL/+FxaXkqBmWg==}

  '@types/conventional-commits-parser@5.0.1':
    resolution: {integrity: sha512-7uz5EHdzz2TqoMfV7ee61Egf5y6NkcO4FB/1iCCQnbeiI1F3xzv3vK5dBCXUCLQgGYS+mUeigK1iKQzvED+QnQ==}

  '@types/deep-eql@4.0.2':
    resolution: {integrity: sha512-c9h9dVVMigMPc4bwTvC5dxqtqJZwQPePsWjPlpSOnojbor6pGqdk541lfA7AqFQr5pB1BRdq0juY9db81BwyFw==}

  '@types/estree@1.0.8':
    resolution: {integrity: sha512-dWHzHa2WqEXI/O1E9OjrocMTKJl2mSrEolh1Iomrv6U+JuNwaHXsXx9bLu5gG7BUWFIN0skIQJQ/L1rIex4X6w==}

  '@types/geojson@7946.0.16':
    resolution: {integrity: sha512-6C8nqWur3j98U6+lXDfTUWIfgvZU+EumvpHKcYjujKH7woYyLj2sUmff0tRhrqM7BohUw7Pz3ZB1jj2gW9Fvmg==}

  '@types/http-cache-semantics@4.0.4':
    resolution: {integrity: sha512-1m0bIFVc7eJWyve9S0RnuRgcQqF/Xd5QsUZAZeQFr1Q3/p9JWoQQEqmVy+DPTNpGXwhgIetAoYF8JSc33q29QA==}

  '@types/istanbul-lib-coverage@2.0.6':
    resolution: {integrity: sha512-2QF/t/auWm0lsy8XtKVPG19v3sSOQlJe/YHZgfjb/KBBHOGSV+J2q/S671rcq9uTBrLAXmZpqJiaQbMT+zNU1w==}

  '@types/jsdom@21.1.7':
    resolution: {integrity: sha512-yOriVnggzrnQ3a9OKOCxaVuSug3w3/SbOj5i7VwXWZEyUNl3bLF9V3MfxGbZKuwqJOQyRfqXyROBB1CoZLFWzA==}

  '@types/json-schema@7.0.15':
    resolution: {integrity: sha512-5+fP8P8MFNC+AyZCDxrB2pkZFPGzqQWUzpSeuuVLvm8VMcorNYavBqoFcxK8bQz4Qsbn4oUEEem4wDLfcysGHA==}

  '@types/long@4.0.2':
    resolution: {integrity: sha512-MqTGEo5bj5t157U6fA/BiDynNkn0YknVdh48CMPkTSpFTVmvao5UQmm7uEF6xBEo7qIMAlY/JSleYaE6VOdpaA==}

  '@types/node@22.16.5':
    resolution: {integrity: sha512-bJFoMATwIGaxxx8VJPeM8TonI8t579oRvgAuT8zFugJsJZgzqv0Fu8Mhp68iecjzG7cnN3mO2dJQ5uUM2EFrgQ==}

  '@types/node@24.1.0':
    resolution: {integrity: sha512-ut5FthK5moxFKH2T1CUOC6ctR67rQRvvHdFLCD2Ql6KXmMuCrjsSsRI9UsLCm9M18BMwClv4pn327UvB7eeO1w==}

  '@types/offscreencanvas@2019.3.0':
    resolution: {integrity: sha512-esIJx9bQg+QYF0ra8GnvfianIY8qWB0GBx54PK5Eps6m+xTj86KLavHv6qDhzKcu5UUOgNfJ2pWaIIV7TRUd9Q==}

  '@types/prismjs@1.26.5':
    resolution: {integrity: sha512-AUZTa7hQ2KY5L7AmtSiqxlhWxb4ina0yd8hNbl4TWuqnv/pFP0nDMb3YrfSBf4hJVGLh2YEIBfKaBW/9UEl6IQ==}

  '@types/seedrandom@2.4.34':
    resolution: {integrity: sha512-ytDiArvrn/3Xk6/vtylys5tlY6eo7Ane0hvcx++TKo6RxQXuVfW0AF/oeWqAj9dN29SyhtawuXstgmPlwNcv/A==}

  '@types/semver@7.7.0':
    resolution: {integrity: sha512-k107IF4+Xr7UHjwDc7Cfd6PRQfbdkiRabXGRjo07b4WyPahFBZCZ1sE+BNxYIJPPg73UkfOsVOLwqVc/6ETrIA==}

  '@types/tough-cookie@4.0.5':
    resolution: {integrity: sha512-/Ad8+nIOV7Rl++6f1BdKxFSMgmoqEoYbHRpPcx3JEfv8VRsQe9Z4mCXeJBzxs7mbHY/XOZZuXlRNfhpVPbs6ZA==}

  '@types/triple-beam@1.3.5':
    resolution: {integrity: sha512-6WaYesThRMCl19iryMYP7/x2OVgCtbIVflDGFpWnb9irXI3UjYE4AzmYuiUKY1AJstGijoY+MgUszMgRxIYTYw==}

  '@types/webgl-ext@0.0.30':
    resolution: {integrity: sha512-LKVgNmBxN0BbljJrVUwkxwRYqzsAEPcZOe6S2T6ZaBDIrFp0qu4FNlpc5sM1tGbXUYFgdVQIoeLk1Y1UoblyEg==}

  '@types/webidl-conversions@7.0.3':
    resolution: {integrity: sha512-CiJJvcRtIgzadHCYXw7dqEnMNRjhGZlYK05Mj9OyktqV8uVT8fD2BFOB7S1uwBE3Kj2Z+4UyPmFw/Ixgw/LAlA==}

  '@types/whatwg-url@11.0.5':
    resolution: {integrity: sha512-coYR071JRaHa+xoEvvYqvnIHaVqaYrLPbsufM9BF63HkwI5Lgmy2QR8Q5K/lYDYo5AK82wOvSOS0UsLTpTG7uQ==}

  '@types/ws@8.18.1':
    resolution: {integrity: sha512-ThVF6DCVhA8kUGy+aazFQ4kXQ7E1Ty7A3ypFOe0IcJV8O/M511G99AW24irKrW56Wt44yG9+ij8FaqoBGkuBXg==}

  '@typescript-eslint/eslint-plugin@8.38.0':
    resolution: {integrity: sha512-CPoznzpuAnIOl4nhj4tRr4gIPj5AfKgkiJmGQDaq+fQnRJTYlcBjbX3wbciGmpoPf8DREufuPRe1tNMZnGdanA==}
    engines: {node: ^18.18.0 || ^20.9.0 || >=21.1.0}
    peerDependencies:
      '@typescript-eslint/parser': ^8.38.0
      eslint: ^8.57.0 || ^9.0.0
      typescript: '>=4.8.4 <5.9.0'

  '@typescript-eslint/parser@8.38.0':
    resolution: {integrity: sha512-Zhy8HCvBUEfBECzIl1PKqF4p11+d0aUJS1GeUiuqK9WmOug8YCmC4h4bjyBvMyAMI9sbRczmrYL5lKg/YMbrcQ==}
    engines: {node: ^18.18.0 || ^20.9.0 || >=21.1.0}
    peerDependencies:
      eslint: ^8.57.0 || ^9.0.0
      typescript: '>=4.8.4 <5.9.0'

  '@typescript-eslint/project-service@8.38.0':
    resolution: {integrity: sha512-dbK7Jvqcb8c9QfH01YB6pORpqX1mn5gDZc9n63Ak/+jD67oWXn3Gs0M6vddAN+eDXBCS5EmNWzbSxsn9SzFWWg==}
    engines: {node: ^18.18.0 || ^20.9.0 || >=21.1.0}
    peerDependencies:
      typescript: '>=4.8.4 <5.9.0'

  '@typescript-eslint/scope-manager@8.38.0':
    resolution: {integrity: sha512-WJw3AVlFFcdT9Ri1xs/lg8LwDqgekWXWhH3iAF+1ZM+QPd7oxQ6jvtW/JPwzAScxitILUIFs0/AnQ/UWHzbATQ==}
    engines: {node: ^18.18.0 || ^20.9.0 || >=21.1.0}

  '@typescript-eslint/tsconfig-utils@8.38.0':
    resolution: {integrity: sha512-Lum9RtSE3EroKk/bYns+sPOodqb2Fv50XOl/gMviMKNvanETUuUcC9ObRbzrJ4VSd2JalPqgSAavwrPiPvnAiQ==}
    engines: {node: ^18.18.0 || ^20.9.0 || >=21.1.0}
    peerDependencies:
      typescript: '>=4.8.4 <5.9.0'

  '@typescript-eslint/type-utils@8.38.0':
    resolution: {integrity: sha512-c7jAvGEZVf0ao2z+nnz8BUaHZD09Agbh+DY7qvBQqLiz8uJzRgVPj5YvOh8I8uEiH8oIUGIfHzMwUcGVco/SJg==}
    engines: {node: ^18.18.0 || ^20.9.0 || >=21.1.0}
    peerDependencies:
      eslint: ^8.57.0 || ^9.0.0
      typescript: '>=4.8.4 <5.9.0'

  '@typescript-eslint/types@8.38.0':
    resolution: {integrity: sha512-wzkUfX3plUqij4YwWaJyqhiPE5UCRVlFpKn1oCRn2O1bJ592XxWJj8ROQ3JD5MYXLORW84063z3tZTb/cs4Tyw==}
    engines: {node: ^18.18.0 || ^20.9.0 || >=21.1.0}

  '@typescript-eslint/typescript-estree@8.38.0':
    resolution: {integrity: sha512-fooELKcAKzxux6fA6pxOflpNS0jc+nOQEEOipXFNjSlBS6fqrJOVY/whSn70SScHrcJ2LDsxWrneFoWYSVfqhQ==}
    engines: {node: ^18.18.0 || ^20.9.0 || >=21.1.0}
    peerDependencies:
      typescript: '>=4.8.4 <5.9.0'

  '@typescript-eslint/utils@8.38.0':
    resolution: {integrity: sha512-hHcMA86Hgt+ijJlrD8fX0j1j8w4C92zue/8LOPAFioIno+W0+L7KqE8QZKCcPGc/92Vs9x36w/4MPTJhqXdyvg==}
    engines: {node: ^18.18.0 || ^20.9.0 || >=21.1.0}
    peerDependencies:
      eslint: ^8.57.0 || ^9.0.0
      typescript: '>=4.8.4 <5.9.0'

  '@typescript-eslint/visitor-keys@8.38.0':
    resolution: {integrity: sha512-pWrTcoFNWuwHlA9CvlfSsGWs14JxfN1TH25zM5L7o0pRLhsoZkDnTsXfQRJBEWJoV5DL0jf+Z+sxiud+K0mq1g==}
    engines: {node: ^18.18.0 || ^20.9.0 || >=21.1.0}

  '@unrs/resolver-binding-android-arm-eabi@1.11.1':
    resolution: {integrity: sha512-ppLRUgHVaGRWUx0R0Ut06Mjo9gBaBkg3v/8AxusGLhsIotbBLuRk51rAzqLC8gq6NyyAojEXglNjzf6R948DNw==}
    cpu: [arm]
    os: [android]

  '@unrs/resolver-binding-android-arm64@1.11.1':
    resolution: {integrity: sha512-lCxkVtb4wp1v+EoN+HjIG9cIIzPkX5OtM03pQYkG+U5O/wL53LC4QbIeazgiKqluGeVEeBlZahHalCaBvU1a2g==}
    cpu: [arm64]
    os: [android]

  '@unrs/resolver-binding-darwin-arm64@1.11.1':
    resolution: {integrity: sha512-gPVA1UjRu1Y/IsB/dQEsp2V1pm44Of6+LWvbLc9SDk1c2KhhDRDBUkQCYVWe6f26uJb3fOK8saWMgtX8IrMk3g==}
    cpu: [arm64]
    os: [darwin]

  '@unrs/resolver-binding-darwin-x64@1.11.1':
    resolution: {integrity: sha512-cFzP7rWKd3lZaCsDze07QX1SC24lO8mPty9vdP+YVa3MGdVgPmFc59317b2ioXtgCMKGiCLxJ4HQs62oz6GfRQ==}
    cpu: [x64]
    os: [darwin]

  '@unrs/resolver-binding-freebsd-x64@1.11.1':
    resolution: {integrity: sha512-fqtGgak3zX4DCB6PFpsH5+Kmt/8CIi4Bry4rb1ho6Av2QHTREM+47y282Uqiu3ZRF5IQioJQ5qWRV6jduA+iGw==}
    cpu: [x64]
    os: [freebsd]

  '@unrs/resolver-binding-linux-arm-gnueabihf@1.11.1':
    resolution: {integrity: sha512-u92mvlcYtp9MRKmP+ZvMmtPN34+/3lMHlyMj7wXJDeXxuM0Vgzz0+PPJNsro1m3IZPYChIkn944wW8TYgGKFHw==}
    cpu: [arm]
    os: [linux]

  '@unrs/resolver-binding-linux-arm-musleabihf@1.11.1':
    resolution: {integrity: sha512-cINaoY2z7LVCrfHkIcmvj7osTOtm6VVT16b5oQdS4beibX2SYBwgYLmqhBjA1t51CarSaBuX5YNsWLjsqfW5Cw==}
    cpu: [arm]
    os: [linux]

  '@unrs/resolver-binding-linux-arm64-gnu@1.11.1':
    resolution: {integrity: sha512-34gw7PjDGB9JgePJEmhEqBhWvCiiWCuXsL9hYphDF7crW7UgI05gyBAi6MF58uGcMOiOqSJ2ybEeCvHcq0BCmQ==}
    cpu: [arm64]
    os: [linux]

  '@unrs/resolver-binding-linux-arm64-musl@1.11.1':
    resolution: {integrity: sha512-RyMIx6Uf53hhOtJDIamSbTskA99sPHS96wxVE/bJtePJJtpdKGXO1wY90oRdXuYOGOTuqjT8ACccMc4K6QmT3w==}
    cpu: [arm64]
    os: [linux]

  '@unrs/resolver-binding-linux-ppc64-gnu@1.11.1':
    resolution: {integrity: sha512-D8Vae74A4/a+mZH0FbOkFJL9DSK2R6TFPC9M+jCWYia/q2einCubX10pecpDiTmkJVUH+y8K3BZClycD8nCShA==}
    cpu: [ppc64]
    os: [linux]

  '@unrs/resolver-binding-linux-riscv64-gnu@1.11.1':
    resolution: {integrity: sha512-frxL4OrzOWVVsOc96+V3aqTIQl1O2TjgExV4EKgRY09AJ9leZpEg8Ak9phadbuX0BA4k8U5qtvMSQQGGmaJqcQ==}
    cpu: [riscv64]
    os: [linux]

  '@unrs/resolver-binding-linux-riscv64-musl@1.11.1':
    resolution: {integrity: sha512-mJ5vuDaIZ+l/acv01sHoXfpnyrNKOk/3aDoEdLO/Xtn9HuZlDD6jKxHlkN8ZhWyLJsRBxfv9GYM2utQ1SChKew==}
    cpu: [riscv64]
    os: [linux]

  '@unrs/resolver-binding-linux-s390x-gnu@1.11.1':
    resolution: {integrity: sha512-kELo8ebBVtb9sA7rMe1Cph4QHreByhaZ2QEADd9NzIQsYNQpt9UkM9iqr2lhGr5afh885d/cB5QeTXSbZHTYPg==}
    cpu: [s390x]
    os: [linux]

  '@unrs/resolver-binding-linux-x64-gnu@1.11.1':
    resolution: {integrity: sha512-C3ZAHugKgovV5YvAMsxhq0gtXuwESUKc5MhEtjBpLoHPLYM+iuwSj3lflFwK3DPm68660rZ7G8BMcwSro7hD5w==}
    cpu: [x64]
    os: [linux]

  '@unrs/resolver-binding-linux-x64-musl@1.11.1':
    resolution: {integrity: sha512-rV0YSoyhK2nZ4vEswT/QwqzqQXw5I6CjoaYMOX0TqBlWhojUf8P94mvI7nuJTeaCkkds3QE4+zS8Ko+GdXuZtA==}
    cpu: [x64]
    os: [linux]

  '@unrs/resolver-binding-wasm32-wasi@1.11.1':
    resolution: {integrity: sha512-5u4RkfxJm+Ng7IWgkzi3qrFOvLvQYnPBmjmZQ8+szTK/b31fQCnleNl1GgEt7nIsZRIf5PLhPwT0WM+q45x/UQ==}
    engines: {node: '>=14.0.0'}
    cpu: [wasm32]

  '@unrs/resolver-binding-win32-arm64-msvc@1.11.1':
    resolution: {integrity: sha512-nRcz5Il4ln0kMhfL8S3hLkxI85BXs3o8EYoattsJNdsX4YUU89iOkVn7g0VHSRxFuVMdM4Q1jEpIId1Ihim/Uw==}
    cpu: [arm64]
    os: [win32]

  '@unrs/resolver-binding-win32-ia32-msvc@1.11.1':
    resolution: {integrity: sha512-DCEI6t5i1NmAZp6pFonpD5m7i6aFrpofcp4LA2i8IIq60Jyo28hamKBxNrZcyOwVOZkgsRp9O2sXWBWP8MnvIQ==}
    cpu: [ia32]
    os: [win32]

  '@unrs/resolver-binding-win32-x64-msvc@1.11.1':
    resolution: {integrity: sha512-lrW200hZdbfRtztbygyaq/6jP6AKE8qQN2KvPcJ+x7wiD038YtnYtZ82IMNJ69GJibV7bwL3y9FgK+5w/pYt6g==}
    cpu: [x64]
    os: [win32]

  '@vitejs/plugin-vue-jsx@5.0.1':
    resolution: {integrity: sha512-X7qmQMXbdDh+sfHUttXokPD0cjPkMFoae7SgbkF9vi3idGUKmxLcnU2Ug49FHwiKXebfzQRIm5yK3sfCJzNBbg==}
    engines: {node: ^20.19.0 || >=22.12.0}
    peerDependencies:
      vite: ^5.0.0 || ^6.0.0 || ^7.0.0
      vue: ^3.0.0

  '@vitejs/plugin-vue@6.0.1':
    resolution: {integrity: sha512-+MaE752hU0wfPFJEUAIxqw18+20euHHdxVtMvbFcOEpjEyfqXH/5DCoTHiVJ0J29EhTJdoTkjEv5YBKU9dnoTw==}
    engines: {node: ^20.19.0 || >=22.12.0}
    peerDependencies:
      vite: ^5.0.0 || ^6.0.0 || ^7.0.0
      vue: ^3.2.25

  '@vitest/coverage-v8@3.2.4':
    resolution: {integrity: sha512-EyF9SXU6kS5Ku/U82E259WSnvg6c8KTjppUncuNdm5QHpe17mwREHnjDzozC8x9MZ0xfBUFSaLkRv4TMA75ALQ==}
    peerDependencies:
      '@vitest/browser': 3.2.4
      vitest: 3.2.4
    peerDependenciesMeta:
      '@vitest/browser':
        optional: true

  '@vitest/expect@3.2.4':
    resolution: {integrity: sha512-Io0yyORnB6sikFlt8QW5K7slY4OjqNX9jmJQ02QDda8lyM6B5oNgVWoSoKPac8/kgnCUzuHQKrSLtu/uOqqrig==}

  '@vitest/mocker@3.2.4':
    resolution: {integrity: sha512-46ryTE9RZO/rfDd7pEqFl7etuyzekzEhUbTW3BvmeO/BcCMEgq59BKhek3dXDWgAj4oMK6OZi+vRr1wPW6qjEQ==}
    peerDependencies:
      msw: ^2.4.9
      vite: ^5.0.0 || ^6.0.0 || ^7.0.0-0
    peerDependenciesMeta:
      msw:
        optional: true
      vite:
        optional: true

  '@vitest/pretty-format@3.2.4':
    resolution: {integrity: sha512-IVNZik8IVRJRTr9fxlitMKeJeXFFFN0JaB9PHPGQ8NKQbGpfjlTx9zO4RefN8gp7eqjNy8nyK3NZmBzOPeIxtA==}

  '@vitest/runner@3.2.4':
    resolution: {integrity: sha512-oukfKT9Mk41LreEW09vt45f8wx7DordoWUZMYdY/cyAk7w5TWkTRCNZYF7sX7n2wB7jyGAl74OxgwhPgKaqDMQ==}

  '@vitest/snapshot@3.2.4':
    resolution: {integrity: sha512-dEYtS7qQP2CjU27QBC5oUOxLE/v5eLkGqPE0ZKEIDGMs4vKWe7IjgLOeauHsR0D5YuuycGRO5oSRXnwnmA78fQ==}

  '@vitest/spy@3.2.4':
    resolution: {integrity: sha512-vAfasCOe6AIK70iP5UD11Ac4siNUNJ9i/9PZ3NKx07sG6sUxeag1LWdNrMWeKKYBLlzuK+Gn65Yd5nyL6ds+nw==}

  '@vitest/utils@3.2.4':
    resolution: {integrity: sha512-fB2V0JFrQSMsCo9HiSq3Ezpdv4iYaXRG1Sx8edX3MwxfyNn83mKiGzOcH+Fkxt4MHxr3y42fQi1oeAInqgX2QA==}

  '@vue/babel-helper-vue-transform-on@1.4.0':
    resolution: {integrity: sha512-mCokbouEQ/ocRce/FpKCRItGo+013tHg7tixg3DUNS+6bmIchPt66012kBMm476vyEIJPafrvOf4E5OYj3shSw==}

  '@vue/babel-plugin-jsx@1.4.0':
    resolution: {integrity: sha512-9zAHmwgMWlaN6qRKdrg1uKsBKHvnUU+Py+MOCTuYZBoZsopa90Di10QRjB+YPnVss0BZbG/H5XFwJY1fTxJWhA==}
    peerDependencies:
      '@babel/core': ^7.0.0-0
    peerDependenciesMeta:
      '@babel/core':
        optional: true

  '@vue/babel-plugin-resolve-type@1.4.0':
    resolution: {integrity: sha512-4xqDRRbQQEWHQyjlYSgZsWj44KfiF6D+ktCuXyZ8EnVDYV3pztmXJDf1HveAjUAXxAnR8daCQT51RneWWxtTyQ==}
    peerDependencies:
      '@babel/core': ^7.0.0-0

  '@vue/compiler-core@3.5.18':
    resolution: {integrity: sha512-3slwjQrrV1TO8MoXgy3aynDQ7lslj5UqDxuHnrzHtpON5CBinhWjJETciPngpin/T3OuW3tXUf86tEurusnztw==}

  '@vue/compiler-dom@3.5.18':
    resolution: {integrity: sha512-RMbU6NTU70++B1JyVJbNbeFkK+A+Q7y9XKE2EM4NLGm2WFR8x9MbAtWxPPLdm0wUkuZv9trpwfSlL6tjdIa1+A==}

  '@vue/compiler-sfc@3.5.18':
    resolution: {integrity: sha512-5aBjvGqsWs+MoxswZPoTB9nSDb3dhd1x30xrrltKujlCxo48j8HGDNj3QPhF4VIS0VQDUrA1xUfp2hEa+FNyXA==}

  '@vue/compiler-ssr@3.5.18':
    resolution: {integrity: sha512-xM16Ak7rSWHkM3m22NlmcdIM+K4BMyFARAfV9hYFl+SFuRzrZ3uGMNW05kA5pmeMa0X9X963Kgou7ufdbpOP9g==}

  '@vue/devtools-api@6.6.4':
    resolution: {integrity: sha512-sGhTPMuXqZ1rVOk32RylztWkfXTRhuS7vgAKv0zjqk8gbsHkJ7xfFf+jbySxt7tWObEJwyKaHMikV/WGDiQm8g==}

  '@vue/reactivity@3.5.18':
    resolution: {integrity: sha512-x0vPO5Imw+3sChLM5Y+B6G1zPjwdOri9e8V21NnTnlEvkxatHEH5B5KEAJcjuzQ7BsjGrKtfzuQ5eQwXh8HXBg==}

  '@vue/runtime-core@3.5.18':
    resolution: {integrity: sha512-DUpHa1HpeOQEt6+3nheUfqVXRog2kivkXHUhoqJiKR33SO4x+a5uNOMkV487WPerQkL0vUuRvq/7JhRgLW3S+w==}

  '@vue/runtime-dom@3.5.18':
    resolution: {integrity: sha512-YwDj71iV05j4RnzZnZtGaXwPoUWeRsqinblgVJwR8XTXYZ9D5PbahHQgsbmzUvCWNF6x7siQ89HgnX5eWkr3mw==}

  '@vue/server-renderer@3.5.18':
    resolution: {integrity: sha512-PvIHLUoWgSbDG7zLHqSqaCoZvHi6NNmfVFOqO+OnwvqMz/tqQr3FuGWS8ufluNddk7ZLBJYMrjcw1c6XzR12mA==}
    peerDependencies:
      vue: 3.5.18

  '@vue/shared@3.5.18':
    resolution: {integrity: sha512-cZy8Dq+uuIXbxCZpuLd2GJdeSO/lIzIspC2WtkqIpje5QyFbvLaI5wZtdUjLHjGZrlVX6GilejatWwVYYRc8tA==}

  '@vue/test-utils@2.4.6':
    resolution: {integrity: sha512-FMxEjOpYNYiFe0GkaHsnJPXFHxQ6m4t8vI/ElPGpMWxZKpmRvQ33OIrvRXemy6yha03RxhOlQuy+gZMC3CQSow==}

  '@vue/tsconfig@0.7.0':
    resolution: {integrity: sha512-ku2uNz5MaZ9IerPPUyOHzyjhXoX2kVJaVf7hL315DC17vS6IiZRmmCPfggNbU16QTvM80+uYYy3eYJB59WCtvg==}
    peerDependencies:
      typescript: 5.x
      vue: ^3.4.0
    peerDependenciesMeta:
      typescript:
        optional: true
      vue:
        optional: true

  '@webgpu/types@0.1.16':
    resolution: {integrity: sha512-9E61voMP4+Rze02jlTXud++Htpjyyk8vw5Hyw9FGRrmhHQg2GqbuOfwf5Klrb8vTxc2XWI3EfO7RUHMpxTj26A==}

  JSONStream@1.3.5:
    resolution: {integrity: sha512-E+iruNOY8VV9s4JEbe1aNEm6MiszPRr/UfcHMz0TQh1BXSxHK+ASV1R6W4HpjBhSeS+54PIsAMCBmwD06LLsqQ==}
    hasBin: true

  abbrev@1.1.1:
    resolution: {integrity: sha512-nne9/IiQ/hzIhY6pdDnbBtz7DjPTKrY00P/zvPSm5pOFkl6xuGrGnXn/VtTNNfNtAfZ9/1RtehkszU9qcTii0Q==}

  abbrev@2.0.0:
    resolution: {integrity: sha512-6/mh1E2u2YgEsCHdY0Yx5oW+61gZU+1vXaoiHHrpKeuRNNgFvS+/jrwHiQhB5apAf5oB7UB7E19ol2R2LKH8hQ==}
    engines: {node: ^14.17.0 || ^16.13.0 || >=18.0.0}

  abort-controller@3.0.0:
    resolution: {integrity: sha512-h8lQ8tacZYnR3vNQTgibj+tODHI5/+l06Au2Pcriv/Gmet0eaj4TwWH41sO9wnHDiQsEj19q0drzdWdeAHtweg==}
    engines: {node: '>=6.5'}

  acorn-jsx@5.3.2:
    resolution: {integrity: sha512-rq9s+JNhf0IChjtDXxllJ7g41oZk5SlXtp0LHwyA5cejwn7vKmKp4pPri6YEePv2PU65sAsegbXtIinmDFDXgQ==}
    peerDependencies:
      acorn: ^6.0.0 || ^7.0.0 || ^8.0.0

  acorn-node@1.8.2:
    resolution: {integrity: sha512-8mt+fslDufLYntIoPAaIMUe/lrbrehIiwmR3t2k9LljIzoigEPF27eLk2hy8zSGzmR/ogr7zbRKINMo1u0yh5A==}

  acorn-walk@7.2.0:
    resolution: {integrity: sha512-OPdCF6GsMIP+Az+aWfAAOEt2/+iVDKE7oy6lJ098aoe59oAmK76qV6Gw60SbZ8jHuG2wH058GF4pLFbYamYrVA==}
    engines: {node: '>=0.4.0'}

  acorn-walk@8.3.4:
    resolution: {integrity: sha512-ueEepnujpqee2o5aIYnvHU6C0A42MNdsIDeqy5BydrkuC5R1ZuUFnm27EeFJGoEHJQgn3uleRvmTXaJgfXbt4g==}
    engines: {node: '>=0.4.0'}

  acorn@7.4.1:
    resolution: {integrity: sha512-nQyp0o1/mNdbTO1PO6kHkwSrmgZ0MT/jCCpNiwbUjGoRN4dlBhqJtoQuCnEOKzgTVwg0ZWiCoQy6SxMebQVh8A==}
    engines: {node: '>=0.4.0'}
    hasBin: true

  acorn@8.15.0:
    resolution: {integrity: sha512-NZyJarBfL7nWwIq+FDL6Zp/yHEhePMNnnJ0y3qfieCrmNvYct8uvtiV41UvlSe6apAfk0fY1FbWx+NwfmpvtTg==}
    engines: {node: '>=0.4.0'}
    hasBin: true

  agent-base@6.0.2:
    resolution: {integrity: sha512-RZNwNclF7+MS/8bDg70amg32dyeZGZxiDuQmZxKLAlQjr3jGyLx+4Kkk58UO7D2QdgFIQCovuSuZESne6RG6XQ==}
    engines: {node: '>= 6.0.0'}

  agent-base@7.1.4:
    resolution: {integrity: sha512-MnA+YT8fwfJPgBx3m60MNqakm30XOkyIoH1y6huTQvC0PwZG7ki8NacLBcrPbNoo8vEZy7Jpuk7+jMO+CUovTQ==}
    engines: {node: '>= 14'}

  agentkeepalive@4.6.0:
    resolution: {integrity: sha512-kja8j7PjmncONqaTsB8fQ+wE2mSU2DJ9D4XKoJ5PFWIdRMa6SLSN1ff4mOr4jCbfRSsxR4keIiySJU0N9T5hIQ==}
    engines: {node: '>= 8.0.0'}

  aggregate-error@3.1.0:
    resolution: {integrity: sha512-4I7Td01quW/RpocfNayFdFVk1qSuoh0E7JrbRJ16nH01HhKFQ88INq9Sd+nd72zqRySlr9BmDA8xlEJ6vJMrYA==}
    engines: {node: '>=8'}

  ajv-formats@2.1.1:
    resolution: {integrity: sha512-Wx0Kx52hxE7C18hkMEggYlEifqWZtYaRgouJor+WMdPnQyEK13vgEWyVNup7SoeeoLMsr4kf5h6dOW11I15MUA==}
    peerDependencies:
      ajv: ^8.0.0
    peerDependenciesMeta:
      ajv:
        optional: true

  ajv-formats@3.0.1:
    resolution: {integrity: sha512-8iUql50EUR+uUcdRQ3HDqa6EVyo3docL8g5WJ3FNcWmu62IbkGUue/pEyLBW8VGKKucTPgqeks4fIU1DA4yowQ==}
    peerDependencies:
      ajv: ^8.0.0
    peerDependenciesMeta:
      ajv:
        optional: true

  ajv@6.12.6:
    resolution: {integrity: sha512-j3fVLgvTo527anyYyJOGTYJbG+vnnQYvE0m5mmkc1TK+nxAppkCLMIL0aZ4dblVCNoGShhm+kzE4ZUykBoMg4g==}

  ajv@8.17.1:
    resolution: {integrity: sha512-B/gBuNg5SiMTrPkC+A2+cW0RszwxYmn6VYxB/inlBStS5nx6xHIt/ehKRhIMhqusl7a8LjQoZnjCs5vhwxOQ1g==}

  ansi-align@3.0.1:
    resolution: {integrity: sha512-IOfwwBF5iczOjp/WeY4YxyjqAFMQoZufdQWDd19SEExbVLNXqvpzSJ/M7Za4/sCPmQ0+GRquoA7bGcINcxew6w==}

  ansi-escapes@3.2.0:
    resolution: {integrity: sha512-cBhpre4ma+U0T1oM5fXg7Dy1Jw7zzwv7lt/GoCpr+hDQJoYnKVPLL4dCvSEFMmQurOQvSrwT7SL/DAlhBI97RQ==}
    engines: {node: '>=4'}

  ansi-escapes@7.0.0:
    resolution: {integrity: sha512-GdYO7a61mR0fOlAsvC9/rIHf7L96sBc6dEWzeOu+KAea5bZyQRPIpojrVoI4AXGJS/ycu/fBTdLrUkA4ODrvjw==}
    engines: {node: '>=18'}

  ansi-regex@2.1.1:
    resolution: {integrity: sha512-TIGnTpdo+E3+pCyAluZvtED5p5wCqLdezCyhPZzKPcxvFplEt4i+W7OONCKgeZFT3+y5NZZfOOS/Bdcanm1MYA==}
    engines: {node: '>=0.10.0'}

  ansi-regex@3.0.1:
    resolution: {integrity: sha512-+O9Jct8wf++lXxxFc4hc8LsjaSq0HFzzL7cVsw8pRDIPdjKD2mT4ytDZlLuSBZ4cLKZFXIrMGO7DbQCtMJJMKw==}
    engines: {node: '>=4'}

  ansi-regex@4.1.1:
    resolution: {integrity: sha512-ILlv4k/3f6vfQ4OoP2AGvirOktlQ98ZEL1k9FaQjxa3L1abBgbuTDAdPOpvbGncC0BTVQrl+OM8xZGK6tWXt7g==}
    engines: {node: '>=6'}

  ansi-regex@5.0.1:
    resolution: {integrity: sha512-quJQXlTSUGL2LH9SUXo8VwsY4soanhgo6LNSm84E1LBcE8s3O0wpdiRzyR9z/ZZJMlMWv37qOOb9pdJlMUEKFQ==}
    engines: {node: '>=8'}

  ansi-regex@6.1.0:
    resolution: {integrity: sha512-7HSX4QQb4CspciLpVFwyRe79O3xsIZDDLER21kERQ71oaPodF8jL725AgJMFAYbooIqolJoRLuM81SpeUkpkvA==}
    engines: {node: '>=12'}

  ansi-styles@2.2.1:
    resolution: {integrity: sha512-kmCevFghRiWM7HB5zTPULl4r9bVFSWjz62MhqizDGUrq2NWuNMQyuv4tHHoKJHs69M/MF64lEcHdYIocrdWQYA==}
    engines: {node: '>=0.10.0'}

  ansi-styles@3.2.1:
    resolution: {integrity: sha512-VT0ZI6kZRdTh8YyJw3SMbYm/u+NqfsAxEpWO0Pf9sq8/e94WxxOpPKx9FR1FlyCtOVDNOQ+8ntlqFxiRc+r5qA==}
    engines: {node: '>=4'}

  ansi-styles@4.3.0:
    resolution: {integrity: sha512-zbB9rCJAT1rbjiVDb2hqKFHNYLxgtk8NURxZ3IZwD3F6NtxbXZQCnnSi1Lkx+IDohdPlFp222wVALIheZJQSEg==}
    engines: {node: '>=8'}

  ansi-styles@6.2.1:
    resolution: {integrity: sha512-bN798gFfQX+viw3R7yrGWRqnrN2oRkEkUjjl4JNn4E8GxxbjtG3FbrEIIY3l8/hrwUwIeCZvi4QuOTP4MErVug==}
    engines: {node: '>=12'}

  any-shell-escape@0.1.1:
    resolution: {integrity: sha512-36j4l5HVkboyRhIWgtMh1I9i8LTdFqVwDEHy1cp+QioJyKgAUG40X0W8s7jakWRta/Sjvm8mUG1fU6Tj8mWagQ==}

  anymatch@3.1.3:
    resolution: {integrity: sha512-KMReFUr0B4t+D+OBkjR3KYqvocp2XaSzO55UcB6mgQMd3KbcE+mWTyvVV7D/zsdEbNnV6acZUutkiHQXvTr1Rw==}
    engines: {node: '>= 8'}

  aproba@2.1.0:
    resolution: {integrity: sha512-tLIEcj5GuR2RSTnxNKdkK0dJ/GrC7P38sUkiDmDuHfsHmbagTFAxDVIBltoklXEVIQ/f14IL8IMJ5pn9Hez1Ew==}

  are-docs-informative@0.0.2:
    resolution: {integrity: sha512-ixiS0nLNNG5jNQzgZJNoUpBKdo9yTYZMGJ+QgT2jmjR7G7+QHRCc4v6LQ3NgE7EBJq+o0ams3waJwkrlBom8Ig==}
    engines: {node: '>=14'}

  are-we-there-yet@3.0.1:
    resolution: {integrity: sha512-QZW4EDmGwlYur0Yyf/b2uGucHQMa8aFUP7eu9ddR73vvhFyt4V0Vl3QHPcTNJ8l6qYOBdxgXdnBXQrHilfRQBg==}
    engines: {node: ^12.13.0 || ^14.15.0 || >=16.0.0}
    deprecated: This package is no longer supported.

  arg@4.1.3:
    resolution: {integrity: sha512-58S9QDqG0Xx27YwPSt9fJxivjYl432YCwfDMfZ+71RAqUrZef7LrKQZ3LHLOwCS4FLNBplP533Zx895SeOCHvA==}

  argparse@2.0.1:
    resolution: {integrity: sha512-8+9WqebbFzpX9OR+Wa6O29asIogeRMzcGtAINdpMHHyAg10f05aSFVBbcEqGf/PXw1EjAZ+q2/bEBg3DvurK3Q==}

  array-buffer-byte-length@1.0.2:
    resolution: {integrity: sha512-LHE+8BuR7RYGDKvnrmcuSq3tDcKv9OFEXQt/HpbZhY7V6h0zlUXutnAD82GiFx9rdieCMjkvtcsPqBwgUl1Iiw==}
    engines: {node: '>= 0.4'}

  array-flatten@3.0.0:
    resolution: {integrity: sha512-zPMVc3ZYlGLNk4mpK1NzP2wg0ml9t7fUgDsayR5Y5rSzxQilzR9FGu/EH2jQOcKSAeAfWeylyW8juy3OkWRvNA==}

  array-from@2.1.1:
    resolution: {integrity: sha512-GQTc6Uupx1FCavi5mPzBvVT7nEOeWMmUA9P95wpfpW1XwMSKs+KaymD5C2Up7KAUKg/mYwbsUYzdZWcoajlNZg==}

  array-ify@1.0.0:
    resolution: {integrity: sha512-c5AMf34bKdvPhQ7tBGhqkgKNUzMr4WUs+WDtC2ZUGOUncbxKMTvqxYctiseW3+L4bA8ec+GcZ6/A/FW4m8ukng==}

  array-includes@3.1.9:
    resolution: {integrity: sha512-FmeCCAenzH0KH381SPT5FZmiA/TmpndpcaShhfgEN9eCVjnFBqq3l1xrI42y8+PPLI6hypzou4GXw00WHmPBLQ==}
    engines: {node: '>= 0.4'}

  array-timsort@1.0.3:
    resolution: {integrity: sha512-/+3GRL7dDAGEfM6TseQk/U+mi18TU2Ms9I3UlLdUMhz2hbvGNTKdj9xniwXfUqgYhHxRx0+8UnKkvlNwVU+cWQ==}

  array-union@2.1.0:
    resolution: {integrity: sha512-HGyxoOTYUyCM6stUe6EJgnd4EoewAI7zMdfqO+kGjnlZmBDz/cR5pf8r/cR4Wq60sL/p0IkcjUEEPwS3GFrIyw==}
    engines: {node: '>=8'}

  array.prototype.findlast@1.2.5:
    resolution: {integrity: sha512-CVvd6FHg1Z3POpBLxO6E6zr+rSKEQ9L6rZHAaY7lLfhKsWYUBBOuMs0e9o24oopj6H+geRCX0YJ+TJLBK2eHyQ==}
    engines: {node: '>= 0.4'}

  array.prototype.flat@1.3.3:
    resolution: {integrity: sha512-rwG/ja1neyLqCuGZ5YYrznA62D4mZXg0i1cIskIUKSiqF3Cje9/wXAls9B9s1Wa2fomMsIv8czB8jZcPmxCXFg==}
    engines: {node: '>= 0.4'}

  array.prototype.flatmap@1.3.3:
    resolution: {integrity: sha512-Y7Wt51eKJSyi80hFrJCePGGNo5ktJCslFuboqJsbf57CCPcm5zztluPlc4/aD8sWsKvlwatezpV4U1efk8kpjg==}
    engines: {node: '>= 0.4'}

  array.prototype.tosorted@1.1.4:
    resolution: {integrity: sha512-p6Fx8B7b7ZhL/gmUsAy0D15WhvDccw3mnGNbZpi3pmeJdxtWsj2jEaI4Y6oo3XiHfzuSgPwKc04MYt6KgvC/wA==}
    engines: {node: '>= 0.4'}

  arraybuffer.prototype.slice@1.0.4:
    resolution: {integrity: sha512-BNoCY6SXXPQ7gF2opIP4GBE+Xw7U+pHMYKuzjgCN3GwiaIR09UUeKfheyIry77QtrCBlC0KK0q5/TER/tYh3PQ==}
    engines: {node: '>= 0.4'}

  asn1.js@4.10.1:
    resolution: {integrity: sha512-p32cOF5q0Zqs9uBiONKYLm6BClCoBCM5O9JfeUSlnQLBTxYdTK+pW+nXflm8UkKd2UYlEbYz5qEi0JuZR9ckSw==}

  asn1@0.2.6:
    resolution: {integrity: sha512-ix/FxPn0MDjeyJ7i/yoHGFt/EX6LyNbxSEhPPXODPL+KB0VPk86UYfL0lMdy+KCnv+fmvIzySwaK5COwqVbWTQ==}

  assert-plus@1.0.0:
    resolution: {integrity: sha512-NfJ4UzBCcQGLDlQq7nHxH+tv3kyZ0hHQqF5BO6J7tNJeP5do1llPr8dZ8zHonfhAu0PHAdMkSo+8o0wxg9lZWw==}
    engines: {node: '>=0.8'}

  assert@1.5.1:
    resolution: {integrity: sha512-zzw1uCAgLbsKwBfFc8CX78DDg+xZeBksSO3vwVIDDN5i94eOrPsSSyiVhmsSABFDM/OcpE2aagCat9dnWQLG1A==}

  assertion-error@2.0.1:
    resolution: {integrity: sha512-Izi8RQcffqCeNVgFigKli1ssklIbpHnCYc6AknXGYoB6grJqyeby7jv12JUQgmTAnIDnbck1uxksT4dzN3PWBA==}
    engines: {node: '>=12'}

  ast-v8-to-istanbul@0.3.3:
    resolution: {integrity: sha512-MuXMrSLVVoA6sYN/6Hke18vMzrT4TZNbZIj/hvh0fnYFpO+/kFXcLIaiPwXXWaQUPg4yJD8fj+lfJ7/1EBconw==}

  async-function@1.0.0:
    resolution: {integrity: sha512-hsU18Ae8CDTR6Kgu9DYf0EbCr/a5iGL0rytQDobUcdpYOKokk8LEjVphnXkDkgpi0wYVsqrXuP0bZxJaTqdgoA==}
    engines: {node: '>= 0.4'}

  async@2.6.4:
    resolution: {integrity: sha512-mzo5dfJYwAn29PeiJ0zvwTo04zj8HDJj0Mn8TD7sno7q12prdbnasKJHhkm2c1LgrhlJ0teaea8860oxi51mGA==}

  async@3.2.6:
    resolution: {integrity: sha512-htCUDlxyyCLMgaM3xXg0C0LW2xqfuQ6p05pCEIsXuyQ+a1koYKTuBMzRNwmybfLgvJDMd0r1LTn4+E0Ti6C2AA==}

  asynckit@0.4.0:
    resolution: {integrity: sha512-Oei9OH4tRh0YqU3GxhX79dM/mwVgvbZJaSNaRk+bshkj0S5cfHcgYakreBjrHwatXKbz+IoIdYLxrKim2MjW0Q==}

  atomic-sleep@1.0.0:
    resolution: {integrity: sha512-kNOjDqAh7px0XWNI+4QbzoiR/nTkHAWNud2uvnJquD1/x5a7EQZMJT0AczqK0Qn67oY/TTQ1LbUKajZpp3I9tQ==}
    engines: {node: '>=8.0.0'}

  atomically@1.7.0:
    resolution: {integrity: sha512-Xcz9l0z7y9yQ9rdDaxlmaI4uJHf/T8g9hOEzJcsEqX2SjCj4J20uK7+ldkDHMbpJDK76wF7xEIgxc/vSlsfw5w==}
    engines: {node: '>=10.12.0'}

  autocannon@7.15.0:
    resolution: {integrity: sha512-NaP2rQyA+tcubOJMFv2+oeW9jv2pq/t+LM6BL3cfJic0HEfscEcnWgAyU5YovE/oTHUzAgTliGdLPR+RQAWUbg==}
    hasBin: true

  available-typed-arrays@1.0.7:
    resolution: {integrity: sha512-wvUjBtSGN7+7SjNpq/9M2Tg350UZD3q62IFZLbRAR1bSMlCo1ZaeW+BJ+D090e4hIIZLBcTDWe4Mh4jvUDajzQ==}
    engines: {node: '>= 0.4'}

  aws-sign2@0.7.0:
    resolution: {integrity: sha512-08kcGqnYf/YmjoRhfxyu+CLxBjUtHLXLXX/vUfx9l2LYzG3c1m61nrpyFUZI6zeS+Li/wWMMidD9KgrqtGq3mA==}

  aws4@1.13.2:
    resolution: {integrity: sha512-lHe62zvbTB5eEABUVi/AwVh0ZKY9rMMDhmm+eeyuuUQbQ3+J+fONVQOZyj+DdrvD4BY33uYniyRJ4UJIaSKAfw==}

  b4a@1.6.7:
    resolution: {integrity: sha512-OnAYlL5b7LEkALw87fUVafQw5rVR9RjwGd4KUwNQ6DrrNmaVaUCgLipfVlzrPQ4tWOR9P0IXGNOx50jYCCdSJg==}

  balanced-match@1.0.2:
    resolution: {integrity: sha512-3oSeUO0TMV67hN1AmbXsK4yaqU7tjiHlbxRDZOpH0KW9+CeX4bRAaX0Anxt0tx2MrpRpWwQaPwIlISEJhYU5Pw==}

  base64-js@1.5.1:
    resolution: {integrity: sha512-AKpaYlHn8t4SVbOHCy+b5+KKgvR4vrsD8vbvrbiQJps7fKDTkjkDry6ji0rUJjC0kzbNePLwzxq8iypo41qeWA==}

  basic-ftp@5.0.5:
    resolution: {integrity: sha512-4Bcg1P8xhUuqcii/S0Z9wiHIrQVPMermM1any+MX5GeGD7faD3/msQUDGLol9wOcz4/jbg/WJnGqoJF6LiBdtg==}
    engines: {node: '>=10.0.0'}

  bcrypt-pbkdf@1.0.2:
    resolution: {integrity: sha512-qeFIXtP4MSoi6NLqO12WfqARWWuCKi2Rn/9hJLEmtB5yTNr9DqFWkJRCf2qShWzPeAMRnOgCrq0sg/KLv5ES9w==}

  binary-extensions@2.3.0:
    resolution: {integrity: sha512-Ceh+7ox5qe7LJuLHoY0feh3pHuUDHAcRUeyL2VYghZwfpkNIy/+8Ocg0a3UuSoYzavmylwuLWQOf3hl0jjMMIw==}
    engines: {node: '>=8'}

  bindings@1.5.0:
    resolution: {integrity: sha512-p2q/t/mhvuOj/UeLlV6566GD/guowlr0hHxClI0W9m7MWYkL1F0hLo+0Aexs9HSPCtR1SXQ0TD3MMKrXZajbiQ==}

  bit-twiddle@1.0.2:
    resolution: {integrity: sha512-B9UhK0DKFZhoTFcfvAzhqsjStvGJp9vYWf3+6SNTtdSQnvIgfkHbgHrg/e4+TH71N2GDu8tpmCVoyfrL1d7ntA==}

  bl@4.1.0:
    resolution: {integrity: sha512-1W07cM9gS6DcLperZfFSj+bWLtaPGSOHWhPiGzXmvVJbRLdG82sH/Kn8EtW1VqWVA54AKf2h5k5BbnIbwF3h6w==}

  bn.js@4.12.2:
    resolution: {integrity: sha512-n4DSx829VRTRByMRGdjQ9iqsN0Bh4OolPsFnaZBLcbi8iXcB+kJ9s7EnRt4wILZNV3kPLHkRVfOc/HvhC3ovDw==}

  bn.js@5.2.2:
    resolution: {integrity: sha512-v2YAxEmKaBLahNwE1mjp4WON6huMNeuDvagFZW+ASCuA/ku0bXR9hSMw0XpiqMoA3+rmnyck/tPRSFQkoC9Cuw==}

  boolbase@1.0.0:
    resolution: {integrity: sha512-JZOSA7Mo9sNGB8+UjSgzdLtokWAky1zbztM3WRLCbZ70/3cTANmQmOdR7y2g+J0e2WXywy1yS468tY+IruqEww==}

  boxen@5.1.2:
    resolution: {integrity: sha512-9gYgQKXx+1nP8mP7CzFyaUARhg7D3n1dF/FnErWmu9l6JvGpNUN278h0aSb+QjoiKSWG+iZ3uHrcqk0qrY9RQQ==}
    engines: {node: '>=10'}

  brace-expansion@1.1.12:
    resolution: {integrity: sha512-9T9UjW3r0UW5c1Q7GTwllptXwhvYmEzFhzMfZ9H7FQWt+uZePjZPjBP/W1ZEyZ1twGWom5/56TF4lPcqjnDHcg==}

  brace-expansion@2.0.2:
    resolution: {integrity: sha512-Jt0vHyM+jmUBqojB7E1NIYadt0vI0Qxjxd2TErW94wDz+E2LAm5vKMXXwg6ZZBTHPuUlDgQHKXvjGBdfcF1ZDQ==}

  braces@3.0.3:
    resolution: {integrity: sha512-yQbXgO/OSZVD2IsiLlro+7Hf6Q18EJrKSEsdoMzKePKXct3gvD8oLcOQdIzGupr5Fj+EDe8gO/lxc1BzfMpxvA==}
    engines: {node: '>=8'}

  brfs@2.0.2:
    resolution: {integrity: sha512-IrFjVtwu4eTJZyu8w/V2gxU7iLTtcHih67sgEdzrhjLBMHp2uYefUBfdM4k2UvcuWMgV7PQDZHSLeNWnLFKWVQ==}
    hasBin: true

  brorand@1.1.0:
    resolution: {integrity: sha512-cKV8tMCEpQs4hK/ik71d6LrPOnpkpGBR0wzxqr68g2m/LB2GxVYQroAjMJZRVM1Y4BCjCKc3vAamxSzOY2RP+w==}

  browser-pack@6.1.0:
    resolution: {integrity: sha512-erYug8XoqzU3IfcU8fUgyHqyOXqIE4tUTTQ+7mqUjQlvnXkOO6OlT9c/ZoJVHYoAaqGxr09CN53G7XIsO4KtWA==}
    hasBin: true

  browser-process-hrtime@0.1.3:
    resolution: {integrity: sha512-bRFnI4NnjO6cnyLmOV/7PVoDEMJChlcfN0z4s1YMBY989/SvlfMI1lgCnkFUs53e9gQF+w7qu7XdllSTiSl8Aw==}

  browser-resolve@2.0.0:
    resolution: {integrity: sha512-7sWsQlYL2rGLy2IWm8WL8DCTJvYLc/qlOnsakDac87SOoCd16WLsaAMdCiAqsTNHIe+SXfaqyxyo6THoWqs8WQ==}

  browserify-aes@1.2.0:
    resolution: {integrity: sha512-+7CHXqGuspUn/Sl5aO7Ea0xWGAtETPXNSAjHo48JfLdPWcMng33Xe4znFvQweqc/uzk5zSOI3H52CYnjCfb5hA==}

  browserify-cipher@1.0.1:
    resolution: {integrity: sha512-sPhkz0ARKbf4rRQt2hTpAHqn47X3llLkUGn+xEJzLjwY8LRs2p0v7ljvI5EyoRO/mexrNunNECisZs+gw2zz1w==}

  browserify-des@1.0.2:
    resolution: {integrity: sha512-BioO1xf3hFwz4kc6iBhI3ieDFompMhrMlnDFC4/0/vd5MokpuAc3R+LYbwTA9A5Yc9pq9UYPqffKpW2ObuwX5A==}

  browserify-rsa@4.1.1:
    resolution: {integrity: sha512-YBjSAiTqM04ZVei6sXighu679a3SqWORA3qZTEqZImnlkDIFtKc6pNutpjyZ8RJTjQtuYfeetkxM11GwoYXMIQ==}
    engines: {node: '>= 0.10'}

  browserify-sign@4.2.3:
    resolution: {integrity: sha512-JWCZW6SKhfhjJxO8Tyiiy+XYB7cqd2S5/+WeYHsKdNKFlCBhKbblba1A/HN/90YwtxKc8tCErjffZl++UNmGiw==}
    engines: {node: '>= 0.12'}

  browserify-zlib@0.2.0:
    resolution: {integrity: sha512-Z942RysHXmJrhqk88FmKBVq/v5tqmSkDz7p54G/MGyjMnCFFnC79XWNbg+Vta8W6Wb2qtSZTSxIGkJrRpCFEiA==}

  browserify@17.0.1:
    resolution: {integrity: sha512-pxhT00W3ylMhCHwG5yfqtZjNnFuX5h2IJdaBfSo4ChaaBsIp9VLrEMQ1bHV+Xr1uLPXuNDDM1GlJkjli0qkRsw==}
    engines: {node: '>= 0.8'}
    hasBin: true

  browserslist@4.25.1:
    resolution: {integrity: sha512-KGj0KoOMXLpSNkkEI6Z6mShmQy0bc1I+T7K9N81k4WWMrfz+6fQ6es80B/YLAeRoKvjYE1YSHHOW1qe9xIVzHw==}
    engines: {node: ^6 || ^7 || ^8 || ^9 || ^10 || ^11 || ^12 || >=13.7}
    hasBin: true

  bson@6.10.4:
    resolution: {integrity: sha512-WIsKqkSC0ABoBJuT1LEX+2HEvNmNKKgnTAyd0fL8qzK4SH2i9NXg+t08YtdZp/V9IZ33cxe3iV4yM0qg8lMQng==}
    engines: {node: '>=16.20.1'}

  buffer-equal@0.0.1:
    resolution: {integrity: sha512-RgSV6InVQ9ODPdLWJ5UAqBqJBOg370Nz6ZQtRzpt6nUjc8v0St97uJ4PYC6NztqIScrAXafKM3mZPMygSe1ggA==}
    engines: {node: '>=0.4.0'}

  buffer-from@1.1.2:
    resolution: {integrity: sha512-E+XQCRwSbaaiChtv6k6Dwgc+bx+Bs6vuKJHHl5kox/BaKbhiXzqQOwK4cO22yElGp2OCmjwVhT3HmxgyPGnJfQ==}

  buffer-xor@1.0.3:
    resolution: {integrity: sha512-571s0T7nZWK6vB67HI5dyUF7wXiNcfaPPPTl6zYCNApANjIvYJTg7hlud/+cJpdAhS7dVzqMLmfhfHR3rAcOjQ==}

  buffer@5.2.1:
    resolution: {integrity: sha512-c+Ko0loDaFfuPWiL02ls9Xd3GO3cPVmUobQ6t3rXNUk304u6hGq+8N/kFi+QEIKhzK3uwolVhLzszmfLmMLnqg==}

  buffer@5.7.1:
    resolution: {integrity: sha512-EHcyIPBQ4BSGlvjB16k5KgAJ27CIsHY/2JBmCRReo48y9rQ3MaUzWX3KVlBa4U7MyX02HdVj0K7C3WaB3ju7FQ==}

  bufferutil@4.0.9:
    resolution: {integrity: sha512-WDtdLmJvAuNNPzByAYpRo2rF1Mmradw6gvWsQKf63476DDXmomT9zUiGypLcG4ibIM67vhAj8jJRdbmEws2Aqw==}
    engines: {node: '>=6.14.2'}

  builtin-status-codes@3.0.0:
    resolution: {integrity: sha512-HpGFw18DgFWlncDfjTa2rcQ4W88O1mC8e8yZ2AvQY5KDaktSTwo+KRf6nHK6FRI5FyRyb/5T6+TSxfP7QyGsmQ==}

  c8@10.1.3:
    resolution: {integrity: sha512-LvcyrOAaOnrrlMpW22n690PUvxiq4Uf9WMhQwNJ9vgagkL/ph1+D4uvjvDA5XCbykrc0sx+ay6pVi9YZ1GnhyA==}
    engines: {node: '>=18'}
    hasBin: true
    peerDependencies:
      monocart-coverage-reports: ^2
    peerDependenciesMeta:
      monocart-coverage-reports:
        optional: true

  cac@6.7.14:
    resolution: {integrity: sha512-b6Ilus+c3RrdDk+JhLKUAQfzzgLEPy6wcXqS7f/xe1EETvsDP6GORG7SFuOs6cID5YkqchW/LXZbX5bc8j7ZcQ==}
    engines: {node: '>=8'}

  cacache@15.3.0:
    resolution: {integrity: sha512-VVdYzXEn+cnbXpFgWs5hTT7OScegHVmLhJIR8Ufqk3iFD6A6j5iSX1KuBTfNEv4tdJWE2PzA6IVFtcLC7fN9wQ==}
    engines: {node: '>= 10'}

  cacheable-lookup@7.0.0:
    resolution: {integrity: sha512-+qJyx4xiKra8mZrcwhjMRMUhD5NR1R8esPkzIYxX96JiecFoxAXFuz/GpR3+ev4PE1WamHip78wV0vcmPQtp8w==}
    engines: {node: '>=14.16'}

  cacheable-request@10.2.14:
    resolution: {integrity: sha512-zkDT5WAF4hSSoUgyfg5tFIxz8XQK+25W/TLVojJTMKBaxevLBBtLxgqguAuVQB8PVW79FVjHcU+GJ9tVbDZ9mQ==}
    engines: {node: '>=14.16'}

  cached-path-relative@1.1.0:
    resolution: {integrity: sha512-WF0LihfemtesFcJgO7xfOoOcnWzY/QHR4qeDqV44jPU3HTI54+LnfXK3SA27AVVGCdZFgjjFFaqUA9Jx7dMJZA==}

  call-bind-apply-helpers@1.0.2:
    resolution: {integrity: sha512-Sp1ablJ0ivDkSzjcaJdxEunN5/XvksFJ2sMBFfq6x0ryhQV/2b/KwFe21cMpmHtPOSij8K99/wSfoEuTObmuMQ==}
    engines: {node: '>= 0.4'}

  call-bind@1.0.8:
    resolution: {integrity: sha512-oKlSFMcMwpUg2ednkhQ454wfWiU/ul3CkJe/PEHcTKuiX6RpbehUiFMXu13HalGZxfUwCQzZG747YXBn1im9ww==}
    engines: {node: '>= 0.4'}

  call-bound@1.0.4:
    resolution: {integrity: sha512-+ys997U96po4Kx/ABpBCqhA9EuxJaQWDQg7295H4hBphv3IZg0boBKuwYpt4YXp6MZ5AmZQnU/tyMTlRpaSejg==}
    engines: {node: '>= 0.4'}

  callsites@3.1.0:
    resolution: {integrity: sha512-P8BjAsXvZS+VIDUI11hHCQEv74YT67YUi5JJFNWIqL235sBmjX4+qx9Muvls5ivyNENctx46xQLQ3aTuE7ssaQ==}
    engines: {node: '>=6'}

  camel-case@3.0.0:
    resolution: {integrity: sha512-+MbKztAYHXPr1jNTSKQF52VpcFjwY5RkR7fxksV8Doo4KAYc5Fl4UJRgthBbTmEx8C54DqahhbLJkDwjI3PI/w==}

  camelcase@5.3.1:
    resolution: {integrity: sha512-L28STB170nwWS63UjtlEOE3dldQApaJXZkOI1uMFfzf3rRuPegHaHesyee+YxQ+W6SvRDQV6UrdOdRiR153wJg==}
    engines: {node: '>=6'}

  camelcase@6.3.0:
    resolution: {integrity: sha512-Gmy6FhYlCY7uOElZUSbxo2UCDH8owEk996gkbrpsgGtrJLM3J7jGxl9Ic7Qwwj4ivOE5AWZWRMecDdF7hqGjFA==}
    engines: {node: '>=10'}

  caniuse-lite@1.0.30001727:
    resolution: {integrity: sha512-pB68nIHmbN6L/4C6MH1DokyR3bYqFwjaSs/sWDHGj4CTcFtQUQMuJftVwWkXq7mNWOybD3KhUv3oWHoGxgP14Q==}

  caseless@0.12.0:
    resolution: {integrity: sha512-4tYFyifaFfGacoiObjJegolkwSU4xQNGbVgUiNYVUxbQ2x2lUsFvY4hVgVzGiIe6WLOPqycWXA40l+PWsxthUw==}

  cephes@2.0.0:
    resolution: {integrity: sha512-4GMUzkcXHZ0HMZ3gZdBrv8pQs1/zkJh2Q9rQOF8NJZHanM359y3XOSdeqmDBPfxQKYQpJt58R3dUpofrIXJ2mg==}

  chai@5.2.1:
    resolution: {integrity: sha512-5nFxhUrX0PqtyogoYOA8IPswy5sZFTOsBFl/9bNsmDLgsxYTzSZQJDPppDnZPTQbzSEm0hqGjWPzRemQCYbD6A==}
    engines: {node: '>=18'}

  chalk@1.1.3:
    resolution: {integrity: sha512-U3lRVLMSlsCfjqYPbLyVv11M9CPW4I728d6TCKMAOJueEeB9/8o+eSsMnxPJD+Q+K909sdESg7C+tIkoH6on1A==}
    engines: {node: '>=0.10.0'}

  chalk@2.4.2:
    resolution: {integrity: sha512-Mti+f9lpJNcwF4tWV8/OrTTtF1gZi+f8FqlyAdouralcFWFQWF2+NgCHShjkCb+IFBLq9buZwE1xckQU4peSuQ==}
    engines: {node: '>=4'}

  chalk@4.1.2:
    resolution: {integrity: sha512-oKnbhFyRIXpUuez8iBMmyEa4nbj4IOQyuhc/wy9kY7/WVPcwIO9VA668Pu8RkO7+0G76SLROeyw9CpQ061i4mA==}
    engines: {node: '>=10'}

  chalk@5.4.1:
    resolution: {integrity: sha512-zgVZuo2WcZgfUEmsn6eO3kINexW8RAE4maiQ8QNs8CtpPCSyMiYsULR3HQYkm3w8FIA3SberyMJMSldGsW+U3w==}
    engines: {node: ^12.17.0 || ^14.13 || >=16.0.0}

  char-spinner@1.0.1:
    resolution: {integrity: sha512-acv43vqJ0+N0rD+Uw3pDHSxP30FHrywu2NO6/wBaHChJIizpDeBUd6NjqhNhy9LGaEAhZAXn46QzmlAvIWd16g==}

  chardet@0.7.0:
    resolution: {integrity: sha512-mT8iDcrh03qDGRRmoA2hmBJnxpllMR+0/0qlzjqZES6NdiWDcZkCNAk4rPFZ9Q85r27unkiNNg8ZOiwZXBHwcA==}

  check-error@2.1.1:
    resolution: {integrity: sha512-OAlb+T7V4Op9OwdkjmguYRqncdlx5JiofwOAUkmTF+jNdHwzTaTs4sRAGpzLF3oOz5xAyDGrPgeIDFQmDOTiJw==}
    engines: {node: '>= 16'}

  chokidar@3.6.0:
    resolution: {integrity: sha512-7VT13fmjotKpGipCW9JEQAusEPE+Ei8nl6/g4FBAmIm0GOOLMua9NDDo/DWp0ZAxCr3cPq5ZpBqmPAQgDda2Pw==}
    engines: {node: '>= 8.10.0'}

  chownr@1.1.4:
    resolution: {integrity: sha512-jJ0bqzaylmJtVnNgzTeSOs8DPavpbYgEr/b0YL8/2GO3xJEhInFmhKMUnEJQjZumK7KXGFhUy89PrsJWlakBVg==}

  chownr@2.0.0:
    resolution: {integrity: sha512-bIomtDF5KGpdogkLd9VspvFzk9KfpyyGlS8YFVZl7TGPBHL5snIOnxeshwVgPteQ9b4Eydl+pVbIyE1DcvCWgQ==}
    engines: {node: '>=10'}

  chownr@3.0.0:
    resolution: {integrity: sha512-+IxzY9BZOQd/XuYPRmrvEVjF/nqj5kgT4kEq7VofrDoM1MxoRjEWkrCC3EtLi59TVawxTAn+orJwFQcrqEN1+g==}
    engines: {node: '>=18'}

  ci-info@2.0.0:
    resolution: {integrity: sha512-5tK7EtrZ0N+OLFMthtqOj4fI2Jeb88C4CAZPu25LDVUgXJ0A3Js4PMGqrn0JU1W0Mh1/Z8wZzYPxqUrXeBboCQ==}

  cipher-base@1.0.6:
    resolution: {integrity: sha512-3Ek9H3X6pj5TgenXYtNWdaBon1tgYCaebd+XPg0keyjEbEfkD4KkmAxkQ/i1vYvxdcT5nscLBfq9VJRmCBcFSw==}
    engines: {node: '>= 0.10'}

  class-variance-authority@0.7.1:
    resolution: {integrity: sha512-Ka+9Trutv7G8M6WT6SeiRWz792K5qEqIGEGzXKhAE6xOWAY6pPH8U+9IY3oCMv6kqTmLsv7Xh/2w2RigkePMsg==}

  clean-stack@2.2.0:
    resolution: {integrity: sha512-4diC9HaTE+KRAMWhDhrGOECgWZxoevMc5TlkObMqNSsVU62PYzXZ/SMTjzyGAFF1YusgxGcSWTEXBhp0CPwQ1A==}
    engines: {node: '>=6'}

  clear-module@4.1.2:
    resolution: {integrity: sha512-LWAxzHqdHsAZlPlEyJ2Poz6AIs384mPeqLVCru2p0BrP9G/kVGuhNyZYClLO6cXlnuJjzC8xtsJIuMjKqLXoAw==}
    engines: {node: '>=8'}

  cli-boxes@2.2.1:
    resolution: {integrity: sha512-y4coMcylgSCdVinjiDBuR8PCC2bLjyGTwEmPb9NHR/QaNU6EUOXcTY/s6VjGMD6ENSEaeQYHCY0GNGS5jfMwPw==}
    engines: {node: '>=6'}

  cli-cursor@2.1.0:
    resolution: {integrity: sha512-8lgKz8LmCRYZZQDpRyT2m5rKJ08TnU4tR9FFFW2rxpxR1FzWi4PQ/NfyODchAatHaUgnSPVcx/R5w6NuTBzFiw==}
    engines: {node: '>=4'}

  cli-cursor@3.1.0:
    resolution: {integrity: sha512-I/zHAwsKf9FqGoXM4WWRACob9+SNukZTd94DWF57E4toouRulbCxcUh6RKUEOQlYTHJnzkPMySvPNaaSLNfLZw==}
    engines: {node: '>=8'}

  cli-cursor@5.0.0:
    resolution: {integrity: sha512-aCj4O5wKyszjMmDT4tZj93kxyydN/K5zPWSCe6/0AV/AA1pqe5ZBIw0a2ZfPQV7lL5/yb5HsUreJ6UFAF1tEQw==}
    engines: {node: '>=18'}

  cli-spinners@2.9.2:
    resolution: {integrity: sha512-ywqV+5MmyL4E7ybXgKys4DugZbX0FC6LnwrhjuykIjnK9k8OQacQ7axGKnjDXWNhns0xot3bZI5h55H8yo9cJg==}
    engines: {node: '>=6'}

  cli-table3@0.6.5:
    resolution: {integrity: sha512-+W/5efTR7y5HRD7gACw9yQjqMVvEMLBHmboM/kPWam+H+Hmyrgjh6YncVKK122YZkXrLudzTuAukUw9FnMf7IQ==}
    engines: {node: 10.* || >= 12.*}

  cli-truncate@4.0.0:
    resolution: {integrity: sha512-nPdaFdQ0h/GEigbPClz11D0v/ZJEwxmeVZGeMo3Z5StPtUTkA9o1lD6QwoirYiSDzbcwn2XcjwmCp68W1IS4TA==}
    engines: {node: '>=18'}

  cli-width@2.2.1:
    resolution: {integrity: sha512-GRMWDxpOB6Dgk2E5Uo+3eEBvtOOlimMmpbFiKuLFnQzYDavtLFY3K5ona41jgN/WdRZtG7utuVSVTL4HbZHGkw==}

  clinic@13.0.0:
    resolution: {integrity: sha512-QAD3cLgA1OqEC7fJSDbAt4U0BKGAK1c5yopN5tu1OtmmsbRHHYxBeSMiElQfuMMdbkAuLEE7HOffZ0hKMzaYVw==}
    hasBin: true

  clipboard-copy@4.0.1:
    resolution: {integrity: sha512-wOlqdqziE/NNTUJsfSgXmBMIrYmfd5V0HCGsR8uAKHcg+h9NENWINcfRjtWGU77wDHC8B8ijV4hMTGYbrKovng==}

  cliui@5.0.0:
    resolution: {integrity: sha512-PYeGSEmmHM6zvoef2w8TPzlrnNpXIjTipYK780YswmIP9vjxmd6Y2a3CB2Ks6/AU8NHjZugXvo8w3oWM2qnwXA==}

  cliui@8.0.1:
    resolution: {integrity: sha512-BSeNnyus75C4//NQ9gQt1/csTXyo/8Sb+afLAkzAptFuMsod9HFokGNudZpi/oQV73hnVK+sR+5PVRMd+Dr7YQ==}
    engines: {node: '>=12'}

  clone@1.0.4:
    resolution: {integrity: sha512-JQHZ2QMW6l3aH/j6xCqQThY/9OH4D/9ls34cgkUBiEeocRTU04tHfKPBsUK1PqZCUQM7GiA0IIXJSuXHI64Kbg==}
    engines: {node: '>=0.8'}

  clsx@2.1.1:
    resolution: {integrity: sha512-eYm0QWBtUrBWZWG0d386OGAw16Z995PiOVo2B7bjWSbHedGl5e0ZWaq65kOGgUSNesEIDkB9ISbTg/JK9dhCZA==}
    engines: {node: '>=6'}

  code-block-writer@13.0.3:
    resolution: {integrity: sha512-Oofo0pq3IKnsFtuHqSF7TqBfr71aeyZDVJ0HpmqB7FBM2qEigL0iPONSCZSO9pE9dZTAxANe5XHG9Uy0YMv8cg==}

  code-point-at@1.1.0:
    resolution: {integrity: sha512-RpAVKQA5T63xEj6/giIbUEtZwJ4UFIc3ZtvEkiaUERylqe8xb5IvqcgOurZLahv93CLKfxcw5YI+DZcUBRyLXA==}
    engines: {node: '>=0.10.0'}

  color-convert@1.9.3:
    resolution: {integrity: sha512-QfAUtd+vFdAtFQcC8CCyYt1fYWxSqAiK2cSD6zDB8N3cpsEBAvRxp9zOGg6G/SHHJYAT88/az/IuDGALsNVbGg==}

  color-convert@2.0.1:
    resolution: {integrity: sha512-RRECPsj7iu/xb5oKYcsFHSppFNnsj/52OVTRKb4zP5onXwVF3zVmmToNcOfGC+CRDpfK/U584fMg38ZHCaElKQ==}
    engines: {node: '>=7.0.0'}

  color-name@1.1.3:
    resolution: {integrity: sha512-72fSenhMw2HZMTVHeCA9KCmpEIbzWiQsjN+BHcBbS9vr1mtt+vJjPdksIBNUmKAW8TFUDPJK5SUU3QhE9NEXDw==}

  color-name@1.1.4:
    resolution: {integrity: sha512-dOy+3AuW3a2wNbZHIuMZpTcgjGuLU/uBL/ubcZF9OXbDo8ff4O8yVp5Bf0efS8uEoYo5q4Fx7dY9OgQGXgAsQA==}

  color-string@1.9.1:
    resolution: {integrity: sha512-shrVawQFojnZv6xM40anx4CkoDP+fZsw/ZerEMsW/pyzsRbElpsL/DBVW7q3ExxwusdNXI3lXpuhEZkzs8p5Eg==}

  color-support@1.1.3:
    resolution: {integrity: sha512-qiBjkpbMLO/HL68y+lh4q0/O1MZFj2RX6X/KmMa3+gJD3z+WwI1ZzDHysvqHGS3mP6mznPckpXmw1nI9cJjyRg==}
    hasBin: true

  color@3.2.1:
    resolution: {integrity: sha512-aBl7dZI9ENN6fUGC7mWpMTPNHmWUSNan9tuWN6ahh5ZLNk9baLJOnSMlrQkHcrfFgz2/RigjUVAjdx36VcemKA==}

  colorette@2.0.19:
    resolution: {integrity: sha512-3tlv/dIP7FWvj3BsbHrGLJ6l/oKh1O3TcgBqMn+yyCagOxc23fyzDS6HypQbgxWbkpDnf52p1LuR4eWDQ/K9WQ==}

  colorette@2.0.20:
    resolution: {integrity: sha512-IfEDxwoWIjkeXL1eXcDiow4UbKjhLdq6/EuSVR9GMN7KVH3r9gQ83e73hsz1Nd1T3ijd5xv1wcWRYO+D6kCI2w==}

  colorspace@1.1.4:
    resolution: {integrity: sha512-BgvKJiuVu1igBUF2kEjRCZXol6wiiGbY5ipL/oVPwm0BL9sIpMIzM8IK7vwuxIIzOXMV3Ey5w+vxhm0rR/TN8w==}

  combine-source-map@0.8.0:
    resolution: {integrity: sha512-UlxQ9Vw0b/Bt/KYwCFqdEwsQ1eL8d1gibiFb7lxQJFdvTgc2hIZi6ugsg+kyhzhPV+QEpUiEIwInIAIrgoEkrg==}

  combined-stream@1.0.8:
    resolution: {integrity: sha512-FQN4MRfuJeHf7cBbBMJFXhKSDq+2kAArBlmRBvcvFE5BB1HZKXtSFASDhdlz9zOYwxh8lDdnvmMOe/+5cdoEdg==}
    engines: {node: '>= 0.8'}

  commander@10.0.1:
    resolution: {integrity: sha512-y4Mg2tXshplEbSGzx7amzPwKKOCGuoSRP/CjEdwwk0FOGlUbq6lKuoyDZTNZkmxHdJtp54hdfY/JUrdL7Xfdug==}
    engines: {node: '>=14'}

  commander@14.0.0:
    resolution: {integrity: sha512-2uM9rYjPvyq39NwLRqaiLtWHyDC1FvryJDa2ATTVims5YAS4PupsEQsDvP14FqhFr0P49CYDugi59xaxJlTXRA==}
    engines: {node: '>=20'}

  commander@2.20.3:
    resolution: {integrity: sha512-GpVkmM8vF2vQUkj2LvZmD35JxeJOLCwJ9cUkugyk2nuhbv3+mJvpLYYt+0+USMxE+oj+ey/lJEnhZw75x/OMcQ==}

  comment-json@4.2.5:
    resolution: {integrity: sha512-bKw/r35jR3HGt5PEPm1ljsQQGyCrR8sFGNiN5L+ykDHdpO8Smxkrkla9Yi6NkQyUrb8V54PGhfMs6NrIwtxtdw==}
    engines: {node: '>= 6'}

  comment-parser@1.4.1:
    resolution: {integrity: sha512-buhp5kePrmda3vhc5B9t7pUQXAb2Tnd0qgpkIhPhkHXxJpiPJ11H0ZEU0oBpJ2QztSbzG/ZxMj/CHsYJqRHmyg==}
    engines: {node: '>= 12.0.0'}

  commist@1.1.0:
    resolution: {integrity: sha512-rraC8NXWOEjhADbZe9QBNzLAN5Q3fsTPQtBV+fEVj6xKIgDgNiEVE6ZNfHpZOqfQ21YUzfVNUXLOEZquYvQPPg==}

  compare-func@2.0.0:
    resolution: {integrity: sha512-zHig5N+tPWARooBnb0Zx1MFcdfpyJrfTJ3Y5L+IFvUm8rM74hHz66z0gw0x4tijh5CorKkKUCnW82R2vmpeCRA==}

  concat-map@0.0.1:
    resolution: {integrity: sha512-/Srv4dswyQNBfohGpz9o6Yb3Gz3SrUDqBH5rTuhGR7ahtlbYKnVxw2bCFMRljaA7EXHaXZ8wsHdodFvbkhKmqg==}

  concat-stream@1.6.2:
    resolution: {integrity: sha512-27HBghJxjiZtIk3Ycvn/4kbJk/1uZuJFfuPEns6LaEvpvG1f0hTea8lilrouyo9mVc2GWdcEZ8OLoGmSADlrCw==}
    engines: {'0': node >= 0.8}

  concat-stream@2.0.0:
    resolution: {integrity: sha512-MWufYdFw53ccGjCA+Ol7XJYpAlW6/prSMzuPOTRnJGcGzuhLn4Scrz7qf6o8bROZ514ltazcIFJZevcfbo0x7A==}
    engines: {'0': node >= 6.0}

  conf@10.2.0:
    resolution: {integrity: sha512-8fLl9F04EJqjSqH+QjITQfJF8BrOVaYr1jewVgSRAEWePfxT0sku4w2hrGQ60BC/TNLGQ2pgxNlTbWQmMPFvXg==}
    engines: {node: '>=12'}

  config-chain@1.1.13:
    resolution: {integrity: sha512-qj+f8APARXHrM0hraqXYb2/bOVSV4PvJQlNZ/DVj0QrmNM2q2euizkeuVckQ57J+W0mRH6Hvi+k50M4Jul2VRQ==}

  configstore@5.0.1:
    resolution: {integrity: sha512-aMKprgk5YhBNyH25hj8wGt2+D52Sw1DRRIzqBwLp2Ya9mFmY8KPvvtvmna8SxVR9JMZ4kzMD68N22vlaRpkeFA==}
    engines: {node: '>=8'}

  console-browserify@1.2.0:
    resolution: {integrity: sha512-ZMkYO/LkF17QvCPqM0gxw8yUzigAOZOSWSHg91FH6orS7vcEj5dVZTidN2fQ14yBSdg97RqhSNwLUXInd52OTA==}

  console-control-strings@1.1.0:
    resolution: {integrity: sha512-ty/fTekppD2fIwRvnZAVdeOiGd1c7YXEixbgJTNzqcxJWKQnjJ/V1bNEEE6hygpM3WjwHFUVK6HTjWSzV4a8sQ==}

  constants-browserify@1.0.0:
    resolution: {integrity: sha512-xFxOwqIzR/e1k1gLiWEophSCMqXcwVHIH7akf7b/vxcUeGunlj3hvZaaqxwHsTgn+IndtkQJgSztIDWeumWJDQ==}

  conventional-changelog-angular@7.0.0:
    resolution: {integrity: sha512-ROjNchA9LgfNMTTFSIWPzebCwOGFdgkEq45EnvvrmSLvCtAw0HSmrCs7/ty+wAeYUZyNay0YMUNYFTRL72PkBQ==}
    engines: {node: '>=16'}

  conventional-changelog-conventionalcommits@7.0.2:
    resolution: {integrity: sha512-NKXYmMR/Hr1DevQegFB4MwfM5Vv0m4UIxKZTTYuD98lpTknaZlSRrDOG4X7wIXpGkfsYxZTghUN+Qq+T0YQI7w==}
    engines: {node: '>=16'}

  conventional-commits-parser@5.0.0:
    resolution: {integrity: sha512-ZPMl0ZJbw74iS9LuX9YIAiW8pfM5p3yh2o/NbXHbkFuZzY5jvdi5jFycEOkmBW5H5I7nA+D6f3UcsCLP2vvSEA==}
    engines: {node: '>=16'}
    hasBin: true

  convert-source-map@1.1.3:
    resolution: {integrity: sha512-Y8L5rp6jo+g9VEPgvqNfEopjTR4OTYct8lXlS8iVQdmnjDvbdbzYe9rjtFCB9egC86JoNCU61WRY+ScjkZpnIg==}

  convert-source-map@1.9.0:
    resolution: {integrity: sha512-ASFBup0Mz1uyiIjANan1jzLQami9z1PoYSZCiiYW2FczPbenXc45FZdBZLzOT+r6+iciuEModtmCti+hjaAk0A==}

  convert-source-map@2.0.0:
    resolution: {integrity: sha512-Kvp459HrV2FEJ1CAsi1Ku+MY3kasH19TFykTz2xWmMeq6bk2NU3XXvfJ+Q61m0xktWwt+1HSYf3JZsTms3aRJg==}

  copy-to-clipboard@3.3.3:
    resolution: {integrity: sha512-2KV8NhB5JqC3ky0r9PMCAZKbUHSwtEo4CwCs0KXgruG43gX5PMqDEBbVU4OUzw2MuAWUfsuFmWvEKG5QRfSnJA==}

  core-util-is@1.0.2:
    resolution: {integrity: sha512-3lqz5YjWTYnW6dlDa5TLaTCcShfar1e40rmcJVwCBJC6mWlFuj0eCHIElmG1g5kyuJ/GD+8Wn4FFCcz4gJPfaQ==}

  core-util-is@1.0.3:
    resolution: {integrity: sha512-ZQBvi1DcpJ4GDqanjucZ2Hj3wEO5pZDS89BWbkcrvdxksJorwUDDZamX9ldFkp9aw2lmBDLgkObEA4DWNJ9FYQ==}

  cosmiconfig-typescript-loader@6.1.0:
    resolution: {integrity: sha512-tJ1w35ZRUiM5FeTzT7DtYWAFFv37ZLqSRkGi2oeCK1gPhvaWjkAtfXvLmvE1pRfxxp9aQo6ba/Pvg1dKj05D4g==}
    engines: {node: '>=v18'}
    peerDependencies:
      '@types/node': '*'
      cosmiconfig: '>=9'
      typescript: '>=5'

  cosmiconfig@9.0.0:
    resolution: {integrity: sha512-itvL5h8RETACmOTFc4UfIyB2RfEHi71Ax6E/PivVxq9NseKbOWpeyHEOIbmAw1rs8Ak0VursQNww7lf7YtUwzg==}
    engines: {node: '>=14'}
    peerDependencies:
      typescript: '>=4.9.5'
    peerDependenciesMeta:
      typescript:
        optional: true

  create-ecdh@4.0.4:
    resolution: {integrity: sha512-mf+TCx8wWc9VpuxfP2ht0iSISLZnt0JgWlrOKZiNqyUZWnjIaCIVNQArMHnCZKfEYRg6IM7A+NeJoN8gf/Ws0A==}

  create-hash@1.1.3:
    resolution: {integrity: sha512-snRpch/kwQhcdlnZKYanNF1m0RDlrCdSKQaH87w1FCFPVPNCQ/Il9QJKAX2jVBZddRdaHBMC+zXa9Gw9tmkNUA==}

  create-hash@1.2.0:
    resolution: {integrity: sha512-z00bCGNHDG8mHAkP7CtT1qVu+bFQUPjYq/4Iv3C3kWjTFV10zIjfSoeqXo9Asws8gwSHDGj/hl2u4OGIjapeCg==}

  create-hmac@1.1.7:
    resolution: {integrity: sha512-MJG9liiZ+ogc4TzUwuvbER1JRdgvUFSB5+VR/g5h82fGaIRWMWddtKBHi7/sVhfjQZ6SehlyhvQYrcYkaUIpLg==}

  create-require@1.1.1:
    resolution: {integrity: sha512-dcKFX3jn0MpIaXjisoRvexIJVEKzaq7z2rZKxf+MSr9TkdmHmsU4m2lcLojrj/FHl8mk5VxMmYA+ftRkP/3oKQ==}

  cross-argv@1.0.0:
    resolution: {integrity: sha512-uAVe/bgNHlPdP1VE4Sk08u9pAJ7o1x/tVQtX77T5zlhYhuwOWtVkPBEtHdvF5cq48VzeCG5i1zN4dQc8pwLYrw==}

  cross-argv@2.0.0:
    resolution: {integrity: sha512-YIaY9TR5Nxeb8SMdtrU8asWVM4jqJDNDYlKV21LxtYcfNJhp1kEsgSa6qXwXgzN0WQWGODps0+TlGp2xQSHwOg==}

  cross-env@10.0.0:
    resolution: {integrity: sha512-aU8qlEK/nHYtVuN4p7UQgAwVljzMg8hB4YK5ThRqD2l/ziSnryncPNn7bMLt5cFYsKVKBh8HqLqyCoTupEUu7Q==}
    engines: {node: '>=20'}
    hasBin: true

  cross-spawn@7.0.6:
    resolution: {integrity: sha512-uV2QOWP2nWzsy2aMp8aRibhi9dlzF5Hgh5SHaB9OiTGEyDTiJJyx0uy51QXdyWbtAHNua4XJzUKca3OzKUd3vA==}
    engines: {node: '>= 8'}

  crypto-browserify@3.12.1:
    resolution: {integrity: sha512-r4ESw/IlusD17lgQi1O20Fa3qNnsckR126TdUuBgAu7GBYSIPvdNyONd3Zrxh0xCwA4+6w/TDArBPsMvhur+KQ==}
    engines: {node: '>= 0.10'}

  crypto-random-string@2.0.0:
    resolution: {integrity: sha512-v1plID3y9r/lPhviJ1wrXpLeyUIGAZ2SHNYTEapm7/8A9nLPoyvVp3RK/EPFqn5kEznyWgYZNsRtYYIWbuG8KA==}
    engines: {node: '>=8'}

  cspell-config-lib@9.2.0:
    resolution: {integrity: sha512-Yc8+hT+uIWWCi6WMhOL6HDYbBCP2qig1tgKGThHVeOx6GviieV10TZ5kQ+P7ONgoqw2nmm7uXIC19dGYx3DblQ==}
    engines: {node: '>=20'}

  cspell-dictionary@9.2.0:
    resolution: {integrity: sha512-lV4VtjsDtxu8LyCcb6DY7Br4e/Aw1xfR8QvjYhHaJ8t03xry9STey5Rkfp+lz+hlVevNcn3lfCaacGuXyD+lLg==}
    engines: {node: '>=20'}

  cspell-glob@9.2.0:
    resolution: {integrity: sha512-viycZDyegzW2AKPFqvX5RveqTrB0sKgexlCu2A8z8eumpYYor5sD1NP05VDOqkAF4hDuiGqkHn6iNo0L1wNgLw==}
    engines: {node: '>=20'}

  cspell-grammar@9.2.0:
    resolution: {integrity: sha512-qthAmWcNHpYAmufy7YWVg9xwrYANkVlI40bgC2uGd8EnKssm/qOPhqXXNS+kLf+q0NmJM5nMgRLhCC23xSp3JA==}
    engines: {node: '>=20'}
    hasBin: true

  cspell-io@9.2.0:
    resolution: {integrity: sha512-oxKiqFLcz629FmOId8UpdDznpMvCgpuktg4nkD2G9pYpRh+fRLZpP4QtZPyvJqvpUIzFhIOznMeHjsiBYHOZUA==}
    engines: {node: '>=20'}

  cspell-lib@9.2.0:
    resolution: {integrity: sha512-RnhDIsETw6Ex0UaK3PFoJ2FwWMWfJPtdpNpv1qgmJwoGD4CzwtIqPOLtZ24zqdCP8ZnNTF/lwV/9rZVqifYjsw==}
    engines: {node: '>=20'}

  cspell-trie-lib@9.2.0:
    resolution: {integrity: sha512-6GHL1KvLQzcPBSNY6QWOabq8YwRJAnNKamA0O/tRKy+11Hy99ysD4xvfu3kKYPAcobp5ZykX4nudHxy8yrEvng==}
    engines: {node: '>=20'}

  cssesc@3.0.0:
    resolution: {integrity: sha512-/Tb/JcjK111nNScGob5MNtsntNM1aCNUDipB/TkwZFhyDrrE47SOx/18wF2bbjgc3ZzCSKW1T5nt5EbFoAz/Vg==}
    engines: {node: '>=4'}
    hasBin: true

  cssstyle@4.6.0:
    resolution: {integrity: sha512-2z+rWdzbbSZv6/rhtvzvqeZQHrBaqgogqt85sqFNbabZOuFbCVFb8kPeEtZjiKkbrm395irpNKiYeFeLiQnFPg==}
    engines: {node: '>=18'}

  csstype@3.1.3:
    resolution: {integrity: sha512-M1uQkMl8rQK/szD0LNhtqxIPLpimGm8sOBwU7lLnCpSbTyY3yeU1Vc7l4KT5zT4s/yOxHH5O7tIuuLOCnLADRw==}

  cwise-compiler@1.1.3:
    resolution: {integrity: sha512-WXlK/m+Di8DMMcCjcWr4i+XzcQra9eCdXIJrgh4TUgh0pIS/yJduLxS9JgefsHJ/YVLdgPtXm9r62W92MvanEQ==}

  d3-array@2.12.1:
    resolution: {integrity: sha512-B0ErZK/66mHtEsR1TkPEEkwdy+WDesimkM5gpZr5Dsg54BiTA5RXtYW5qTLIAcekaS9xfZrzBLF/OAkB3Qn1YQ==}

  d3-axis@1.0.12:
    resolution: {integrity: sha512-ejINPfPSNdGFKEOAtnBtdkpr24c4d4jsei6Lg98mxf424ivoDP2956/5HDpIAtmHo85lqT4pruy+zEgvRUBqaQ==}

  d3-color@3.1.0:
    resolution: {integrity: sha512-zg/chbXyeBtMQ1LbD/WSoW2DpC3I0mpmPdW+ynRTj/x2DAWYrIY7qeZIHidozwV24m4iavr15lNwIwLxRmOxhA==}
    engines: {node: '>=12'}

  d3-dispatch@1.0.6:
    resolution: {integrity: sha512-fVjoElzjhCEy+Hbn8KygnmMS7Or0a9sI2UzGwoB7cCtvI1XpVN9GpoYlnb3xt2YV66oXYb1fLJ8GMvP4hdU1RA==}

  d3-drag@1.2.5:
    resolution: {integrity: sha512-rD1ohlkKQwMZYkQlYVCrSFxsWPzI97+W+PaEIBNTMxRuxz9RF0Hi5nJWHGVJ3Om9d2fRTe1yOBINJyy/ahV95w==}

  d3-ease@1.0.7:
    resolution: {integrity: sha512-lx14ZPYkhNx0s/2HX5sLFUI3mbasHjSSpwO/KaaNACweVwxUruKyWVcb293wMv1RqTPZyZ8kSZ2NogUZNcLOFQ==}

  d3-fg@6.14.0:
    resolution: {integrity: sha512-M4QpFZOEvAq4ZDzwabJp2inL+KXS85T2SQl00zWwjnolaCJR+gHxUbT7Ha4GxTeW1NXwzbykhv/38I1fxQqbyg==}

  d3-format@1.4.5:
    resolution: {integrity: sha512-J0piedu6Z8iB6TbIGfZgDzfXxUFN3qQRMofy2oPdXzQibYGqPB/9iMcxr/TGalU+2RsyDO+U4f33id8tbnSRMQ==}

  d3-hierarchy@1.1.9:
    resolution: {integrity: sha512-j8tPxlqh1srJHAtxfvOUwKNYJkQuBFdM1+JAUfq6xqH5eAqf93L7oG1NVqDa4CpFZNvnNKtCYEUC8KY9yEn9lQ==}

  d3-interpolate@1.4.0:
    resolution: {integrity: sha512-V9znK0zc3jOPV4VD2zZn0sDhZU3WAE2bmlxdIwwQPPzPjvyLkd8B3JUVdS1IDUFDkWZ72c9qnv1GK2ZagTZ8EA==}

  d3-path@1.0.9:
    resolution: {integrity: sha512-VLaYcn81dtHVTjEHd8B+pbe9yHWpXKZUC87PzoFmsFrJqgFwDe/qxfp5MlfsfM1V5E/iVt0MmEbWQ7FVIXh/bg==}

  d3-scale@3.3.0:
    resolution: {integrity: sha512-1JGp44NQCt5d1g+Yy+GeOnZP7xHo0ii8zsQp6PGzd+C1/dl0KGsp9A7Mxwp+1D1o4unbTTxVdU/ZOIEBoeZPbQ==}

  d3-selection@1.4.2:
    resolution: {integrity: sha512-SJ0BqYihzOjDnnlfyeHT0e30k0K1+5sR3d5fNueCNeuhZTnGw4M4o8mqJchSwgKMXCNFo+e2VTChiSJ0vYtXkg==}

  d3-shape@1.3.7:
    resolution: {integrity: sha512-EUkvKjqPFUAZyOlhY5gzCxCeI0Aep04LwIRpsZ/mLFelJiUfnK56jo5JMDSE7yyP2kLSb6LtF+S5chMk7uqPqw==}

  d3-time-format@2.3.0:
    resolution: {integrity: sha512-guv6b2H37s2Uq/GefleCDtbe0XZAuy7Wa49VGkPVPMfLL9qObgBST3lEHJBMUp8S7NdLQAGIvr2KXk8Hc98iKQ==}

  d3-time@1.1.0:
    resolution: {integrity: sha512-Xh0isrZ5rPYYdqhAVk8VLnMEidhz5aP7htAADH6MfzgmmicPkTo8LhkLxci61/lCB7n7UmE3bN0leRt+qvkLxA==}

  d3-time@2.1.1:
    resolution: {integrity: sha512-/eIQe/eR4kCQwq7yxi7z4c6qEXf2IYGcjoWB5OOQy4Tq9Uv39/947qlDcN2TLkiTzQWzvnsuYPB9TrWaNfipKQ==}

  d3-timer@1.0.10:
    resolution: {integrity: sha512-B1JDm0XDaQC+uvo4DT79H0XmBskgS3l6Ve+1SBCfxgmtIb1AVrPIoqd+nPSv+loMX8szQ0sVUhGngL7D5QPiXw==}

  d3-transition@1.3.2:
    resolution: {integrity: sha512-sc0gRU4PFqZ47lPVHloMn9tlPcv8jxgOQg+0zjhfZXMQuvppjG6YuwdMBE0TuqCZjeJkLecku/l9R0JPcRhaDA==}

  d3-zoom@1.8.3:
    resolution: {integrity: sha512-VoLXTK4wvy1a0JpH2Il+F2CiOhVu7VRXWF5M/LroMIh3/zBAC3WAt7QoIvPibOavVo20hN6/37vwAsdBejLyKQ==}

  d@1.0.2:
    resolution: {integrity: sha512-MOqHvMWF9/9MX6nza0KgvFH4HpMU0EF5uUDXqX/BtxtU8NfB0QzRtJ8Oe/6SuS4kbhyzVJwjd97EA4PKrzJ8bw==}
    engines: {node: '>=0.12'}

  dargs@7.0.0:
    resolution: {integrity: sha512-2iy1EkLdlBzQGvbweYRFxmFath8+K7+AKB0TlhHWkNuH+TmovaMH/Wp7V7R4u7f4SnX3OgLsU9t1NI9ioDnUpg==}
    engines: {node: '>=8'}

  dargs@8.1.0:
    resolution: {integrity: sha512-wAV9QHOsNbwnWdNW2FYvE1P56wtgSbM+3SZcdGiWQILwVjACCXDCI3Ai8QlCjMDB8YK5zySiXZYBiwGmNY3lnw==}
    engines: {node: '>=12'}

  dash-ast@1.0.0:
    resolution: {integrity: sha512-Vy4dx7gquTeMcQR/hDkYLGUnwVil6vk4FOOct+djUnHOUWt+zJPJAaRIXaAFkPXtJjvlY7o3rfRu0/3hpnwoUA==}

  dash-ast@2.0.1:
    resolution: {integrity: sha512-5TXltWJGc+RdnabUGzhRae1TRq6m4gr+3K2wQX0is5/F2yS6MJXJvLyI3ErAnsAXuJoGqvfVD5icRgim07DrxQ==}

  dashdash@1.14.1:
    resolution: {integrity: sha512-jRFi8UDGo6j+odZiEpjazZaWqEal3w/basFjQHQEwVtZJGDpxbH1MeYluwCS8Xq5wmLJooDlMgvVarmWfGM44g==}
    engines: {node: '>=0.10'}

  data-urls@5.0.0:
    resolution: {integrity: sha512-ZYP5VBHshaDAiVZxjbRVcFJpc+4xGgT0bK3vzy1HLN8jTO975HEbuYzZJcHoQEY5K1a0z8YayJkyVETa08eNTg==}
    engines: {node: '>=18'}

  data-view-buffer@1.0.2:
    resolution: {integrity: sha512-EmKO5V3OLXh1rtK2wgXRansaK1/mtVdTUEiEI0W8RkvgT05kfxaH29PliLnpLP73yYO6142Q72QNa8Wx/A5CqQ==}
    engines: {node: '>= 0.4'}

  data-view-byte-length@1.0.2:
    resolution: {integrity: sha512-tuhGbE6CfTM9+5ANGf+oQb72Ky/0+s3xKUpHvShfiz2RxMFgFPjsXuRLBVMtvMs15awe45SRb83D6wH4ew6wlQ==}
    engines: {node: '>= 0.4'}

  data-view-byte-offset@1.0.1:
    resolution: {integrity: sha512-BS8PfmtDGnrgYdOonGZQdLZslWIeCGFP9tpan0hi1Co2Zr2NKADsvGYA8XxuG/4UWgJ6Cjtv+YJnB6MM69QGlQ==}
    engines: {node: '>= 0.4'}

  dataloader@2.2.3:
    resolution: {integrity: sha512-y2krtASINtPFS1rSDjacrFgn1dcUuoREVabwlOGOe4SdxenREqwjwjElAdwvbGM7kgZz9a3KVicWR7vcz8rnzA==}

  date-fns@4.1.0:
    resolution: {integrity: sha512-Ukq0owbQXxa/U3EGtsdVBkR1w7KOQ5gIBqdH2hkvknzZPYvBxb/aa6E8L7tmjFtkwZBu3UXBbjIgPo/Ez4xaNg==}

  debounce-fn@4.0.0:
    resolution: {integrity: sha512-8pYCQiL9Xdcg0UPSD3d+0KMlOjp+KGU5EPwYddgzQ7DATsg4fuUDjQtsYLmWjnk2obnNHgV3vE2Y4jejSOJVBQ==}
    engines: {node: '>=10'}

  debounce@1.2.1:
    resolution: {integrity: sha512-XRRe6Glud4rd/ZGQfiV1ruXSfbvfJedlV9Y6zOlP+2K04vBYiJEte6stfFkCP03aMnY5tsipamumUjL14fofug==}

  debug@3.2.7:
    resolution: {integrity: sha512-CFjzYYAi4ThfiQvizrFQevTTXHtnCqWfe7x1AhgEscTz6ZbLbfoLRLPugTQyBth6f8ZERVUSyWHFD/7Wu4t1XQ==}
    peerDependencies:
      supports-color: '*'
    peerDependenciesMeta:
      supports-color:
        optional: true

  debug@4.3.4:
    resolution: {integrity: sha512-PRWFHuSU3eDtQJPvnNY7Jcket1j0t5OuOsFzPPzsekD52Zl8qUfFIPEiswXqIvHWGVHOgX+7G/vCNNhehwxfkQ==}
    engines: {node: '>=6.0'}
    peerDependencies:
      supports-color: '*'
    peerDependenciesMeta:
      supports-color:
        optional: true

  debug@4.4.1:
    resolution: {integrity: sha512-KcKCqiftBJcZr++7ykoDIEwSa3XWowTfNPo92BYxjXiyYEVrUQh2aLyhxBCwww+heortUFxEJYcRzosstTEBYQ==}
    engines: {node: '>=6.0'}
    peerDependencies:
      supports-color: '*'
    peerDependenciesMeta:
      supports-color:
        optional: true

  decamelize@1.2.0:
    resolution: {integrity: sha512-z2S+W9X73hAUUki+N+9Za2lBlun89zigOyGrsax+KUQ6wKW4ZoWpEYBkGhQjwAjjDCkWxhY0VKEhk8wzY7F5cA==}
    engines: {node: '>=0.10.0'}

  decimal.js@10.6.0:
    resolution: {integrity: sha512-YpgQiITW3JXGntzdUmyUR1V812Hn8T1YVXhCu+wO3OpS4eU9l4YdD3qjyiKdV6mvV29zapkMeD390UVEf2lkUg==}

  decompress-response@6.0.0:
    resolution: {integrity: sha512-aW35yZM6Bb/4oJlZncMH2LCoZtJXTRxES17vE3hoRiowU2kWHaJKFkSBDnDR+cm9J+9QhXmREyIfv0pji9ejCQ==}
    engines: {node: '>=10'}

  deep-eql@5.0.2:
    resolution: {integrity: sha512-h5k/5U50IJJFpzfL6nO9jaaumfjO/f2NjK/oYB2Djzm4p9L+3T9qWpZqZ2hAbLPuuYq9wrU08WQyBTL5GbPk5Q==}
    engines: {node: '>=6'}

  deep-extend@0.6.0:
    resolution: {integrity: sha512-LOHxIOaPYdHlJRtCQfDIVZtfw/ufM8+rVj649RIHzcm/vGwQRXFt6OPqIFWsm2XEMrNIEtWR64sY1LEKD2vAOA==}
    engines: {node: '>=4.0.0'}

  deep-is@0.1.4:
    resolution: {integrity: sha512-oIPzksmTg4/MriiaYGO+okXDT7ztn/w3Eptv/+gSIdMdKsJo0u4CfYNFJPy+4SKMuCqGw2wxnA+URMg3t8a/bQ==}

  defaults@1.0.4:
    resolution: {integrity: sha512-eFuaLoy/Rxalv2kr+lqMlUnrDWV+3j4pljOIJgLIhI058IQfWJ7vXhyEIHu+HtC738klGALYxOKDO0bQP3tg8A==}

  defer-to-connect@2.0.1:
    resolution: {integrity: sha512-4tvttepXG1VaYGrRibk5EwJd1t4udunSOVMdLSAL6mId1ix438oPwPZMALY41FCijukO1L0twNcGsdzS7dHgDg==}
    engines: {node: '>=10'}

  define-data-property@1.1.4:
    resolution: {integrity: sha512-rBMvIzlpA8v6E+SJZoo++HAYqsLrkg7MSfIinMPFhmkorw7X+dOXVJQs+QT69zGkzMyfDnIMN2Wid1+NbL3T+A==}
    engines: {node: '>= 0.4'}

  define-properties@1.2.1:
    resolution: {integrity: sha512-8QmQKqEASLd5nx0U1B1okLElbUuuttJ/AnYmRXbbbGDWh6uS208EjD4Xqq/I9wK7u0v6O08XhTWnt5XtEbR6Dg==}
    engines: {node: '>= 0.4'}

  defined@1.0.1:
    resolution: {integrity: sha512-hsBd2qSVCRE+5PmNdHt1uzyrFu5d3RwmFDKzyNZMFq/EwDNJF7Ee5+D5oEKF0hU6LhtoUF1macFvOe4AskQC1Q==}

  del@6.1.1:
    resolution: {integrity: sha512-ua8BhapfP0JUJKC/zV9yHHDW/rDoDxP4Zhn3AkA6/xT6gY7jYXJiaeyBZznYVujhZZET+UgcbZiQ7sN3WqcImg==}
    engines: {node: '>=10'}

  delayed-stream@1.0.0:
    resolution: {integrity: sha512-ZySD7Nf91aLB0RxL4KGrKHBXl7Eds1DAmEdcoVawXnLD7SDhpNgtuII2aAkg7a7QS41jxPSZ17p4VdGnMHk3MQ==}
    engines: {node: '>=0.4.0'}

  delegates@1.0.0:
    resolution: {integrity: sha512-bd2L678uiWATM6m5Z1VzNCErI3jiGzt6HGY8OVICs40JQq/HALfbyNJmp0UDakEY4pMMaN0Ly5om/B1VI/+xfQ==}

  denque@2.1.0:
    resolution: {integrity: sha512-HVQE3AAb/pxF8fQAoiqpvg9i3evqug3hoiwakOyZAwJm+6vZehbkYXZ0l4JxS+I3QxM97v5aaRNhj8v5oBhekw==}
    engines: {node: '>=0.10'}

  depd@2.0.0:
    resolution: {integrity: sha512-g7nH6P6dyDioJogAAGprGpCtVImJhpPk/roCzdb3fIh61/s/nPsfR6onyMwkCAR/OlC3yBC0lESvUoQEAssIrw==}
    engines: {node: '>= 0.8'}

  deps-sort@2.0.1:
    resolution: {integrity: sha512-1orqXQr5po+3KI6kQb9A4jnXT1PBwggGl2d7Sq2xsnOeI9GPcE/tGcF9UiSZtZBM7MukY4cAh7MemS6tZYipfw==}
    hasBin: true

  des.js@1.1.0:
    resolution: {integrity: sha512-r17GxjhUCjSRy8aiJpr8/UadFIzMzJGexI3Nmz4ADi9LYSFx4gTBp80+NaX/YsXWWLhpZ7v/v/ubEc/bCNfKwg==}

  detect-libc@2.0.4:
    resolution: {integrity: sha512-3UDv+G9CsCKO1WKMGw9fwq/SWJYbI0c5Y7LU1AXYoDdbhE2AHQ6N6Nb34sG8Fj7T5APy8qXDCKuuIHd1BR0tVA==}
    engines: {node: '>=8'}

  detective@5.2.1:
    resolution: {integrity: sha512-v9XE1zRnz1wRtgurGu0Bs8uHKFSTdteYZNbIPFVhUZ39L/S79ppMpdmVOZAnoz1jfEFodc48n6MX483Xo3t1yw==}
    engines: {node: '>=0.8.0'}
    hasBin: true

  diff@4.0.2:
    resolution: {integrity: sha512-58lmxKSA4BNyLz+HHMUzlOEpg09FV+ev6ZMe3vJihgdxzgcwZ8VoEEPmALCZG9LmqfVoNMMKpttIYTVG6uDY7A==}
    engines: {node: '>=0.3.1'}

  diffie-hellman@5.0.3:
    resolution: {integrity: sha512-kqag/Nl+f3GwyK25fhUMYj81BUOrZ9IuJsjIcDE5icNM9FJHAVm3VcUDxdLPoQtTuUylWm6ZIknYJwwaPxsUzg==}

  dir-glob@3.0.1:
    resolution: {integrity: sha512-WkrWp9GR4KXfKGYzOLmTuGVi1UWFfws377n9cc55/tb6DuqyF6pcQ5AbiHEshaDpY9v6oaSr2XCDidGmMwdzIA==}
    engines: {node: '>=8'}

  distributions@2.2.0:
    resolution: {integrity: sha512-n7ybud+CRAOZlpg+ETuA0PTiSBfyVNt8Okns5gSK4NvHwj7RamQoufptOucvVcTn9CV4DZ38p1k6TgwMexUNkQ==}

  doctrine@2.1.0:
    resolution: {integrity: sha512-35mSku4ZXK0vfCuHEDAwt55dg2jNajHZ1odvF+8SSr82EsZY4QmXfuWso8oEd8zRhVObSN18aM0CjSdoBX7zIw==}
    engines: {node: '>=0.10.0'}

  domain-browser@1.2.0:
    resolution: {integrity: sha512-jnjyiM6eRyZl2H+W8Q/zLMA481hzi0eszAaBUzIVnmYVDBbnLxVNnfu1HgEBvCbL+71FrxMl3E6lpKH7Ge3OXA==}
    engines: {node: '>=0.4', npm: '>=1.2'}

  dot-prop@5.3.0:
    resolution: {integrity: sha512-QM8q3zDe58hqUqjraQOmzZ1LIH9SWQJTlEKCH4kJ2oQvLZk7RbQXvtDM2XEq3fwkV9CCvvH4LA0AV+ogFsBM2Q==}
    engines: {node: '>=8'}

  dot-prop@6.0.1:
    resolution: {integrity: sha512-tE7ztYzXHIeyvc7N+hR3oi7FIbf/NIjVP9hmAt3yMXzrQ072/fpjGLx2GxNxGxUl5V73MEqYzioOMoVhGMJ5cA==}
    engines: {node: '>=10'}

  dotenv@16.5.0:
    resolution: {integrity: sha512-m/C+AwOAr9/W1UOIZUo232ejMNnJAJtYQjUbHoNTBNTJSvqzzDh7vnrei3o3r3m9blf6ZoDkvcw0VmozNRFJxg==}
    engines: {node: '>=12'}

  dunder-proto@1.0.1:
    resolution: {integrity: sha512-KIN/nDJBQRcXw0MLVhZE9iQHmG68qAVIBg9CqmUYjmQIhgij9U5MFvrqkUL5FbtyyzZuOeOt0zdeRe4UY7ct+A==}
    engines: {node: '>= 0.4'}

  dup@1.0.0:
    resolution: {integrity: sha512-Bz5jxMMC0wgp23Zm15ip1x8IhYRqJvF3nFC0UInJUDkN1z4uNPk9jTnfCUJXbOGiQ1JbXLQsiV41Fb+HXcj5BA==}

  duplexer2@0.1.4:
    resolution: {integrity: sha512-asLFVfWWtJ90ZyOUHMqk7/S2w2guQKxUI2itj3d92ADHhxUSbCMGi1f1cBcJ7xM1To+pE/Khbwo1yuNbMEPKeA==}

  duplexify@4.1.3:
    resolution: {integrity: sha512-M3BmBhwJRZsSx38lZyhE53Csddgzl5R7xGJNk7CVddZD6CcmwMCH8J+7AprIrQKH7TonKxaCjcv27Qmf+sQ+oA==}

  eastasianwidth@0.2.0:
    resolution: {integrity: sha512-I88TYZWc9XiYHRQ4/3c5rjjfgkjhLyW2luGIheGERbNQ6OY7yTybanSpDXZa8y7VUP9YmDcYa+eyq4ca7iLqWA==}

  ecc-jsbn@0.1.2:
    resolution: {integrity: sha512-eh9O+hwRHNbG4BLTjEl3nw044CkGm5X6LoaCf7LPp7UU8Qrt47JYNi6nPX8xjW97TKGKm1ouctg0QSpZe9qrnw==}

  editorconfig@1.0.4:
    resolution: {integrity: sha512-L9Qe08KWTlqYMVvMcTIvMAdl1cDUubzRNYL+WfA4bLDMHe4nemKkpmYzkznE1FwLKu0EEmy6obgQKzMJrg4x9Q==}
    engines: {node: '>=14'}
    hasBin: true

  ee-first@1.1.1:
    resolution: {integrity: sha512-WMwm9LhRUo+WUaRN+vRuETqG89IgZphVSNkdFgeb6sS/E4OrDIN7t48CAewSHXc6C8lefD8KKfr5vY61brQlow==}

  electron-to-chromium@1.5.191:
    resolution: {integrity: sha512-xcwe9ELcuxYLUFqZZxL19Z6HVKcvNkIwhbHUz7L3us6u12yR+7uY89dSl570f/IqNthx8dAw3tojG7i4Ni4tDA==}

  elliptic@6.6.1:
    resolution: {integrity: sha512-RaddvvMatK2LJHqFJ+YA4WysVN5Ita9E35botqIYspQ4TkRAlCicdzKOjlyv/1Za5RyTNn7di//eEV0uTAfe3g==}

  emoji-regex@10.4.0:
    resolution: {integrity: sha512-EC+0oUMY1Rqm4O6LLrgjtYDvcVYTy7chDnM4Q7030tP4Kwj3u/pR6gP9ygnp2CJMK5Gq+9Q2oqmrFJAz01DXjw==}

  emoji-regex@7.0.3:
    resolution: {integrity: sha512-CwBLREIQ7LvYFB0WyRvwhq5N5qPhc6PMjD6bYggFlI5YyDgl+0vxq5VHbMOFqLg7hfWzmu8T5Z1QofhmTIhItA==}

  emoji-regex@8.0.0:
    resolution: {integrity: sha512-MSjYzcWNOA0ewAHpz0MxpYFvwg6yjy1NG3xteoqz644VCo/RPgnr1/GGt+ic3iJTzQ8Eu3TdM14SawnVUmGE6A==}

  emoji-regex@9.2.2:
    resolution: {integrity: sha512-L18DaJsXSUk2+42pv8mLs5jJT2hqFkFE4j21wOmgbUqsZ2hL72NsUU785g9RXgo3s0ZNgVl42TiHp3ZtOv/Vyg==}

  enabled@2.0.0:
    resolution: {integrity: sha512-AKrN98kuwOzMIdAizXGI86UFBoo26CL21UM763y1h/GMSJ4/OHU9k2YlsmBpyScFo/wbLzWQJBMCW4+IO3/+OQ==}

  encodeurl@2.0.0:
    resolution: {integrity: sha512-Q0n9HRi4m6JuGIV1eFlmvJB7ZEVxu93IrMyiMsGC0lrMJMWzRgx6WGquyfQgZVb31vhGgXnfmPNNXmxnOkRBrg==}
    engines: {node: '>= 0.8'}

  encoding@0.1.13:
    resolution: {integrity: sha512-ETBauow1T35Y/WZMkio9jiM0Z5xjHHmJ4XmjZOq1l/dXz3lr2sRn87nJy20RupqSh1F2m3HHPSp8ShIPQJrJ3A==}

  end-of-stream@1.4.5:
    resolution: {integrity: sha512-ooEGc6HP26xXq/N+GCGOT0JKCLDGrq2bQUZrQ7gyrJiZANJ/8YDTxTpQBXGMn+WbIQXNVpyWymm7KYVICQnyOg==}

  endpoint@0.4.5:
    resolution: {integrity: sha512-oA2ALUF+d4Y0I8/WMV/0BuAZGHxfIdAygr9ZXP4rfzmp5zpYZmYKHKAbqRQnrE1YGdPhVg4D24CQkyx2qYEoHg==}

  enhanced-resolve@5.18.2:
    resolution: {integrity: sha512-6Jw4sE1maoRJo3q8MsSIn2onJFbLTOjY9hlx4DZXmOKvLRd1Ok2kXmAGXaafL2+ijsJZ1ClYbl/pmqr9+k4iUQ==}
    engines: {node: '>=10.13.0'}

  entities@4.5.0:
    resolution: {integrity: sha512-V0hjH4dGPh9Ao5p0MoRY6BVqtwCjhz6vI5LT8AJ55H+4g9/4vbHx1I54fS0XuclLhDHArPQCiMjDxjaL8fPxhw==}
    engines: {node: '>=0.12'}

  entities@6.0.1:
    resolution: {integrity: sha512-aN97NXWF6AWBTahfVOIrB/NShkzi5H7F9r1s9mD3cDj4Ko5f2qhhVoYMibXF7GlLveb/D2ioWay8lxI97Ven3g==}
    engines: {node: '>=0.12'}

  env-paths@2.2.1:
    resolution: {integrity: sha512-+h1lkLKhZMTYjog1VEpJNG7NZJWcuc2DDk/qsqSTRRCOXiLjeQ1d1/udrUGhqMxUgAlwKNZ0cf2uqan5GLuS2A==}
    engines: {node: '>=6'}

  env-paths@3.0.0:
    resolution: {integrity: sha512-dtJUTepzMW3Lm/NPxRf3wP4642UWhjL2sQxc+ym2YMj1m/H2zDNQOlezafzkHwn6sMstjHTwG6iQQsctDW/b1A==}
    engines: {node: ^12.20.0 || ^14.13.1 || >=16.0.0}

  env-string@1.0.1:
    resolution: {integrity: sha512-/DhCJDf5DSFK32joQiWRpWrT0h7p3hVQfMKxiBb7Nt8C8IF8BYyPtclDnuGGLOoj16d/8udKeiE7JbkotDmorQ==}

  environment@1.1.0:
    resolution: {integrity: sha512-xUtoPkMggbz0MPyPiIWr1Kp4aeWJjDZ6SMvURhimjdZgsRuDplF5/s9hcgGhyXMhs+6vpnuoiZ2kFiu3FMnS8Q==}
    engines: {node: '>=18'}

  err-code@2.0.3:
    resolution: {integrity: sha512-2bmlRpNKBxT/CRmPOlyISQpNj+qSeYvcym/uT0Jx2bMOlKLtSy1ZmLuVxSEKKyor/N5yhvp/ZiG1oE3DEYMSFA==}

  error-ex@1.3.2:
    resolution: {integrity: sha512-7dFHNmqeFSEt2ZBsCriorKnn3Z2pj+fd9kmI6QoWw4//DL+icEBfc0U7qJCisqrTsKTjw4fNFy2pW9OqStD84g==}

  es-abstract@1.24.0:
    resolution: {integrity: sha512-WSzPgsdLtTcQwm4CROfS5ju2Wa1QQcVeT37jFjYzdFz1r9ahadC8B8/a4qxJxM+09F18iumCdRmlr96ZYkQvEg==}
    engines: {node: '>= 0.4'}

  es-define-property@1.0.1:
    resolution: {integrity: sha512-e3nRfgfUZ4rNGL232gUgX06QNyyez04KdjFrF+LTRoOXmrOgFKDg4BCdsjW8EnT69eqdYGmRpJwiPVYNrCaW3g==}
    engines: {node: '>= 0.4'}

  es-errors@1.3.0:
    resolution: {integrity: sha512-Zf5H2Kxt2xjTvbJvP2ZWLEICxA6j+hAmMzIlypy4xcBg1vKVnx89Wy0GbS+kf5cwCVFFzdCFh2XSCFNULS6csw==}
    engines: {node: '>= 0.4'}

  es-iterator-helpers@1.2.1:
    resolution: {integrity: sha512-uDn+FE1yrDzyC0pCo961B2IHbdM8y/ACZsKD4dG6WqrjV53BADjwa7D+1aom2rsNVfLyDgU/eigvlJGJ08OQ4w==}
    engines: {node: '>= 0.4'}

  es-module-lexer@1.7.0:
    resolution: {integrity: sha512-jEQoCwk8hyb2AZziIOLhDqpm5+2ww5uIE6lkO/6jcOCusfk6LhMHpXXfBLXTZ7Ydyt0j4VoUQv6uGNYbdW+kBA==}

  es-object-atoms@1.1.1:
    resolution: {integrity: sha512-FGgH2h8zKNim9ljj7dankFPcICIK9Cp5bm+c2gQSYePhpaG5+esrLODihIorn+Pe6FGJzWhXQotPv73jTaldXA==}
    engines: {node: '>= 0.4'}

  es-set-tostringtag@2.1.0:
    resolution: {integrity: sha512-j6vWzfrGVfyXxge+O0x5sh6cvxAog0a/4Rdd2K36zCMV5eJ+/+tOAngRO8cODMNWbVRdVlmGZQL2YS3yR8bIUA==}
    engines: {node: '>= 0.4'}

  es-shim-unscopables@1.1.0:
    resolution: {integrity: sha512-d9T8ucsEhh8Bi1woXCf+TIKDIROLG5WCkxg8geBCbvk22kzwC5G2OnXVMO6FUsvQlgUUXQ2itephWDLqDzbeCw==}
    engines: {node: '>= 0.4'}

  es-to-primitive@1.3.0:
    resolution: {integrity: sha512-w+5mJ3GuFL+NjVtJlvydShqE1eN3h3PbI7/5LAsYJP/2qtuMXjfL2LpHSRqo4b4eSF5K/DH1JXKUAHSB2UW50g==}
    engines: {node: '>= 0.4'}

  es5-ext@0.10.64:
    resolution: {integrity: sha512-p2snDhiLaXe6dahss1LddxqEm+SkuDvV8dnIQG0MWjyHpcMNfXKPE+/Cc0y+PhxJX3A4xGNeFCj5oc0BUh6deg==}
    engines: {node: '>=0.10'}

  es6-iterator@2.0.3:
    resolution: {integrity: sha512-zw4SRzoUkd+cl+ZoE15A9o1oQd920Bb0iOJMQkQhl3jNc03YqVjAhG7scf9C5KWRU/R13Orf588uCC6525o02g==}

  es6-map@0.1.5:
    resolution: {integrity: sha512-mz3UqCh0uPCIqsw1SSAkB/p0rOzF/M0V++vyN7JqlPtSW/VsYgQBvVvqMLmfBuyMzTpLnNqi6JmcSizs4jy19A==}

  es6-set@0.1.6:
    resolution: {integrity: sha512-TE3LgGLDIBX332jq3ypv6bcOpkLO0AslAQo7p2VqX/1N46YNsvIWgvjojjSEnWEGWMhr1qUbYeTSir5J6mFHOw==}
    engines: {node: '>=0.12'}

  es6-symbol@3.1.4:
    resolution: {integrity: sha512-U9bFFjX8tFiATgtkJ1zg25+KviIXpgRvRHS8sau3GfhVzThRQrOeksPeT0BWW2MNZs1OEWJ1DPXOQMn0KKRkvg==}
    engines: {node: '>=0.12'}

  esbuild-plugin-clean@1.0.1:
    resolution: {integrity: sha512-ul606g0wX6oeobBgi3EqpZtCBCwNwCDivvnshsNS5pUsRylKoxUnDqK0ZIyPinlMbP6s8Opc9y2zOeY1Plhe8Q==}
    peerDependencies:
      esbuild: '>= 0.14.0'

  esbuild-plugin-copy@2.1.1:
    resolution: {integrity: sha512-Bk66jpevTcV8KMFzZI1P7MZKZ+uDcrZm2G2egZ2jNIvVnivDpodZI+/KnpL3Jnap0PBdIHU7HwFGB8r+vV5CVw==}
    peerDependencies:
      esbuild: '>= 0.14.0'

  esbuild@0.25.8:
    resolution: {integrity: sha512-vVC0USHGtMi8+R4Kz8rt6JhEWLxsv9Rnu/lGYbPR8u47B+DCBksq9JarW0zOO7bs37hyOK1l2/oqtbciutL5+Q==}
    engines: {node: '>=18'}
    hasBin: true

  escalade@3.2.0:
    resolution: {integrity: sha512-WUj2qlxaQtO4g6Pq5c29GTcWGDyd8itL8zTlipgECz3JesAiiOKotd8JU6otB3PACgG6xkJUyVhboMS+bje/jA==}
    engines: {node: '>=6'}

  escape-goat@2.1.1:
    resolution: {integrity: sha512-8/uIhbG12Csjy2JEW7D9pHbreaVaS/OpN3ycnyvElTdwM5n6GY6W6e2IPemfvGZeUMqZ9A/3GqIZMgKnBhAw/Q==}
    engines: {node: '>=8'}

  escape-html@1.0.3:
    resolution: {integrity: sha512-NiSupZ4OeuGwr68lGIeym/ksIZMJodUGOSCZ/FSnTxcrekbvqrgdUxlJOMpijaKZVjAJrWrGs/6Jy8OMuyj9ow==}

  escape-string-regexp@1.0.5:
    resolution: {integrity: sha512-vbRorB5FUQWvla16U8R/qgaFIya2qGzwDrNmCZuYKrbdSUMG6I1ZCGQRefkRVhuOkIGVne7BQ35DSfo1qvJqFg==}
    engines: {node: '>=0.8.0'}

  escape-string-regexp@4.0.0:
    resolution: {integrity: sha512-TtpcNJ3XAzx3Gq8sWRzJaVajRs0uVxA2YAkdb1jm2YkPz4G6egUFAyA3n5vtEIZefPk5Wa4UXbKuS5fKkJWdgA==}
    engines: {node: '>=10'}

  escodegen@1.14.3:
    resolution: {integrity: sha512-qFcX0XJkdg+PB3xjZZG/wKSuT1PnQWx57+TVSjIMmILd2yC/6ByYElPwJnslDsuWuSAp4AwJGumarAAmJch5Kw==}
    engines: {node: '>=4.0'}
    hasBin: true

  escodegen@2.1.0:
    resolution: {integrity: sha512-2NlIDTwUWJN0mRPQOdtQBzbUHvdGY2P1VXSyU83Q3xKxM7WHX2Ql8dKq782Q9TgQUNOLEzEYu9bzLNj1q88I5w==}
    engines: {node: '>=6.0'}
    hasBin: true

  eslint-compat-utils@0.5.1:
    resolution: {integrity: sha512-3z3vFexKIEnjHE3zCMRo6fn/e44U7T1khUjg+Hp0ZQMCigh28rALD0nPFBcGZuiLC5rLZa2ubQHDRln09JfU2Q==}
    engines: {node: '>=12'}
    peerDependencies:
      eslint: '>=6.0.0'

  eslint-import-context@0.1.9:
    resolution: {integrity: sha512-K9Hb+yRaGAGUbwjhFNHvSmmkZs9+zbuoe3kFQ4V1wYjrepUFYM2dZAfNtjbbj3qsPfUfsA68Bx/ICWQMi+C8Eg==}
    engines: {node: ^12.20.0 || ^14.18.0 || >=16.0.0}
    peerDependencies:
      unrs-resolver: ^1.0.0
    peerDependenciesMeta:
      unrs-resolver:
        optional: true

  eslint-import-resolver-node@0.3.9:
    resolution: {integrity: sha512-WFj2isz22JahUv+B788TlO3N6zL3nNJGU8CcZbPZvVEkBPaJdCV4vy5wyghty5ROFbCRnm132v8BScu5/1BQ8g==}

  eslint-import-resolver-typescript@3.10.1:
    resolution: {integrity: sha512-A1rHYb06zjMGAxdLSkN2fXPBwuSaQ0iO5M/hdyS0Ajj1VBaRp0sPD3dn1FhME3c/JluGFbwSxyCfqdSbtQLAHQ==}
    engines: {node: ^14.18.0 || >=16.0.0}
    peerDependencies:
      eslint: '*'
      eslint-plugin-import: '*'
      eslint-plugin-import-x: '*'
    peerDependenciesMeta:
      eslint-plugin-import:
        optional: true
      eslint-plugin-import-x:
        optional: true

  eslint-plugin-es-x@7.8.0:
    resolution: {integrity: sha512-7Ds8+wAAoV3T+LAKeu39Y5BzXCrGKrcISfgKEqTS4BDN8SFEDQd0S43jiQ8vIa3wUKD07qitZdfzlenSi8/0qQ==}
    engines: {node: ^14.18.0 || >=16.0.0}
    peerDependencies:
      eslint: '>=8'

  eslint-plugin-import-x@4.16.1:
    resolution: {integrity: sha512-vPZZsiOKaBAIATpFE2uMI4w5IRwdv/FpQ+qZZMR4E+PeOcM4OeoEbqxRMnywdxP19TyB/3h6QBB0EWon7letSQ==}
    engines: {node: ^18.18.0 || ^20.9.0 || >=21.1.0}
    peerDependencies:
      '@typescript-eslint/utils': ^8.0.0
      eslint: ^8.57.0 || ^9.0.0
      eslint-import-resolver-node: '*'
    peerDependenciesMeta:
      '@typescript-eslint/utils':
        optional: true
      eslint-import-resolver-node:
        optional: true

  eslint-plugin-jsdoc@52.0.2:
    resolution: {integrity: sha512-fYrnc7OpRifxxKjH78Y9/D/EouQDYD3G++bpR1Y+A+fy+CMzKZAdGIiHTIxCd2U10hb2y1NxN5TJt9aupq1vmw==}
    engines: {node: '>=20.11.0'}
    peerDependencies:
      eslint: ^7.0.0 || ^8.0.0 || ^9.0.0

  eslint-plugin-n@17.21.3:
    resolution: {integrity: sha512-MtxYjDZhMQgsWRm/4xYLL0i2EhusWT7itDxlJ80l1NND2AL2Vi5Mvneqv/ikG9+zpran0VsVRXTEHrpLmUZRNw==}
    engines: {node: ^18.18.0 || ^20.9.0 || >=21.1.0}
    peerDependencies:
      eslint: '>=8.23.0'

  eslint-plugin-perfectionist@4.15.0:
    resolution: {integrity: sha512-pC7PgoXyDnEXe14xvRUhBII8A3zRgggKqJFx2a82fjrItDs1BSI7zdZnQtM2yQvcyod6/ujmzb7ejKPx8lZTnw==}
    engines: {node: ^18.0.0 || >=20.0.0}
    peerDependencies:
      eslint: '>=8.45.0'

  eslint-plugin-promise@7.2.1:
    resolution: {integrity: sha512-SWKjd+EuvWkYaS+uN2csvj0KoP43YTu7+phKQ5v+xw6+A0gutVX2yqCeCkC3uLCJFiPfR2dD8Es5L7yUsmvEaA==}
    engines: {node: ^18.18.0 || ^20.9.0 || >=21.1.0}
    peerDependencies:
      eslint: ^7.0.0 || ^8.0.0 || ^9.0.0

  eslint-plugin-react@7.37.5:
    resolution: {integrity: sha512-Qteup0SqU15kdocexFNAJMvCJEfa2xUKNV4CC1xsVMrIIqEy3SQ/rqyxCWNzfrd3/ldy6HMlD2e0JDVpDg2qIA==}
    engines: {node: '>=4'}
    peerDependencies:
      eslint: ^3 || ^4 || ^5 || ^6 || ^7 || ^8 || ^9.7

  eslint-plugin-vue@10.4.0:
    resolution: {integrity: sha512-K6tP0dW8FJVZLQxa2S7LcE1lLw3X8VvB3t887Q6CLrFVxHYBXGANbXvwNzYIu6Ughx1bSJ5BDT0YB3ybPT39lw==}
    engines: {node: ^18.18.0 || ^20.9.0 || >=21.1.0}
    peerDependencies:
      '@typescript-eslint/parser': ^7.0.0 || ^8.0.0
      eslint: ^8.57.0 || ^9.0.0
      vue-eslint-parser: ^10.0.0
    peerDependenciesMeta:
      '@typescript-eslint/parser':
        optional: true

  eslint-scope@8.4.0:
    resolution: {integrity: sha512-sNXOfKCn74rt8RICKMvJS7XKV/Xk9kA7DyJr8mJik3S7Cwgy3qlkkmyS2uQB3jiJg6VNdZd/pDBJu0nvG2NlTg==}
    engines: {node: ^18.18.0 || ^20.9.0 || >=21.1.0}

  eslint-visitor-keys@3.4.3:
    resolution: {integrity: sha512-wpc+LXeiyiisxPlEkUzU6svyS1frIO3Mgxj1fdy7Pm8Ygzguax2N3Fa/D/ag1WqbOprdI+uY6wMUl8/a2G+iag==}
    engines: {node: ^12.22.0 || ^14.17.0 || >=16.0.0}

  eslint-visitor-keys@4.2.1:
    resolution: {integrity: sha512-Uhdk5sfqcee/9H/rCOJikYz67o0a2Tw2hGRPOG2Y1R2dg7brRe1uG0yaNQDHu+TO/uQPF/5eCapvYSmHUjt7JQ==}
    engines: {node: ^18.18.0 || ^20.9.0 || >=21.1.0}

  eslint@9.32.0:
    resolution: {integrity: sha512-LSehfdpgMeWcTZkWZVIJl+tkZ2nuSkyyB9C27MZqFWXuph7DvaowgcTvKqxvpLW1JZIk8PN7hFY3Rj9LQ7m7lg==}
    engines: {node: ^18.18.0 || ^20.9.0 || >=21.1.0}
    hasBin: true
    peerDependencies:
      jiti: '*'
    peerDependenciesMeta:
      jiti:
        optional: true

  esm@3.2.25:
    resolution: {integrity: sha512-U1suiZ2oDVWv4zPO56S0NcR5QriEahGtdN2OR6FiOG4WJvcjBVFB0qI4+eKoWFH483PKGuLuu6V8Z4T5g63UVA==}
    engines: {node: '>=6'}

  esniff@2.0.1:
    resolution: {integrity: sha512-kTUIGKQ/mDPFoJ0oVfcmyJn4iBDRptjNVIzwIFR7tqWXdVI9xfA2RMwY/gbSpJG3lkdWNEjLap/NqVHZiJsdfg==}
    engines: {node: '>=0.10'}

  espree@10.4.0:
    resolution: {integrity: sha512-j6PAQ2uUr79PZhBjP5C5fhl8e39FmRnOjsD5lGnWrFU8i2G776tBK7+nP8KuQUTTyAZUwfQqXAgrVH5MbH9CYQ==}
    engines: {node: ^18.18.0 || ^20.9.0 || >=21.1.0}

  esprima@4.0.1:
    resolution: {integrity: sha512-eGuFFw7Upda+g4p+QHvnW0RyTX/SVeJBDM/gCtMARO0cLuT2HcEKnTPvhjV6aGeqrCB/sbNop0Kszm0jsaWU4A==}
    engines: {node: '>=4'}
    hasBin: true

  esquery@1.6.0:
    resolution: {integrity: sha512-ca9pw9fomFcKPvFLXhBKUK90ZvGibiGOvRJNbjljY7s7uq/5YO4BOzcYtJqExdx99rF6aAcnRxHmcUHcz6sQsg==}
    engines: {node: '>=0.10'}

  esrecurse@4.3.0:
    resolution: {integrity: sha512-KmfKL3b6G+RXvP8N1vr3Tq1kL/oCFgn2NYXEtqP8/L3pKapUA4G8cFVaoF3SU323CD4XypR/ffioHmkti6/Tag==}
    engines: {node: '>=4.0'}

  estraverse@4.3.0:
    resolution: {integrity: sha512-39nnKffWz8xN1BU/2c79n9nB9HDzo0niYUqx6xyqUnyoAnQyyWpOTdZEeiCch8BBu515t4wp9ZmgVfVhn9EBpw==}
    engines: {node: '>=4.0'}

  estraverse@5.3.0:
    resolution: {integrity: sha512-MMdARuVEQziNTeJD8DgMqmhwR11BRQ/cBP+pLtYdSTnf3MIO8fFeiINEbX36ZdNlfU/7A9f3gUw49B3oQsvwBA==}
    engines: {node: '>=4.0'}

  estree-is-function@1.0.0:
    resolution: {integrity: sha512-nSCWn1jkSq2QAtkaVLJZY2ezwcFO161HVc174zL1KPW3RJ+O6C3eJb8Nx7OXzvhoEv+nLgSR1g71oWUHUDTrJA==}

  estree-is-member-expression@1.0.0:
    resolution: {integrity: sha512-Ec+X44CapIGExvSZN+pGkmr5p7HwUVQoPQSd458Lqwvaf4/61k/invHSh4BYK8OXnCkfEhWuIoG5hayKLQStIg==}

  estree-walker@2.0.2:
    resolution: {integrity: sha512-Rfkk/Mp/DL7JVje3u18FxFujQlTNR2q6QfMSMB7AvCBx91NGj/ba3kCfza0f6dVDbw7YlRf/nDrn7pQrCCyQ/w==}

  estree-walker@3.0.3:
    resolution: {integrity: sha512-7RUKfXgSMMkzt6ZuXmqapOurLGPPfgj6l9uRZ7lRGolvk0y2yocc35LdcxKC5PQZdn2DMqioAQ2NoWcrTKmm6g==}

  esutils@2.0.3:
    resolution: {integrity: sha512-kVscqXk4OCp68SZ0dkgEKVi6/8ij300KBWTJq32P/dYeWTSwK41WyTxalN1eRmA5Z9UU/LX9D7FWSmV9SAYx6g==}
    engines: {node: '>=0.10.0'}

  etag@1.8.1:
    resolution: {integrity: sha512-aIL5Fx7mawVa300al2BnEE4iNvo1qETxLrPI/o05L7z6go7fCw1J6EQmbK4FmJ2AS7kgVF/KEZWufBfdClMcPg==}
    engines: {node: '>= 0.6'}

  event-emitter@0.3.5:
    resolution: {integrity: sha512-D9rRn9y7kLPnJ+hMq7S/nhvoKwwvVJahBi2BPmx3bvbsEdK3W9ii8cBSGjP+72/LnM4n6fo3+dkCX5FeTQruXA==}

  event-target-shim@5.0.1:
    resolution: {integrity: sha512-i/2XbnSz/uxRCU6+NdVJgKWDTM427+MqYbkQzD321DuCQJUqOuJKIA0IM2+W2xtYHdKOmZ4dR6fExsd4SXL+WQ==}
    engines: {node: '>=6'}

  eventemitter3@5.0.1:
    resolution: {integrity: sha512-GWkBvjiSZK87ELrYOSESUYeVIc9mvLLf/nXalMOS5dYrgZq9o5OVkbZAVM06CVxYsCwH9BDZFPlQTlPA1j4ahA==}

  events@3.3.0:
    resolution: {integrity: sha512-mQw+2fkQbALzQ7V0MY0IqdnXNOeTtP4r0lN9z7AAawCXgqea7bDii20AYrIBrFd/Hx0M2Ocz6S111CaFkUcb0Q==}
    engines: {node: '>=0.8.x'}

  evp_bytestokey@1.0.3:
    resolution: {integrity: sha512-/f2Go4TognH/KvCISP7OUsHn85hT9nUkxxA9BEWxFn+Oj9o8ZNLm/40hdlgSLyuOimsrTKLUMEorQexp/aPQeA==}

  execa@4.1.0:
    resolution: {integrity: sha512-j5W0//W7f8UxAn8hXVnwG8tLwdiUy4FJLcSupCg6maBYZDpyBvTApK7KyuI4bKj8KOh1r2YH+6ucuYtJv1bTZA==}
    engines: {node: '>=10'}

  execspawn@1.0.1:
    resolution: {integrity: sha512-s2k06Jy9i8CUkYe0+DxRlvtkZoOkwwfhB+Xxo5HGUtrISVW2m98jO2tr67DGRFxZwkjQqloA3v/tNtjhBRBieg==}

  expand-template@2.0.3:
    resolution: {integrity: sha512-XYfuKMvj4O35f/pOXLObndIRvyQ+/+6AhODh+OKWj9S9498pHHn/IMszH+gt0fBCRWMNfk1ZSp5x3AifmnI2vg==}
    engines: {node: '>=6'}

  expect-type@1.2.2:
    resolution: {integrity: sha512-JhFGDVJ7tmDJItKhYgJCGLOWjuK9vPxiXoUFLwLDc99NlmklilbiQJwoctZtt13+xMw91MCk/REan6MWHqDjyA==}
    engines: {node: '>=12.0.0'}

  ext@1.7.0:
    resolution: {integrity: sha512-6hxeJYaL110a9b5TEJSj0gojyHQAmA2ch5Os+ySCiA1QGdS697XWY1pzsrSjqA9LDEEgdB/KypIlR59RcLuHYw==}

  extend@3.0.2:
    resolution: {integrity: sha512-fjquC59cD7CyW6urNXK0FBufkZcoiGG80wTuPujX590cB5Ttln20E2UB4S/WARVqhXffZl2LNgS+gQdPIIim/g==}

  external-editor@3.1.0:
    resolution: {integrity: sha512-hMQ4CX1p1izmuLYyZqLMO/qGNw10wSv9QDCPfzXfyFrOaCSSoRfqE1Kf1s5an66J5JZC62NewG+mK49jOCtQew==}
    engines: {node: '>=4'}

  extsprintf@1.3.0:
    resolution: {integrity: sha512-11Ndz7Nv+mvAC1j0ktTa7fAb0vLyGGX+rMHNBYQviQDGU0Hw7lhctJANqbPhu9nV9/izT/IntTgZ7Im/9LJs9g==}
    engines: {'0': node >=0.6.0}

  fast-deep-equal@3.1.3:
    resolution: {integrity: sha512-f3qQ9oQy9j2AhBe/H9VC91wLmKBCCU/gDOnKNAYG5hswO7BLKj09Hc5HYNz9cGI++xlpDCIgDaitVs03ATR84Q==}

  fast-equals@5.2.2:
    resolution: {integrity: sha512-V7/RktU11J3I36Nwq2JnZEM7tNm17eBJz+u25qdxBZeCKiX6BkVSZQjwWIr+IobgnZy+ag73tTZgZi7tr0LrBw==}
    engines: {node: '>=6.0.0'}

  fast-glob@3.3.3:
    resolution: {integrity: sha512-7MptL8U0cqcFdzIzwOTHoilX9x5BrNqye7Z/LuC7kCMRio1EMSyqRK3BEAUD7sXRq4iT4AzTVuZdhgQ2TCvYLg==}
    engines: {node: '>=8.6.0'}

  fast-json-stable-stringify@2.1.0:
    resolution: {integrity: sha512-lhd/wF+Lk98HZoTCtlVraHtfh5XYijIjalXck7saUtuanSDyLMxnHhSXEDJqHxD7msR8D0uCmqlkwjCV8xvwHw==}

  fast-levenshtein@2.0.6:
    resolution: {integrity: sha512-DCXu6Ifhqcks7TZKY3Hxp3y6qphY5SJZmrWMDrKcERSOXWQdMhU9Ig/PYrzyw/ul9jOIyh0N4M0tbC5hodg8dw==}

  fast-safe-stringify@2.1.1:
    resolution: {integrity: sha512-W+KJc2dmILlPplD/H4K9l9LcAHAfPtP6BY84uVLXQ6Evcz9Lcg33Y2z1IVblT6xdY54PXYVHEv+0Wpq8Io6zkA==}

  fast-uri@3.0.6:
    resolution: {integrity: sha512-Atfo14OibSv5wAp4VWNsFYE1AchQRTv9cBGWET4pZWHzYshFSS9NQI6I57rdKn9croWVMbYFbLhJ+yJvmZIIHw==}

  fastq@1.19.1:
    resolution: {integrity: sha512-GwLTyxkCXjXbxqIhTsMI2Nui8huMPtnxg7krajPJAjnEG/iiOS7i+zCtWGZR9G0NBKbXKh6X9m9UIsYX/N6vvQ==}

  fdir@6.4.6:
    resolution: {integrity: sha512-hiFoqpyZcfNm1yc4u8oWCf9A2c4D3QjCrks3zmoVKVxpQRzmPNar1hUJcBG2RQHvEVGDN+Jm81ZheVLAQMK6+w==}
    peerDependencies:
      picomatch: ^3 || ^4
    peerDependenciesMeta:
      picomatch:
        optional: true

  fecha@4.2.3:
    resolution: {integrity: sha512-OP2IUU6HeYKJi3i0z4A19kHMQoLVs4Hc+DPqqxI2h/DPZHTm/vjsfC6P0b4jCMy14XizLBqvndQ+UilD7707Jw==}

  figlet@1.8.2:
    resolution: {integrity: sha512-iPCpE9B/rOcjewIzDnagP9F2eySzGeHReX8WlrZQJkqFBk2wvq8gY0c6U6Hd2y9HnX1LQcYSeP7aEHoPt6sVKQ==}
    engines: {node: '>= 0.4.0'}
    hasBin: true

  figures@2.0.0:
    resolution: {integrity: sha512-Oa2M9atig69ZkfwiApY8F2Yy+tzMbazyvqv21R0NsSC8floSOC09BbT1ITWAdoMGQvJ/aZnR1KMwdx9tvHnTNA==}
    engines: {node: '>=4'}

  file-entry-cache@8.0.0:
    resolution: {integrity: sha512-XXTUwCvisa5oacNGRP9SfNtYBNAMi+RPwBFmblZEF7N7swHYQS6/Zfk7SRwx4D5j3CH211YNRco1DEMNVfZCnQ==}
    engines: {node: '>=16.0.0'}

  file-stream-rotator@0.6.1:
    resolution: {integrity: sha512-u+dBid4PvZw17PmDeRcNOtCP9CCK/9lRN2w+r1xIS7yOL9JFrIBKTvrYsxT4P0pGtThYTn++QS5ChHaUov3+zQ==}

  file-uri-to-path@1.0.0:
    resolution: {integrity: sha512-0Zt+s3L7Vf1biwWZ29aARiVYLx7iMGnEUl9x33fbB/j3jR81u/O2LbqK+Bm1CDSNDKVtJ/YjwY7TUd5SkeLQLw==}

  fill-range@7.1.1:
    resolution: {integrity: sha512-YsGpe3WHLK8ZYi4tWDg2Jy3ebRz2rXowDxnld4bkQB00cc/1Zw9AWnC0i9ztDJitivtQvaI9KaLyKrc+hBW0yg==}
    engines: {node: '>=8'}

  finalhandler@2.1.0:
    resolution: {integrity: sha512-/t88Ty3d5JWQbWYgaOGCCYfXRwV1+be02WqYYlL6h0lEiUAMPM8o8qKGO01YIkOHzka2up08wvgYD0mDiI+q3Q==}
    engines: {node: '>= 0.8'}

  find-up@3.0.0:
    resolution: {integrity: sha512-1yD6RmLI1XBfxugvORwlck6f75tYL+iR0jqwsOrOxMZyGYqUuDhJ0l4AXdO1iX/FTs9cBAMEk1gWSEx1kSbylg==}
    engines: {node: '>=6'}

  find-up@5.0.0:
    resolution: {integrity: sha512-78/PXT1wlLLDgTzDs7sjq9hzz0vXD+zn+7wypEe4fXQxCmdmqfGsEPQxmiCSQI3ajFV91bVSsvNtrJRiW6nGng==}
    engines: {node: '>=10'}

  find-up@7.0.0:
    resolution: {integrity: sha512-YyZM99iHrqLKjmt4LJDj58KI+fYyufRLBSYcqycxf//KpBk9FoewoGX0450m9nB44qrZnovzC2oeP5hUibxc/g==}
    engines: {node: '>=18'}

  flame-gradient@1.0.0:
    resolution: {integrity: sha512-9ejk16/DqvQJ4dHsh68W/4N0zmVQ60zukyUuEHrTbf5pJvP4JqlIdke86Z9174PZokRCXAntY5+H1txSyC7mUA==}

  flat-cache@4.0.1:
    resolution: {integrity: sha512-f7ccFPK3SXFHpx15UIGyRJ/FJQctuKZ0zVuN3frBo4HnK3cay9VEW0R6yPYFHC0AgqhukPzKjq22t5DmAyqGyw==}
    engines: {node: '>=16'}

  flatstr@1.0.12:
    resolution: {integrity: sha512-4zPxDyhCyiN2wIAtSLI6gc82/EjqZc1onI4Mz/l0pWrAlsSfYH/2ZIcU+e3oA2wDwbzIWNKwa23F8rh6+DRWkw==}

  flatted@3.3.3:
    resolution: {integrity: sha512-GX+ysw4PBCz0PzosHDepZGANEuFCMLrnRTiEy9McGjmkCQYwRq4A/X786G/fjM/+OjsWSU1ZrY5qyARZmO/uwg==}

  fn.name@1.1.0:
    resolution: {integrity: sha512-GRnmB5gPyJpAhTQdSZTSp9uaPSvl09KoYcMQtsB9rQoOmzs9dH6ffeccH+Z+cv6P68Hu5bC6JjRh4Ah/mHSNRw==}

  for-each@0.3.5:
    resolution: {integrity: sha512-dKx12eRCVIzqCxFGplyFKJMPvLEWgmNtUrpTiJIR5u97zEhRG8ySrtboPHZXx7daLxQVrl643cTzbab2tkQjxg==}
    engines: {node: '>= 0.4'}

  foreground-child@3.3.1:
    resolution: {integrity: sha512-gIXjKqtFuWEgzFRJA9WCQeSJLZDjgJUOMCMzxtvFq/37KojM1BFGufqsCy0r4qSQmYLsZYMeyRqzIWOMup03sw==}
    engines: {node: '>=14'}

  forever-agent@0.6.1:
    resolution: {integrity: sha512-j0KLYPhm6zeac4lz3oJ3o65qvgQCcPubiyotZrXqEaG4hNagNYO8qdlUrX5vwqv9ohqeT/Z3j6+yW067yWWdUw==}

  form-data-encoder@2.1.4:
    resolution: {integrity: sha512-yDYSgNMraqvnxiEXO4hi88+YZxaHC6QKzb5N84iRCTDeRO7ZALpir/lVmf/uXUhnwUr2O4HU8s/n6x+yNjQkHw==}
    engines: {node: '>= 14.17'}

  form-data@2.3.3:
    resolution: {integrity: sha512-1lLKB2Mu3aGP1Q/2eCOx0fNbRMe7XdwktwOruhfqqd0rIJWwN4Dh+E3hrPSlDCXnSR7UtZ1N38rVXm+6+MEhJQ==}
    engines: {node: '>= 0.12'}

  form-data@4.0.4:
    resolution: {integrity: sha512-KrGhL9Q4zjj0kiUt5OO4Mr/A/jlI2jDYs5eHBpYHPcBEVSiipAvn2Ko2HnPe20rmcuuvMHNdZFp+4IlGTMF0Ow==}
    engines: {node: '>= 6'}

  fresh@2.0.0:
    resolution: {integrity: sha512-Rx/WycZ60HOaqLKAi6cHRKKI7zxWbJ31MhntmtwMoaTeF7XFH9hhBp8vITaMidfljRQ6eYWCKkaTK+ykVJHP2A==}
    engines: {node: '>= 0.8'}

  from2-string@1.1.0:
    resolution: {integrity: sha512-m8vCh+KnXXXBtfF2VUbiYlQ+nczLcntB0BrtNgpmLkHylhObe9WF1b2LZjBBzrZzA6P4mkEla6ZYQoOUTG8cYA==}

  from2@2.3.0:
    resolution: {integrity: sha512-OMcX/4IC/uqEPVgGeyfN22LJk6AZrMkRZHxcHBMBvHScDGgwTm2GT2Wkgtocyd3JfZffjj2kYUDXXII0Fk9W0g==}

  fs-constants@1.0.0:
    resolution: {integrity: sha512-y6OAwoSIf7FyjMIv94u+b5rdheZEjzR63GTyZJm5qh4Bi+2YgwLCcI/fPFZkL5PSixOt6ZNKm+w+Hfp/Bciwow==}

  fs-extra@10.1.0:
    resolution: {integrity: sha512-oRXApq54ETRj4eMiFzGnHWGy+zo5raudjuxN0b8H7s/RU2oW0Wvsx9O0ACRN/kRq9E8Vu/ReskGB5o3ji+FzHQ==}
    engines: {node: '>=12'}

  fs-extra@11.3.0:
    resolution: {integrity: sha512-Z4XaCL6dUDHfP/jT25jJKMmtxvuwbkrD1vNSMFlo9lNLY2c5FHYSQgHPRZUjAB26TpDEoW9HCOgplrdbaPV/ew==}
    engines: {node: '>=14.14'}

  fs-minipass@2.1.0:
    resolution: {integrity: sha512-V/JgOLFCS+R6Vcq0slCuaeWEdNC3ouDlJMNIsacH2VtALiu9mV4LPrHc5cDl8k5aw6J8jwgWWpiTo5RYhmIzvg==}
    engines: {node: '>= 8'}

  fs.realpath@1.0.0:
    resolution: {integrity: sha512-OO0pH2lK6a0hZnAdau5ItzHPI6pUlvI7jMVnxUQRtw4owF2wk8lOSabtGDCTP4Ggrg2MbGnWO9X8K1t4+fGMDw==}

  fsevents@2.3.3:
    resolution: {integrity: sha512-5xoDfX+fL7faATnagmWPpbFtwh/R77WmMMqqHGS65C3vvB0YHrgF+B1YmZ3441tMj5n63k0212XNoJwzlhffQw==}
    engines: {node: ^8.16.0 || ^10.6.0 || >=11.0.0}
    os: [darwin]

  function-bind@1.1.2:
    resolution: {integrity: sha512-7XHNxH7qX9xG5mIwxkhumTox/MIRNcOgDrxWsMt2pAr23WHp6MrRlN7FBSFpCpr+oVO0F744iUgR82nJMfG2SA==}

  function.prototype.name@1.1.8:
    resolution: {integrity: sha512-e5iwyodOHhbMr/yNrc7fDYG4qlbIvI5gajyzPnb5TCwyhjApznQh1BMFou9b30SevY43gCJKXycoCBjMbsuW0Q==}
    engines: {node: '>= 0.4'}

  functions-have-names@1.2.3:
    resolution: {integrity: sha512-xckBUXyTIqT97tq2x2AMb+g163b5JFysYk0x4qxNFwbfQkmNZoiRHb6sPzI9/QV33WeuvVYBUIiD4NzNIyqaRQ==}

  gauge@4.0.4:
    resolution: {integrity: sha512-f9m+BEN5jkg6a0fZjleidjN51VE1X+mPFQ2DJ0uv1V39oCLCbsGe6yjbBnp7eK7z/+GAon99a3nHuqbuuthyPg==}
    engines: {node: ^12.13.0 || ^14.15.0 || >=16.0.0}
    deprecated: This package is no longer supported.

  generate-function@2.3.1:
    resolution: {integrity: sha512-eeB5GfMNeevm/GRYq20ShmsaGcmI81kIX2K9XQx5miC8KdHaC6Jm0qQ8ZNeGOi7wYB8OsdxKs+Y2oVuTFuVwKQ==}

  generate-object-property@1.2.0:
    resolution: {integrity: sha512-TuOwZWgJ2VAMEGJvAyPWvpqxSANF0LDpmyHauMjFYzaACvn+QTT/AZomvPCzVBV7yDN3OmwHQ5OvHaeLKre3JQ==}

  gensequence@7.0.0:
    resolution: {integrity: sha512-47Frx13aZh01afHJTB3zTtKIlFI6vWY+MYCN9Qpew6i52rfKjnhCF/l1YlC8UmEMvvntZZ6z4PiCcmyuedR2aQ==}
    engines: {node: '>=18'}

  gensync@1.0.0-beta.2:
    resolution: {integrity: sha512-3hN7NaskYvMDLQY55gnW3NQ+mesEAepTqlg+VEbj7zzqEMBVNhzcGYYeqFo/TlYz6eQiFcp1HcsCZO+nGgS8zg==}
    engines: {node: '>=6.9.0'}

  get-assigned-identifiers@1.2.0:
    resolution: {integrity: sha512-mBBwmeGTrxEMO4pMaaf/uUEFHnYtwr8FTe8Y/mer4rcV/bye0qGm6pw1bGZFGStxC5O76c5ZAVBGnqHmOaJpdQ==}

  get-caller-file@2.0.5:
    resolution: {integrity: sha512-DyFP3BM/3YHTQOCUL/w0OZHR0lpKeGrxotcHWcqNEdnltqFwXVfhEBQ94eIo34AfQpo0rGki4cyIiftY06h2Fg==}
    engines: {node: 6.* || 8.* || >= 10.*}

  get-east-asian-width@1.3.0:
    resolution: {integrity: sha512-vpeMIQKxczTD/0s2CdEWHcb0eeJe6TFjxb+J5xgX7hScxqrGuyjmv4c1D4A/gelKfyox0gJJwIHF+fLjeaM8kQ==}
    engines: {node: '>=18'}

  get-intrinsic@1.3.0:
    resolution: {integrity: sha512-9fSjSaos/fRIVIp+xSJlE6lfwhES7LNtKaCBIamHsjr2na1BiABJPo0mOjjz8GJDURarmCPGqaiVg5mfjb98CQ==}
    engines: {node: '>= 0.4'}

  get-package-type@0.1.0:
    resolution: {integrity: sha512-pjzuKtY64GYfWizNAJ0fr9VqttZkNiK2iS430LtIHzjBEr6bX8Am2zm4sW4Ro5wjWW5cAlRL1qAMTcXbjNAO2Q==}
    engines: {node: '>=8.0.0'}

  get-proto@1.0.1:
    resolution: {integrity: sha512-sTSfBjoXBp89JvIKIefqw7U2CCebsc74kiY6awiGogKtoSGbgjYE/G/+l9sF3MWFPNc9IcoOC4ODfKHfxFmp0g==}
    engines: {node: '>= 0.4'}

  get-stream@5.2.0:
    resolution: {integrity: sha512-nBF+F1rAZVCu/p7rjzgA+Yb4lfYXrpl7a6VmJrU8wF9I1CKvP/QwPNZHnOlwbTkY6dvtFIzFMSyQXbLoTQPRpA==}
    engines: {node: '>=8'}

  get-stream@6.0.1:
    resolution: {integrity: sha512-ts6Wi+2j3jQjqi70w5AlN8DFnkSwC+MqmxEzdEALB2qXZYV3X/b1CTfgPLGJNMeAWxdPfU8FO1ms3NUfaHCPYg==}
    engines: {node: '>=10'}

  get-symbol-description@1.1.0:
    resolution: {integrity: sha512-w9UMqWwJxHNOvoNzSJ2oPF5wvYcvP7jUvYzhp67yEhTi17ZDBBC1z9pTdGuzjD+EFIqLSYRweZjqfiPzQ06Ebg==}
    engines: {node: '>= 0.4'}

  get-tsconfig@4.10.1:
    resolution: {integrity: sha512-auHyJ4AgMz7vgS8Hp3N6HXSmlMdUyhSUrfBF16w153rxtLIEOE+HGqaBppczZvnHLqQJfiHotCYpNhl0lUROFQ==}

  getopts@2.3.0:
    resolution: {integrity: sha512-5eDf9fuSXwxBL6q5HX+dhDj+dslFGWzU5thZ9kNKUkcPtaPdatmUFKwHFrLb/uf/WpA4BHET+AX3Scl56cAjpA==}

  getpass@0.1.7:
    resolution: {integrity: sha512-0fzj9JxOLfJ+XGLhR8ze3unN0KZCgZwiSSDz168VERjK8Wl8kVSdcu2kspd4s4wtAa1y/qrVRiAA0WclVsu0ng==}

  git-raw-commits@4.0.0:
    resolution: {integrity: sha512-ICsMM1Wk8xSGMowkOmPrzo2Fgmfo4bMHLNX6ytHjajRJUqvHOw/TFapQ+QG75c3X/tTDDhOSRPGC52dDbNM8FQ==}
    engines: {node: '>=16'}
    hasBin: true

  github-from-package@0.0.0:
    resolution: {integrity: sha512-SyHy3T1v2NUXn29OsWdxmK6RwHD+vkj3v8en8AOBZ1wBQ/hCAQ5bAQTD02kW4W9tUp/3Qh6J8r9EvntiyCmOOw==}

  glob-parent@5.1.2:
    resolution: {integrity: sha512-AOIgSQCepiJYwP3ARnGx+5VnTu2HBYdzbGP45eLw1vr3zB3vZLeyed1sC9hnbcOc9/SrMyM5RPQrkGz4aS9Zow==}
    engines: {node: '>= 6'}

  glob-parent@6.0.2:
    resolution: {integrity: sha512-XxwI8EOhVQgWp6iDL+3b0r86f4d6AX6zSU55HfB4ydCEuXLXc5FcYeOu+nnGftS4TEju/11rt4KJPTMgbfmv4A==}
    engines: {node: '>=10.13.0'}

  glob@10.4.5:
    resolution: {integrity: sha512-7Bv8RF0k6xjo7d4A/PxYLbUCfb6c+Vpd2/mB2yRDlew7Jb5hEXiCD9ibfO7wpk8i4sevK6DFny9h7EYbM3/sHg==}
    hasBin: true

  glob@11.0.3:
    resolution: {integrity: sha512-2Nim7dha1KVkaiF4q6Dj+ngPPMdfvLJEOpZk/jKiUAkqKebpGAWQXAq9z1xu9HKu5lWfqw/FASuccEjyznjPaA==}
    engines: {node: 20 || >=22}
    hasBin: true

  glob@7.2.3:
    resolution: {integrity: sha512-nFR0zLpU2YCaRxwoCJvL6UvCH2JFyFVIvwTLsIf21AuHlMskA1hhTdk+LlYJtOlYt9v6dvszD2BGRqBL+iQK9Q==}
    deprecated: Glob versions prior to v9 are no longer supported

  global-directory@4.0.1:
    resolution: {integrity: sha512-wHTUcDUoZ1H5/0iVqEudYW4/kAlN5cZ3j/bXn0Dpbizl9iaUVeWSHqiOjsgk6OW2bkLclbBjzewBz6weQ1zA2Q==}
    engines: {node: '>=18'}

  global-dirs@3.0.1:
    resolution: {integrity: sha512-NBcGGFbBA9s1VzD41QXDG+3++t9Mn5t1FpLdhESY6oKY4gYTFpX4wO3sqGUa0Srjtbfj3szX0RnemmrVRUdULA==}
    engines: {node: '>=10'}

  globals@14.0.0:
    resolution: {integrity: sha512-oahGvuMGQlPw/ivIYBjVSrWAfWLBeku5tpPE2fOPLi+WHffIWbuh2tCjhyQhTBPMf5E9jDEH4FOmTYgYwbKwtQ==}
    engines: {node: '>=18'}

  globals@15.15.0:
    resolution: {integrity: sha512-7ACyT3wmyp3I61S4fG682L0VA2RGD9otkqGJIwNUMF1SWUombIIk+af1unuDYgMm082aHYwD+mzJvv9Iu8dsgg==}
    engines: {node: '>=18'}

  globalthis@1.0.4:
    resolution: {integrity: sha512-DpLKbNU4WylpxJykQujfCcwYWiV/Jhm50Goo0wrVILAv5jOr9d+H+UR3PhSCD2rCCEIg0uc+G+muBTwD54JhDQ==}
    engines: {node: '>= 0.4'}

  globby@11.1.0:
    resolution: {integrity: sha512-jhIXaOzy1sb8IyocaruWSn1TjmnBVs8Ayhcy83rmxNJ8q2uWKCAj3CnJY+KpGSXCueAPc0i05kVvVKtP1t9S3g==}
    engines: {node: '>=10'}

  globrex@0.1.2:
    resolution: {integrity: sha512-uHJgbwAMwNFf5mLst7IWLNg14x1CkeqglJb/K3doi4dw6q2IvAAmM/Y81kevy83wP+Sst+nutFTYOGg3d1lsxg==}

  gopd@1.2.0:
    resolution: {integrity: sha512-ZUKRh6/kUFoAiTAtTYPZJ3hw9wNxx+BIBOijnlG9PnrJsCcSjs1wyyD6vJpaYtgnzDrKYRSqf3OO6Rfa93xsRg==}
    engines: {node: '>= 0.4'}

  got@12.6.1:
    resolution: {integrity: sha512-mThBblvlAF1d4O5oqyvN+ZxLAYwIJK7bpMxgYqPD9okW0C3qm5FFn7k811QrcuEBwaogR3ngOFoCfs6mRv7teQ==}
    engines: {node: '>=14.16'}

  graceful-fs@4.2.11:
    resolution: {integrity: sha512-RbJ5/jmFcNNCcDV5o9eTnBLJ/HszWV0P73bc+Ff4nS/rJj+YaS6IGyiOL0VoBYX+l1Wrl3k63h/KrH+nhJ0XvQ==}

  graphemer@1.4.0:
    resolution: {integrity: sha512-EtKwoO6kxCL9WO5xipiHTZlSzBm7WLT627TqC/uVRd0HKmq8NXyebnNYxDoBi7wt8eTWrUrKXCOVaFq9x1kgag==}

  har-schema@2.0.0:
    resolution: {integrity: sha512-Oqluz6zhGX8cyRaTQlFMPw80bSJVG2x/cFb8ZPhUILGgHka9SsokCCOQgpveePerqidZOrT14ipqfJb7ILcW5Q==}
    engines: {node: '>=4'}

  har-validator@5.1.5:
    resolution: {integrity: sha512-nmT2T0lljbxdQZfspsno9hgrG3Uir6Ks5afism62poxqBM6sDnMEuPmzTq8XN0OEwqKLLdh1jQI3qyE66Nzb3w==}
    engines: {node: '>=6'}
    deprecated: this library is no longer supported

  has-ansi@2.0.0:
    resolution: {integrity: sha512-C8vBJ8DwUCx19vhm7urhTuUsr4/IyP6l4VzNQDv+ryHQObW3TTTp9yB68WpYgRe2bbaGuZ/se74IqFeVnMnLZg==}
    engines: {node: '>=0.10.0'}

  has-async-hooks@1.0.0:
    resolution: {integrity: sha512-YF0VPGjkxr7AyyQQNykX8zK4PvtEDsUJAPqwu06UFz1lb6EvI53sPh5H1kWxg8NXI5LsfRCZ8uX9NkYDZBb/mw==}

  has-bigints@1.1.0:
    resolution: {integrity: sha512-R3pbpkcIqv2Pm3dUwgjclDRVmWpTJW2DcMzcIhEXEx1oh/CEMObMm3KLmRJOdvhM7o4uQBnwr8pzRK2sJWIqfg==}
    engines: {node: '>= 0.4'}

  has-flag@3.0.0:
    resolution: {integrity: sha512-sKJf1+ceQBr4SMkvQnBDNDtf4TXpVhVGateu0t918bl30FnbE2m4vNLX+VWe/dpjlb+HugGYzW7uQXH98HPEYw==}
    engines: {node: '>=4'}

  has-flag@4.0.0:
    resolution: {integrity: sha512-EykJT/Q1KjTWctppgIAgfSO0tKVuZUjhgMr17kqTumMl6Afv3EISleU7qZUzoXDFTAHTDC4NOoG/ZxU3EvlMPQ==}
    engines: {node: '>=8'}

  has-own-prop@2.0.0:
    resolution: {integrity: sha512-Pq0h+hvsVm6dDEa8x82GnLSYHOzNDt7f0ddFa3FqcQlgzEiptPqL+XrOJNavjOzSYiYWIrgeVYYgGlLmnxwilQ==}
    engines: {node: '>=8'}

  has-property-descriptors@1.0.2:
    resolution: {integrity: sha512-55JNKuIW+vq4Ke1BjOTjM2YctQIvCT7GFzHwmfZPGo5wnrgkid0YQtnAleFSqumZm4az3n2BS+erby5ipJdgrg==}

  has-proto@1.2.0:
    resolution: {integrity: sha512-KIL7eQPfHQRC8+XluaIw7BHUwwqL19bQn4hzNgdr+1wXoU0KKj6rufu47lhY7KbJR2C6T6+PfyN0Ea7wkSS+qQ==}
    engines: {node: '>= 0.4'}

  has-symbols@1.1.0:
    resolution: {integrity: sha512-1cDNdwJ2Jaohmb3sg4OmKaMBwuC48sYni5HUw2DvsC8LjGTLK9h+eb1X6RyuOHe4hT0ULCW68iomhjUoKUqlPQ==}
    engines: {node: '>= 0.4'}

  has-tostringtag@1.0.2:
    resolution: {integrity: sha512-NqADB8VjPFLM2V0VvHUewwwsw0ZWBaIdgo+ieHtK3hasLz4qeCRjYcqfB6AQrBggRKppKF8L52/VqdVsO47Dlw==}
    engines: {node: '>= 0.4'}

  has-unicode@2.0.1:
    resolution: {integrity: sha512-8Rf9Y83NBReMnx0gFzA8JImQACstCYWUplepDa9xprwwtmgEZUF0h/i5xSA625zB/I37EtrswSST6OXxwaaIJQ==}

  has-yarn@2.1.0:
    resolution: {integrity: sha512-UqBRqi4ju7T+TqGNdqAO0PaSVGsDGJUBQvk9eUWNGRY1CFGDzYhLWoM7JQEemnlvVcv/YEmc2wNW8BC24EnUsw==}
    engines: {node: '>=8'}

  has@1.0.4:
    resolution: {integrity: sha512-qdSAmqLF6209RFj4VVItywPMbm3vWylknmB3nvNiUIs72xAimcM8nVYxYr7ncvZq5qzk9MKIZR8ijqD/1QuYjQ==}
    engines: {node: '>= 0.4.0'}

  hash-base@2.0.2:
    resolution: {integrity: sha512-0TROgQ1/SxE6KmxWSvXHvRj90/Xo1JvZShofnYF+f6ZsGtR4eES7WfrQzPalmyagfKZCXpVnitiRebZulWsbiw==}

  hash-base@3.0.5:
    resolution: {integrity: sha512-vXm0l45VbcHEVlTCzs8M+s0VeYsB2lnlAaThoLKGXr3bE/VWDOelNUnycUPEhKEaXARL2TEFjBOyUiM6+55KBg==}
    engines: {node: '>= 0.10'}

  hash.js@1.1.7:
    resolution: {integrity: sha512-taOaskGt4z4SOANNseOviYDvjEJinIkRgmp7LbKP2YTTmVxWBl87s/uzK9r+44BclBSp2X7K1hqeNfz9JbBeXA==}

  hasown@2.0.2:
    resolution: {integrity: sha512-0hJU9SCPvmMzIBdZFqNPXWa6dqh7WdH0cII9y+CyS8rG3nL48Bclra9HmKhVVUHyPWNH5Y7xDwAB7bfgSjkUMQ==}
    engines: {node: '>= 0.4'}

  hdr-histogram-js@3.0.1:
    resolution: {integrity: sha512-l3GSdZL1Jr1C0kyb461tUjEdrRPZr8Qry7jByltf5JGrA0xvqOSrxRBfcrJqqV/AMEtqqhHhC6w8HW0gn76tRQ==}
    engines: {node: '>=14'}

  hdr-histogram-percentiles-obj@3.0.0:
    resolution: {integrity: sha512-7kIufnBqdsBGcSZLPJwqHT3yhk1QTsSlFsVD3kx5ixH/AlgBs9yM1q6DPhXZ8f8gtdqgh7N7/5btRLpQsS2gHw==}

  hidden-markov-model-tf@4.0.0:
    resolution: {integrity: sha512-q8VeBNCyQ5CNsUlbt4T5JXc+pUeKqq7LEGjs4HiH+thgZ2fuyJ9pf/V66ZFx9jZobXkwxVuQRWKZa3TwOFW+zw==}
    peerDependencies:
      '@tensorflow/tfjs-core': ^3.13.0

  hmac-drbg@1.0.1:
    resolution: {integrity: sha512-Tti3gMqLdZfhOQY1Mzf/AanLiqh1WTiJgEj26ZuYQ9fbkLomzGchCws4FyrSd4VkpBfiNhaE1On+lOz894jvXg==}

  hsl-to-rgb-for-reals@1.1.1:
    resolution: {integrity: sha512-LgOWAkrN0rFaQpfdWBQlv/VhkOxb5AsBjk6NQVx4yEzWS923T07X0M1Y0VNko2H52HeSpZrZNNMJ0aFqsdVzQg==}

  html-encoding-sniffer@4.0.0:
    resolution: {integrity: sha512-Y22oTqIU4uuPgEemfz7NDJz6OeKf12Lsu+QC+s3BVpda64lTiMYCyGwg5ki4vFxkMwQdeZDl2adZoqUgdFuTgQ==}
    engines: {node: '>=18'}

  html-escaper@2.0.2:
    resolution: {integrity: sha512-H2iMtd0I4Mt5eYiapRdIDjp+XzelXQ0tFE4JS7YFwFevXXMmOp9myNrUvCg0D6ws8iqkRPBfKHgbwig1SmlLfg==}

  htmlescape@1.1.1:
    resolution: {integrity: sha512-eVcrzgbR4tim7c7soKQKtxa/kQM4TzjnlU83rcZ9bHU6t31ehfV7SktN6McWgwPWg+JYMA/O3qpGxBvFq1z2Jg==}
    engines: {node: '>=0.10'}

  http-cache-semantics@4.2.0:
    resolution: {integrity: sha512-dTxcvPXqPvXBQpq5dUr6mEMJX4oIEFv6bwom3FDwKRDsuIjjJGANqhBuoAn9c1RQJIdAKav33ED65E2ys+87QQ==}

  http-errors@2.0.0:
    resolution: {integrity: sha512-FtwrG/euBzaEjYeRqOgly7G0qviiXoJWnvEH2Z1plBdXgbyjv34pHTSb9zoeHMyDy33+DWy5Wt9Wo+TURtOYSQ==}
    engines: {node: '>= 0.8'}

  http-parser-js@0.5.10:
    resolution: {integrity: sha512-Pysuw9XpUq5dVc/2SMHpuTY01RFl8fttgcyunjL7eEMhGM3cI4eOmiCycJDVCo/7O7ClfQD3SaI6ftDzqOXYMA==}

  http-proxy-agent@4.0.1:
    resolution: {integrity: sha512-k0zdNgqWTGA6aeIRVpvfVob4fL52dTfaehylg0Y4UvSySvOq/Y+BOyPrgpUrA7HylqvU8vIZGsRuXmspskV0Tg==}
    engines: {node: '>= 6'}

  http-proxy-agent@7.0.2:
    resolution: {integrity: sha512-T1gkAiYYDWYx3V5Bmyu7HcfcvL7mUrTWiM6yOfa3PIphViJ/gFPbvidQ+veqSOHci/PxBcDabeUNCzpOODJZig==}
    engines: {node: '>= 14'}

  http-signature@1.2.0:
    resolution: {integrity: sha512-CAbnr6Rz4CYQkLYUtSNXxQPUH2gK8f3iWexVlsnMeD+GjlsQ0Xsy1cOX+mN3dtxYomRy21CiOzU8Uhw6OwncEQ==}
    engines: {node: '>=0.8', npm: '>=1.3.7'}

  http-status-codes@2.3.0:
    resolution: {integrity: sha512-RJ8XvFvpPM/Dmc5SV+dC4y5PCeOhT3x1Hq0NU3rjGeg5a/CqlhZ7uudknPwZFz4aeAXDcbAyaeP7GAo9lvngtA==}

  http2-wrapper@2.2.1:
    resolution: {integrity: sha512-V5nVw1PAOgfI3Lmeaj2Exmeg7fenjhRUgz1lPSezy1CuhPYbgQtbQj4jZfEAEMlaL+vupsvhjqCyjzob0yxsmQ==}
    engines: {node: '>=10.19.0'}

  https-browserify@1.0.0:
    resolution: {integrity: sha512-J+FkSdyD+0mA0N+81tMotaRMfSL9SGi+xpD3T6YApKsc3bGSXJlfXri3VyFOeYkfLRQisDk1W+jIFFKBeUBbBg==}

  https-proxy-agent@5.0.1:
    resolution: {integrity: sha512-dFcAjpTQFgoLMzC2VwU+C/CbS7uRL0lWmxDITmqm7C+7F0Odmj6s9l6alZc6AELXhrnggM2CeWSXHGOdX2YtwA==}
    engines: {node: '>= 6'}

  https-proxy-agent@7.0.6:
    resolution: {integrity: sha512-vK9P5/iUfdl95AI+JVyUuIcVtd4ofvtrOr3HNtM2yxC9bnMbEdp3x01OhQNnjb8IJYi38VlTE3mBXwcfvywuSw==}
    engines: {node: '>= 14'}

  human-signals@1.1.1:
    resolution: {integrity: sha512-SEQu7vl8KjNL2eoGBLF3+wAjpsNfA9XMlXAYj/3EdaNfAlxKthD1xjEQfGOUhllCGGJVNY34bRr6lPINhNjyZw==}
    engines: {node: '>=8.12.0'}

  humanize-ms@1.2.1:
    resolution: {integrity: sha512-Fl70vYtsAFb/C06PTS9dZBo7ihau+Tu/DNCk/OyHhea07S+aeMWpFFkUaXRa8fI+ScZbEI8dfSxwY7gxZ9SAVQ==}

  hyperid@3.3.0:
    resolution: {integrity: sha512-7qhCVT4MJIoEsNcbhglhdmBKb09QtcmJNiIQGq7js/Khf5FtQQ9bzcAuloeqBeee7XD7JqDeve9KNlQya5tSGQ==}

  hyperscript-attribute-to-property@1.0.2:
    resolution: {integrity: sha512-oerMul16jZCmrbNsUw8QgrtDzF8lKgFri1bKQjReLw1IhiiNkI59CWuzZjJDGT79UQ1YiWqXhJMv/tRMVqgtkA==}

  hyperx@2.5.4:
    resolution: {integrity: sha512-iOkSh7Yse7lsN/B9y7OsevLWjeXPqGuHQ5SbwaiJM5xAhWFqhoN6erpK1dQsS12OFU36lyai1pnx1mmzWLQqcA==}

  iconv-lite@0.4.24:
    resolution: {integrity: sha512-v3MXnZAcvnywkTUEZomIActle7RXXeedOR31wwl7VlyoXO4Qi9arvSenNQWne1TcRwhCL1HwLI21bEqdpj8/rA==}
    engines: {node: '>=0.10.0'}

  iconv-lite@0.6.3:
    resolution: {integrity: sha512-4fCk79wshMdzMp2rH06qWrJE4iolqLhCUH+OiuIgU++RB0+94NlDL81atO7GX55uUKueo0txHNtvEyI6D7WdMw==}
    engines: {node: '>=0.10.0'}

  ieee754@1.2.1:
    resolution: {integrity: sha512-dcyqhDvX1C46lXZcVqCpK+FtMRQVdIMN6/Df5js2zouUsqG7I6sFxitIC+7KYK29KdXOLHdu9zL4sFnoVQnqaA==}

  ignore@5.3.2:
    resolution: {integrity: sha512-hsBTNUqQTDwkWtcdYI2i06Y/nUBEsNEDJKjWdigLvegy8kDuJAS8uRlpkkcQpyEXL0Z/pjDy5HBmMjRCJ2gq+g==}
    engines: {node: '>= 4'}

  ignore@7.0.5:
    resolution: {integrity: sha512-Hs59xBNfUIunMFgWAbGX5cq6893IbWg4KnrjbYwX3tx0ztorVgTDA6B2sxf8ejHJ4wz8BqGUMYlnzNBer5NvGg==}
    engines: {node: '>= 4'}

  import-fresh@3.3.1:
    resolution: {integrity: sha512-TR3KfrTZTYLPB6jUjfx6MF9WcWrHL9su5TObK4ZkYgBdWKPOFoSoQIdEuTuR82pmtxH2spWG9h6etwfr1pLBqQ==}
    engines: {node: '>=6'}

  import-lazy@2.1.0:
    resolution: {integrity: sha512-m7ZEHgtw69qOGw+jwxXkHlrlIPdTGkyh66zXZ1ajZbxkDBNjSY/LGbmjc7h0s2ELsUDTAhFr55TrPSSqJGPG0A==}
    engines: {node: '>=4'}

  import-meta-resolve@4.1.0:
    resolution: {integrity: sha512-I6fiaX09Xivtk+THaMfAwnA3MVA5Big1WHF1Dfx9hFuvNIWpXnorlkzhcQf6ehrqQiiZECRt1poOAkPmer3ruw==}

  imurmurhash@0.1.4:
    resolution: {integrity: sha512-JmXMZ6wuvDmLiHEml9ykzqO6lwFbof0GG4IkcGaENdCRDDmMVnny7s5HsIgHCbaq0w2MyPhDqkhTUgS2LU2PHA==}
    engines: {node: '>=0.8.19'}

  indent-string@4.0.0:
    resolution: {integrity: sha512-EdDDZu4A2OyIK7Lr/2zG+w5jmbuk1DVBnEwREQvBzspBJkCEbRa8GxU1lghYcaGJCnRWibjDXlq779X1/y5xwg==}
    engines: {node: '>=8'}

  infer-owner@1.0.4:
    resolution: {integrity: sha512-IClj+Xz94+d7irH5qRyfJonOdfTzuDaifE6ZPWfx0N0+/ATZCbuTPq2prFl526urkQd90WyUKIh1DfBQ2hMz9A==}

  inflight@1.0.6:
    resolution: {integrity: sha512-k92I/b08q4wvFscXCLvqfsHCrjrF7yiXsQuIVvVE7N82W3+aqpzuUdBbfhWcy/FZR3/4IgflMgKLOsvPDrGCJA==}
    deprecated: This module is not supported, and leaks memory. Do not use it. Check out lru-cache if you want a good and tested way to coalesce async requests by a key value, which is much more comprehensive and powerful.

  inherits@2.0.3:
    resolution: {integrity: sha512-x00IRNXNy63jwGkJmzPigoySHbaqpNuzKbBOmzK+g2OdZpQ9w+sxCN+VSB3ja7IAge2OP2qpfxTjeNcyjmW1uw==}

  inherits@2.0.4:
    resolution: {integrity: sha512-k/vGaX4/Yla3WzyMCvTQOXYeIHvqOKtnqBduzTHpzpQZzAskKMhZ2K+EnBiSM9zGSoIFeMpXKxa4dYeZIQqewQ==}

  ini@1.3.8:
    resolution: {integrity: sha512-JV/yugV2uzW5iMRSiZAyDtQd+nxtUnjeLt0acNdw98kKLrvuRVyB80tsREOE7yvGVgalhZ6RNXCmEHkUKBKxew==}

  ini@2.0.0:
    resolution: {integrity: sha512-7PnF4oN3CvZF23ADhA5wRaYEQpJ8qygSkbtTXWBeXWXmEVRXK+1ITciHWwHhsjv1TmW0MgacIv6hEi5pX5NQdA==}
    engines: {node: '>=10'}

  ini@4.1.1:
    resolution: {integrity: sha512-QQnnxNyfvmHFIsj7gkPcYymR8Jdw/o7mp5ZFihxn6h8Ci6fh3Dx4E1gPjpQEpIuPo9XVNY/ZUwh4BPMjGyL01g==}
    engines: {node: ^14.17.0 || ^16.13.0 || >=18.0.0}

  inline-source-map@0.6.3:
    resolution: {integrity: sha512-1aVsPEsJWMJq/pdMU61CDlm1URcW702MTB4w9/zUjMus6H/Py8o7g68Pr9D4I6QluWGt/KdmswuRhaA05xVR1w==}

  inquirer@6.5.2:
    resolution: {integrity: sha512-cntlB5ghuB0iuO65Ovoi8ogLHiWGs/5yNrtUcKjFhSSiVeAIVpD7koaSU9RM8mpXw5YDi9RdYXGQMaOURB7ycQ==}
    engines: {node: '>=6.0.0'}

  insert-module-globals@7.2.1:
    resolution: {integrity: sha512-ufS5Qq9RZN+Bu899eA9QCAYThY+gGW7oRkmb0vC93Vlyu/CFGcH0OYPEjVkDXA5FEbTt1+VWzdoOD3Ny9N+8tg==}
    hasBin: true

  insight@0.11.1:
    resolution: {integrity: sha512-TBcZ0qC9dgdmcxL93OoqkY/RZXJtIi0i07phX/QyYk2ysmJtZex59dgTj4Doq50N9CG9dLRe/RIudc/5CCoFNw==}
    engines: {node: '>=12.20'}

  internal-slot@1.1.0:
    resolution: {integrity: sha512-4gd7VpWNQNB4UKKCFFVcp1AVv+FMOgs9NKzjHKusc8jTMhd5eL1NqQqOpE0KzMds804/yHlglp3uxgluOqAPLw==}
    engines: {node: '>= 0.4'}

  internmap@1.0.1:
    resolution: {integrity: sha512-lDB5YccMydFBtasVtxnZ3MRBHuaoE8GKsppq+EchKL2U4nK/DmEpPHNH8MZe5HkMtpSiTSOZwfN0tzYjO/lJEw==}

  interpret@2.2.0:
    resolution: {integrity: sha512-Ju0Bz/cEia55xDwUWEa8+olFpCiQoypjnQySseKtmjNrnps3P+xfpUmGr90T7yjlVJmOtybRvPXhKMbHr+fWnw==}
    engines: {node: '>= 0.10'}

  iota-array@1.0.0:
    resolution: {integrity: sha512-pZ2xT+LOHckCatGQ3DcG/a+QuEqvoxqkiL7tvE8nn3uuu+f6i1TtpB5/FtWFbxUuVr5PZCx8KskuGatbJDXOWA==}

  ip-address@9.0.5:
    resolution: {integrity: sha512-zHtQzGojZXTwZTHQqra+ETKd4Sn3vgi7uBmlPoXVWZqYvuKmtI0l/VZTjqGmJY9x88GGOaZ9+G9ES8hC4T4X8g==}
    engines: {node: '>= 12'}

  is-any-array@2.0.1:
    resolution: {integrity: sha512-UtilS7hLRu++wb/WBAw9bNuP1Eg04Ivn1vERJck8zJthEvXCBEBpGR/33u/xLKWEQf95803oalHrVDptcAvFdQ==}

  is-arguments@1.2.0:
    resolution: {integrity: sha512-7bVbi0huj/wrIAOzb8U1aszg9kdi3KN/CyU19CTI7tAoZYEZoL9yCDXpbXN+uPsuWnP02cyug1gleqq+TU+YCA==}
    engines: {node: '>= 0.4'}

  is-array-buffer@3.0.5:
    resolution: {integrity: sha512-DDfANUiiG2wC1qawP66qlTugJeL5HyzMpfr8lLK+jMQirGzNod0B12cFB/9q838Ru27sBwfw78/rdoU7RERz6A==}
    engines: {node: '>= 0.4'}

  is-arrayish@0.2.1:
    resolution: {integrity: sha512-zz06S8t0ozoDXMG+ube26zeCTNXcKIPJZJi8hBrF4idCLms4CG9QtK7qBl1boi5ODzFpjswb5JPmHCbMpjaYzg==}

  is-arrayish@0.3.2:
    resolution: {integrity: sha512-eVRqCvVlZbuw3GrM63ovNSNAeA1K16kaR/LRY/92w0zxQ5/1YzwblUX652i4Xs9RwAGjW9d9y6X88t8OaAJfWQ==}

  is-async-function@2.1.1:
    resolution: {integrity: sha512-9dgM/cZBnNvjzaMYHVoxxfPj2QXt22Ev7SuuPrs+xav0ukGB0S6d4ydZdEiM48kLx5kDV+QBPrpVnFyefL8kkQ==}
    engines: {node: '>= 0.4'}

  is-bigint@1.1.0:
    resolution: {integrity: sha512-n4ZT37wG78iz03xPRKJrHTdZbe3IicyucEtdRsV5yglwc3GyUfbAfpSeD0FJ41NbUNSt5wbhqfp1fS+BgnvDFQ==}
    engines: {node: '>= 0.4'}

  is-binary-path@2.1.0:
    resolution: {integrity: sha512-ZMERYes6pDydyuGidse7OsHxtbI7WVeUEozgR/g7rd0xUimYNlvZRE/K2MgZTjWy725IfelLeVcEM97mmtRGXw==}
    engines: {node: '>=8'}

  is-boolean-attribute@0.0.1:
    resolution: {integrity: sha512-0kXT52Scokg2Miscvsn5UVqg6y1691vcLJcagie1YHJB4zOEuAhMERLX992jtvaStGy2xQTqOtJhvmG/MK1T5w==}

  is-boolean-object@1.2.2:
    resolution: {integrity: sha512-wa56o2/ElJMYqjCjGkXri7it5FbebW5usLw/nPmCMs5DeZ7eziSYZhSmPRn0txqeW4LnAmQQU7FgqLpsEFKM4A==}
    engines: {node: '>= 0.4'}

  is-buffer@1.1.6:
    resolution: {integrity: sha512-NcdALwpXkTm5Zvvbk7owOUSvVvBKDgKP5/ewfXEznmQFfs4ZRmanOeKBTjRVjka3QFoN6XJ+9F3USqfHqTaU5w==}

  is-buffer@2.0.5:
    resolution: {integrity: sha512-i2R6zNFDwgEHJyQUtJEk0XFi1i0dPFn/oqjK3/vPCcDeJvW5NQ83V8QbicfF1SupOaB0h8ntgBC2YiE7dfyctQ==}
    engines: {node: '>=4'}

  is-bun-module@2.0.0:
    resolution: {integrity: sha512-gNCGbnnnnFAUGKeZ9PdbyeGYJqewpmc2aKHUEMO5nQPWU9lOmv7jcmQIv+qHD8fXW6W7qfuCwX4rY9LNRjXrkQ==}

  is-callable@1.2.7:
    resolution: {integrity: sha512-1BC0BVFhS/p0qtw6enp8e+8OD0UrK0oFLztSjNzhcKA3WDuJxxAPXzPuPtKkjEY9UUoEWlX/8fgKeu2S8i9JTA==}
    engines: {node: '>= 0.4'}

  is-ci@2.0.0:
    resolution: {integrity: sha512-YfJT7rkpQB0updsdHLGWrvhBJfcfzNNawYDNIyQXJz0IViGf75O8EBPKSdvw2rF+LGCsX4FZ8tcr3b19LcZq4w==}
    hasBin: true

  is-core-module@2.16.1:
    resolution: {integrity: sha512-UfoeMA6fIJ8wTYFEUjelnaGI67v6+N7qXJEvQuIGa99l4xsCruSYOVSQ0uPANn4dAzm8lkYPaKLrrijLq7x23w==}
    engines: {node: '>= 0.4'}

  is-data-view@1.0.2:
    resolution: {integrity: sha512-RKtWF8pGmS87i2D6gqQu/l7EYRlVdfzemCJN/P3UOs//x1QE7mfhvzHIApBTRf7axvT6DMGwSwBXYCT0nfB9xw==}
    engines: {node: '>= 0.4'}

  is-date-object@1.1.0:
    resolution: {integrity: sha512-PwwhEakHVKTdRNVOw+/Gyh0+MzlCl4R6qKvkhuvLtPMggI1WAHt9sOwZxQLSGpUaDnrdyDsomoRgNnCfKNSXXg==}
    engines: {node: '>= 0.4'}

  is-docker@2.2.1:
    resolution: {integrity: sha512-F+i2BKsFrH66iaUFc0woD8sLy8getkwTwtOBjvs56Cx4CgJDeKQeqfz8wAYiSb8JOprWhHH5p77PbmYCvvUuXQ==}
    engines: {node: '>=8'}
    hasBin: true

  is-extglob@2.1.1:
    resolution: {integrity: sha512-SbKbANkN603Vi4jEZv49LeVJMn4yGwsbzZworEoyEiutsN3nJYdbO36zfhGJ6QEDpOZIFkDtnq5JRxmvl3jsoQ==}
    engines: {node: '>=0.10.0'}

  is-finalizationregistry@1.1.1:
    resolution: {integrity: sha512-1pC6N8qWJbWoPtEjgcL2xyhQOP491EQjeUo3qTKcmV8YSDDJrOepfG8pcC7h/QgnQHYSv0mJ3Z/ZWxmatVrysg==}
    engines: {node: '>= 0.4'}

  is-fullwidth-code-point@1.0.0:
    resolution: {integrity: sha512-1pqUqRjkhPJ9miNq9SwMfdvi6lBJcd6eFxvfaivQhaH3SgisfiuudvFntdKOmxuee/77l+FPjKrQjWvmPjWrRw==}
    engines: {node: '>=0.10.0'}

  is-fullwidth-code-point@2.0.0:
    resolution: {integrity: sha512-VHskAKYM8RfSFXwee5t5cbN5PZeq1Wrh6qd5bkyiXIf6UQcN6w/A0eXM9r6t8d+GYOh+o6ZhiEnb88LN/Y8m2w==}
    engines: {node: '>=4'}

  is-fullwidth-code-point@3.0.0:
    resolution: {integrity: sha512-zymm5+u+sCsSWyD9qNaejV3DFvhCKclKdizYaJUuHA83RLjb7nSuGnddCHGv0hk+KY7BMAlsWeK4Ueg6EV6XQg==}
    engines: {node: '>=8'}

  is-fullwidth-code-point@4.0.0:
    resolution: {integrity: sha512-O4L094N2/dZ7xqVdrXhh9r1KODPJpFms8B5sGdJLPy664AgvXsreZUyCQQNItZRDlYug4xStLjNp/sz3HvBowQ==}
    engines: {node: '>=12'}

  is-fullwidth-code-point@5.0.0:
    resolution: {integrity: sha512-OVa3u9kkBbw7b8Xw5F9P+D/T9X+Z4+JruYVNapTjPYZYUznQ5YfWeFkOj606XYYW8yugTfC8Pj0hYqvi4ryAhA==}
    engines: {node: '>=18'}

  is-generator-function@1.1.0:
    resolution: {integrity: sha512-nPUB5km40q9e8UfN/Zc24eLlzdSf9OfKByBw9CIdw4H1giPMeA0OIJvbchsCu4npfI2QcMVBsGEBHKZ7wLTWmQ==}
    engines: {node: '>= 0.4'}

  is-glob@4.0.3:
    resolution: {integrity: sha512-xelSayHH36ZgE7ZWhli7pW34hNbNl8Ojv5KVmkJD4hBdD3th8Tfk9vYasLM+mXWOZhFkgZfxhLSnrwRr4elSSg==}
    engines: {node: '>=0.10.0'}

  is-installed-globally@0.4.0:
    resolution: {integrity: sha512-iwGqO3J21aaSkC7jWnHP/difazwS7SFeIqxv6wEtLU8Y5KlzFTjyqcSIT0d8s4+dDhKytsk9PJZ2BkS5eZwQRQ==}
    engines: {node: '>=10'}

  is-interactive@1.0.0:
    resolution: {integrity: sha512-2HvIEKRoqS62guEC+qBjpvRubdX910WCMuJTZ+I9yvqKU2/12eSL549HMwtabb4oupdj2sMP50k+XJfB/8JE6w==}
    engines: {node: '>=8'}

  is-lambda@1.0.1:
    resolution: {integrity: sha512-z7CMFGNrENq5iFB9Bqo64Xk6Y9sg+epq1myIcdHaGnbMTYOxvzsEtdYqQUylB7LxfkvgrrjP32T6Ywciio9UIQ==}

  is-map@2.0.3:
    resolution: {integrity: sha512-1Qed0/Hr2m+YqxnM09CjA2d/i6YZNfF6R2oRAOj36eUdS6qIV/huPJNSEpKbupewFs+ZsJlxsjjPbc0/afW6Lw==}
    engines: {node: '>= 0.4'}

  is-negative-zero@2.0.3:
    resolution: {integrity: sha512-5KoIu2Ngpyek75jXodFvnafB6DJgr3u8uuK0LEZJjrU19DrMD3EVERaR8sjz8CCGgpZvxPl9SuE1GMVPFHx1mw==}
    engines: {node: '>= 0.4'}

  is-npm@5.0.0:
    resolution: {integrity: sha512-WW/rQLOazUq+ST/bCAVBp/2oMERWLsR7OrKyt052dNDk4DHcDE0/7QSXITlmi+VBcV13DfIbysG3tZJm5RfdBA==}
    engines: {node: '>=10'}

  is-number-object@1.1.1:
    resolution: {integrity: sha512-lZhclumE1G6VYD8VHe35wFaIif+CTy5SJIi5+3y4psDgWu4wPDoBhF8NxUOinEc7pHgiTsT6MaBb92rKhhD+Xw==}
    engines: {node: '>= 0.4'}

  is-number@7.0.0:
    resolution: {integrity: sha512-41Cifkg6e8TylSpdtTpeLVMqvSBEVzTttHvERD741+pnZ8ANv0004MRL43QKPDlK9cGvNp6NZWZUBlbGXYxxng==}
    engines: {node: '>=0.12.0'}

  is-obj@2.0.0:
    resolution: {integrity: sha512-drqDG3cbczxxEJRoOXcOjtdp1J/lyp1mNn0xaznRs8+muBhgQcrnbspox5X5fOw0HnMnbfDzvnEMEtqDEJEo8w==}
    engines: {node: '>=8'}

  is-path-cwd@2.2.0:
    resolution: {integrity: sha512-w942bTcih8fdJPJmQHFzkS76NEP8Kzzvmw92cXsazb8intwLqPibPPdXf4ANdKV3rYMuuQYGIWtvz9JilB3NFQ==}
    engines: {node: '>=6'}

  is-path-inside@3.0.3:
    resolution: {integrity: sha512-Fd4gABb+ycGAmKou8eMftCupSir5lRxqf4aD/vd0cD2qc4HL07OjCeuHMr8Ro4CoMaeCKDB0/ECBOVWjTwUvPQ==}
    engines: {node: '>=8'}

  is-potential-custom-element-name@1.0.1:
    resolution: {integrity: sha512-bCYeRA2rVibKZd+s2625gGnGF/t7DSqDs4dP7CrLA1m7jKWz6pps0LpYLJN8Q64HtmPKJ1hrN3nzPNKFEKOUiQ==}

  is-property@1.0.2:
    resolution: {integrity: sha512-Ks/IoX00TtClbGQr4TWXemAnktAQvYB7HzcCxDGqEZU6oCmb2INHuOoKxbtR+HFkmYWBKv/dOZtGRiAjDhj92g==}

  is-regex@1.2.1:
    resolution: {integrity: sha512-MjYsKHO5O7mCsmRGxWcLWheFqN9DJ/2TmngvjKXihe6efViPqc274+Fx/4fYj/r03+ESvBdTXK0V6tA3rgez1g==}
    engines: {node: '>= 0.4'}

  is-set@2.0.3:
    resolution: {integrity: sha512-iPAjerrse27/ygGLxw+EBR9agv9Y6uLeYVJMu+QNCoouJ1/1ri0mGrcWpfCqFZuzzx3WjtwxG098X+n4OuRkPg==}
    engines: {node: '>= 0.4'}

  is-shared-array-buffer@1.0.4:
    resolution: {integrity: sha512-ISWac8drv4ZGfwKl5slpHG9OwPNty4jOWPRIhBpxOoD+hqITiwuipOQ2bNthAzwA3B4fIjO4Nln74N0S9byq8A==}
    engines: {node: '>= 0.4'}

  is-stream@2.0.1:
    resolution: {integrity: sha512-hFoiJiTl63nn+kstHGBtewWSKnQLpyb155KHheA1l39uvtO9nWIop1p3udqPcUd/xbF1VLMO4n7OI6p7RbngDg==}
    engines: {node: '>=8'}

  is-string@1.1.1:
    resolution: {integrity: sha512-BtEeSsoaQjlSPBemMQIrY1MY0uM6vnS1g5fmufYOtnxLGUZM2178PKbhsk7Ffv58IX+ZtcvoGwccYsh0PglkAA==}
    engines: {node: '>= 0.4'}

  is-symbol@1.1.1:
    resolution: {integrity: sha512-9gGx6GTtCQM73BgmHQXfDmLtfjjTUDSyoxTCbp5WtoixAhfgsDirWIcVQ/IHpvI5Vgd5i/J5F7B9cN/WlVbC/w==}
    engines: {node: '>= 0.4'}

  is-text-path@2.0.0:
    resolution: {integrity: sha512-+oDTluR6WEjdXEJMnC2z6A4FRwFoYuvShVVEGsS7ewc0UTi2QtAKMDJuL4BDEVt+5T7MjFo12RP8ghOM75oKJw==}
    engines: {node: '>=8'}

  is-typed-array@1.1.15:
    resolution: {integrity: sha512-p3EcsicXjit7SaskXHs1hA91QxgTw46Fv6EFKKGS5DRFLD8yKnohjF3hxoju94b/OcMZoQukzpPpBE9uLVKzgQ==}
    engines: {node: '>= 0.4'}

  is-typedarray@1.0.0:
    resolution: {integrity: sha512-cyA56iCMHAh5CdzjJIa4aohJyeO1YbwLi3Jc35MmRU6poroFjIGZzUzupGiRPOjgHg9TLu43xbpwXk523fMxKA==}

  is-unicode-supported@0.1.0:
    resolution: {integrity: sha512-knxG2q4UC3u8stRGyAVJCOdxFmv5DZiRcdlIaAQXAbSfJya+OhopNotLQrstBhququ4ZpuKbDc/8S6mgXgPFPw==}
    engines: {node: '>=10'}

  is-weakmap@2.0.2:
    resolution: {integrity: sha512-K5pXYOm9wqY1RgjpL3YTkF39tni1XajUIkawTLUo9EZEVUFga5gSQJF8nNS7ZwJQ02y+1YCNYcMh+HIf1ZqE+w==}
    engines: {node: '>= 0.4'}

  is-weakref@1.1.1:
    resolution: {integrity: sha512-6i9mGWSlqzNMEqpCp93KwRS1uUOodk2OJ6b+sq7ZPDSy2WuI5NFIxp/254TytR8ftefexkWn5xNiHUNpPOfSew==}
    engines: {node: '>= 0.4'}

  is-weakset@2.0.4:
    resolution: {integrity: sha512-mfcwb6IzQyOKTs84CQMrOwW4gQcaTOAWJ0zzJCl2WSPDrWk/OzDaImWFH3djXhb24g4eudZfLRozAvPGw4d9hQ==}
    engines: {node: '>= 0.4'}

  is-wsl@1.1.0:
    resolution: {integrity: sha512-gfygJYZ2gLTDlmbWMI0CE2MwnFzSN/2SZfkMlItC4K/JBlsWVDB0bO6XhqcY13YXE7iMcAJnzTCJjPiTeJJ0Mw==}
    engines: {node: '>=4'}

  is-wsl@2.2.0:
    resolution: {integrity: sha512-fKzAra0rGJUUBwGBgNkHZuToZcn+TtXHpeCgmkMJMMYx1sQDYaCSyjJBSCa2nH1DGm7s3n1oBnohoVTBaN7Lww==}
    engines: {node: '>=8'}

  is-yarn-global@0.3.0:
    resolution: {integrity: sha512-VjSeb/lHmkoyd8ryPVIKvOCn4D1koMqY+vqyjjUfc3xyKtP4dYOxM44sZrnqQSzSds3xyOrUTLTC9LVCVgLngw==}

  isarray@1.0.0:
    resolution: {integrity: sha512-VLghIWNM6ELQzo7zwmcg0NmTVyWKYjvIeM83yjp0wRDTmUnrM678fQbcKBo6n2CJEF0szoG//ytg+TKla89ALQ==}

  isarray@2.0.5:
    resolution: {integrity: sha512-xHjhDr3cNBK0BzdUJSPXZntQUx/mwMS5Rw4A7lPJ90XGAO6ISP/ePDNuo0vhqOZU+UD5JoodwCAAoZQd3FeAKw==}

  isexe@2.0.0:
    resolution: {integrity: sha512-RHxMLp9lnKHGHRng9QFhRCMbYAcVpn69smSGcq3f36xjgVVWThj4qqLbTLlq7Ssj8B+fIQ1EuCEGI2lKsyQeIw==}

  isstream@0.1.2:
    resolution: {integrity: sha512-Yljz7ffyPbrLpLngrMtZ7NduUgVvi6wG9RJ9IUcyCd59YQ911PBJphODUcbOVbqYfxe1wuYf/LJ8PauMRwsM/g==}

  istanbul-lib-coverage@3.2.2:
    resolution: {integrity: sha512-O8dpsF+r0WV/8MNRKfnmrtCWhuKjxrq2w+jpzBL5UZKTi2LeVWnWOmWRxFlesJONmc+wLAGvKQZEOanko0LFTg==}
    engines: {node: '>=8'}

  istanbul-lib-report@3.0.1:
    resolution: {integrity: sha512-GCfE1mtsHGOELCU8e/Z7YWzpmybrx/+dSTfLrvY8qRmaY6zXTKWn6WQIjaAFw069icm6GVMNkgu0NzI4iPZUNw==}
    engines: {node: '>=10'}

  istanbul-lib-source-maps@5.0.6:
    resolution: {integrity: sha512-yg2d+Em4KizZC5niWhQaIomgf5WlL4vOOjZ5xGCmF8SnPE/mDWWXgvRExdcpCgh9lLRRa1/fSYp2ymmbJ1pI+A==}
    engines: {node: '>=10'}

  istanbul-reports@3.1.7:
    resolution: {integrity: sha512-BewmUXImeuRk2YY0PVbxgKAysvhRPUQE0h5QRM++nVWyubKGV0l8qQ5op8+B2DOmwSe63Jivj0BjkPQVf8fP5g==}
    engines: {node: '>=8'}

  iterator.prototype@1.1.5:
    resolution: {integrity: sha512-H0dkQoCa3b2VEeKQBOxFph+JAbcrQdE7KC0UkqwpLmv2EC4P41QXP+rqo9wYodACiG5/WM5s9oDApTU8utwj9g==}
    engines: {node: '>= 0.4'}

  jackspeak@3.4.3:
    resolution: {integrity: sha512-OGlZQpz2yfahA/Rd1Y8Cd9SIEsqvXkLVoSw/cgwhnhFMDbsQFeZYoJJ7bIZBS9BcamUW96asq/npPWugM+RQBw==}

  jackspeak@4.1.1:
    resolution: {integrity: sha512-zptv57P3GpL+O0I7VdMJNBZCu+BPHVQUk55Ft8/QCJjTVxrnJHuVuX/0Bl2A6/+2oyR/ZMEuFKwmzqqZ/U5nPQ==}
    engines: {node: 20 || >=22}

  jiti@2.5.1:
    resolution: {integrity: sha512-twQoecYPiVA5K/h6SxtORw/Bs3ar+mLUtoPSc7iMXzQzK8d7eJ/R09wmTwAjiamETn1cXYPGfNnu7DMoHgu12w==}
    hasBin: true

  js-beautify@1.15.4:
    resolution: {integrity: sha512-9/KXeZUKKJwqCXUdBxFJ3vPh467OCckSBmYDwSK/EtV090K+iMJ7zx2S3HLVDIWFQdqMIsZWbnaGiba18aWhaA==}
    engines: {node: '>=14'}
    hasBin: true

  js-cookie@3.0.5:
    resolution: {integrity: sha512-cEiJEAEoIbWfCZYKWhVwFuvPX1gETRYPw6LlaTKoxD3s2AkXzkCjnp6h0V77ozyqj0jakteJ4YqDJT830+lVGw==}
    engines: {node: '>=14'}

  js-tokens@4.0.0:
    resolution: {integrity: sha512-RdJUflcE3cUzKiMqQgsCu06FPu9UdIJO0beYbPhHN4k6apgJtifcoCtT9bcxOpYBtpD2kCM6Sbzg4CausW/PKQ==}

  js-tokens@9.0.1:
    resolution: {integrity: sha512-mxa9E9ITFOt0ban3j6L5MpjwegGz6lBQmM1IJkWeBZGcMxto50+eWdjC/52xDbS2vy0k7vIMK0Fe2wfL9OQSpQ==}

  js-yaml@4.1.0:
    resolution: {integrity: sha512-wpxZs9NoxZaJESJGIZTyDEaYpl0FKSA+FB9aJiyemKhMwkxQg63h4T1KJgUGHpTqPDNRcmmYLugrRjJlBtWvRA==}
    hasBin: true

  jsbn@0.1.1:
    resolution: {integrity: sha512-UVU9dibq2JcFWxQPA6KCqj5O42VOmAY3zQUfEKxU0KpTGXwNoCjkX1e13eHNvw/xPynt6pU0rZ1htjWTNTSXsg==}

  jsbn@1.1.0:
    resolution: {integrity: sha512-4bYVV3aAMtDTTu4+xsDYa6sy9GyJ69/amsu9sYF2zqjiEoZA5xJi3BrfX3uY+/IekIu7MwdObdbDWpoZdBv3/A==}

  jsdoc-type-pratt-parser@4.1.0:
    resolution: {integrity: sha512-Hicd6JK5Njt2QB6XYFS7ok9e37O8AYk3jTcppG4YVQnYjOemymvTcmc7OWsmq/Qqj5TdRFO5/x/tIPmBeRtGHg==}
    engines: {node: '>=12.0.0'}

  jsdom@26.1.0:
    resolution: {integrity: sha512-Cvc9WUhxSMEo4McES3P7oK3QaXldCfNWp7pl2NNeiIFlCoLr3kfq9kb1fxftiwk1FLV7CvpvDfonxtzUDeSOPg==}
    engines: {node: '>=18'}
    peerDependencies:
      canvas: ^3.0.0
    peerDependenciesMeta:
      canvas:
        optional: true

  jsesc@3.1.0:
    resolution: {integrity: sha512-/sM3dO2FOzXjKQhJuo0Q173wf2KOo8t4I8vHy6lF9poUp7bKT0/NHE8fPX23PwfhnykfqnC2xRxOnVw5XuGIaA==}
    engines: {node: '>=6'}
    hasBin: true

  json-buffer@3.0.1:
    resolution: {integrity: sha512-4bV5BfR2mqfQTJm+V5tPPdf+ZpuhiIvTuAB5g8kcrXOZpTT/QwwVRWBywX1ozr6lEuPdbHxwaJlm9G6mI2sfSQ==}

  json-parse-even-better-errors@2.3.1:
    resolution: {integrity: sha512-xyFwyhro/JEof6Ghe2iz2NcXoj2sloNsWr/XsERDK/oiPCfaNhl5ONfp+jQdAZRQQ0IJWNzH9zIZF7li91kh2w==}

  json-schema-traverse@0.4.1:
    resolution: {integrity: sha512-xbbCH5dCYU5T8LcEhhuh7HJ88HXuW3qsI3Y0zOZFKfZEHcpWiHU/Jxzk629Brsab/mMiHQti9wMP+845RPe3Vg==}

  json-schema-traverse@1.0.0:
    resolution: {integrity: sha512-NM8/P9n3XjXhIZn1lLhkFaACTOURQXjWhV4BA/RnOv8xvgqtqpAX9IO4mRQxSx1Rlo4tqzeqb0sOlruaOy3dug==}

  json-schema-typed@7.0.3:
    resolution: {integrity: sha512-7DE8mpG+/fVw+dTpjbxnx47TaMnDfOI1jwft9g1VybltZCduyRQPJPvc+zzKY9WPHxhPWczyFuYa6I8Mw4iU5A==}

  json-schema@0.4.0:
    resolution: {integrity: sha512-es94M3nTIfsEPisRafak+HDLfHXnKBhV3vU5eqPcS3flIWqcxJWgXHXiey3YrpaNsanY5ei1VoYEbOzijuq9BA==}

  json-stable-stringify-without-jsonify@1.0.1:
    resolution: {integrity: sha512-Bdboy+l7tA3OGW6FjyFHWkP5LuByj1Tk33Ljyq0axyzdk9//JSi2u3fP1QSmd1KNwq6VOKYGlAu87CisVir6Pw==}

  json-stringify-safe@5.0.1:
    resolution: {integrity: sha512-ZClg6AaYvamvYEE82d3Iyd3vSSIjQ+odgjaTzRuO3s7toCdFKczob2i0zCh7JE8kWn17yvAWhUVxvqGwUalsRA==}

  json5@2.2.3:
    resolution: {integrity: sha512-XmOWe7eyHYH14cLdVPoyg+GOH3rYX++KpzrylJwSW98t3Nk+U8XOl8FWKOgwtzdb8lXGf6zYwDUzeHMWfxasyg==}
    engines: {node: '>=6'}
    hasBin: true

  jsonfile@6.1.0:
    resolution: {integrity: sha512-5dgndWOriYSm5cnYaJNhalLNDKOqFwyDB/rr1E9ZsGciGvKPs8R2xYGCacuf3z6K1YKDz182fd+fY3cn3pMqXQ==}

  jsonparse@1.3.1:
    resolution: {integrity: sha512-POQXvpdL69+CluYsillJ7SUhKvytYjW9vG/GKpnf+xP8UWgYEM/RaMzHHofbALDiKbbP1W8UEYmgGl39WkPZsg==}
    engines: {'0': node >= 0.2.0}

  jsonstream2@3.0.0:
    resolution: {integrity: sha512-8ngq2XB8NjYrpe3+Xtl9lFJl6RoV2dNT4I7iyaHwxUpTBwsj0AlAR7epGfeYVP0z4Z7KxMoSxRgJWrd2jmBT/Q==}
    engines: {node: '>=5.10.0'}
    hasBin: true

  jsprim@1.4.2:
    resolution: {integrity: sha512-P2bSOMAc/ciLz6DzgjVlGJP9+BrJWu5UDGK70C2iweC5QBIeFf0ZXRvGjEj2uYgrY2MkAAhsSWHDWlFtEroZWw==}
    engines: {node: '>=0.6.0'}

  jsx-ast-utils@3.3.5:
    resolution: {integrity: sha512-ZZow9HBI5O6EPgSJLUb8n2NKgmVWTwCvHGwFuJlMjvLFqlGG6pjirPhtdsseaLZjSibD8eegzmYpUZwoIlj2cQ==}
    engines: {node: '>=4.0'}

  keyv@4.5.4:
    resolution: {integrity: sha512-oxVHkHR/EJf2CNXnWxRLW6mg7JyCCUcG0DtEGmL2ctUo1PNTin1PUil+r/+4r5MpVgC/fn1kjsx7mjSujKqIpw==}

  knex@3.1.0:
    resolution: {integrity: sha512-GLoII6hR0c4ti243gMs5/1Rb3B+AjwMOfjYm97pu0FOQa7JH56hgBxYf5WK2525ceSbBY1cjeZ9yk99GPMB6Kw==}
    engines: {node: '>=16'}
    hasBin: true
    peerDependencies:
      better-sqlite3: '*'
      mysql: '*'
      mysql2: '*'
      pg: '*'
      pg-native: '*'
      sqlite3: '*'
      tedious: '*'
    peerDependenciesMeta:
      better-sqlite3:
        optional: true
      mysql:
        optional: true
      mysql2:
        optional: true
      pg:
        optional: true
      pg-native:
        optional: true
      sqlite3:
        optional: true
      tedious:
        optional: true

  kuler@2.0.0:
    resolution: {integrity: sha512-Xq9nH7KlWZmXAtodXDDRE7vs6DU1gTU8zYDHDiWLSip45Egwq3plLHzPn27NgvzL2r1LMPC1vdqh98sQxtqj4A==}

  labeled-stream-splicer@2.0.2:
    resolution: {integrity: sha512-Ca4LSXFFZUjPScRaqOcFxneA0VpKZr4MMYCljyQr4LIewTLb3Y0IUTIsnBBsVubIeEfxeSZpSjSsRM8APEQaAw==}

  latest-version@5.1.0:
    resolution: {integrity: sha512-weT+r0kTkRQdCdYCNtkMwWXQTMEswKrFBkm4ckQOMVhhqhIMI1UT2hMj+1iigIhgSZm5gTmrRXBNoGUgaTY1xA==}
    engines: {node: '>=8'}

  leven@2.1.0:
    resolution: {integrity: sha512-nvVPLpIHUxCUoRLrFqTgSxXJ614d8AgQoWl7zPe/2VadE8+1dpU3LBhowRuBAcuwruWtOdD8oYC9jDNJjXDPyA==}
    engines: {node: '>=0.10.0'}

  levn@0.3.0:
    resolution: {integrity: sha512-0OO4y2iOHix2W6ujICbKIaEQXvFQHue65vUG3pb5EUomzPI90z9hsA1VsO/dbIIpC53J8gxM9Q4Oho0jrCM/yA==}
    engines: {node: '>= 0.8.0'}

  levn@0.4.1:
    resolution: {integrity: sha512-+bT2uH4E5LGE7h/n3evcS/sQlJXCpIp6ym8OWJ5eV6+67Dsql/LaaT7qJBAt2rzfoa/5QBGBhxDix1dMt2kQKQ==}
    engines: {node: '>= 0.8.0'}

  lightningcss-darwin-arm64@1.30.1:
    resolution: {integrity: sha512-c8JK7hyE65X1MHMN+Viq9n11RRC7hgin3HhYKhrMyaXflk5GVplZ60IxyoVtzILeKr+xAJwg6zK6sjTBJ0FKYQ==}
    engines: {node: '>= 12.0.0'}
    cpu: [arm64]
    os: [darwin]

  lightningcss-darwin-x64@1.30.1:
    resolution: {integrity: sha512-k1EvjakfumAQoTfcXUcHQZhSpLlkAuEkdMBsI/ivWw9hL+7FtilQc0Cy3hrx0AAQrVtQAbMI7YjCgYgvn37PzA==}
    engines: {node: '>= 12.0.0'}
    cpu: [x64]
    os: [darwin]

  lightningcss-freebsd-x64@1.30.1:
    resolution: {integrity: sha512-kmW6UGCGg2PcyUE59K5r0kWfKPAVy4SltVeut+umLCFoJ53RdCUWxcRDzO1eTaxf/7Q2H7LTquFHPL5R+Gjyig==}
    engines: {node: '>= 12.0.0'}
    cpu: [x64]
    os: [freebsd]

  lightningcss-linux-arm-gnueabihf@1.30.1:
    resolution: {integrity: sha512-MjxUShl1v8pit+6D/zSPq9S9dQ2NPFSQwGvxBCYaBYLPlCWuPh9/t1MRS8iUaR8i+a6w7aps+B4N0S1TYP/R+Q==}
    engines: {node: '>= 12.0.0'}
    cpu: [arm]
    os: [linux]

  lightningcss-linux-arm64-gnu@1.30.1:
    resolution: {integrity: sha512-gB72maP8rmrKsnKYy8XUuXi/4OctJiuQjcuqWNlJQ6jZiWqtPvqFziskH3hnajfvKB27ynbVCucKSm2rkQp4Bw==}
    engines: {node: '>= 12.0.0'}
    cpu: [arm64]
    os: [linux]

  lightningcss-linux-arm64-musl@1.30.1:
    resolution: {integrity: sha512-jmUQVx4331m6LIX+0wUhBbmMX7TCfjF5FoOH6SD1CttzuYlGNVpA7QnrmLxrsub43ClTINfGSYyHe2HWeLl5CQ==}
    engines: {node: '>= 12.0.0'}
    cpu: [arm64]
    os: [linux]

  lightningcss-linux-x64-gnu@1.30.1:
    resolution: {integrity: sha512-piWx3z4wN8J8z3+O5kO74+yr6ze/dKmPnI7vLqfSqI8bccaTGY5xiSGVIJBDd5K5BHlvVLpUB3S2YCfelyJ1bw==}
    engines: {node: '>= 12.0.0'}
    cpu: [x64]
    os: [linux]

  lightningcss-linux-x64-musl@1.30.1:
    resolution: {integrity: sha512-rRomAK7eIkL+tHY0YPxbc5Dra2gXlI63HL+v1Pdi1a3sC+tJTcFrHX+E86sulgAXeI7rSzDYhPSeHHjqFhqfeQ==}
    engines: {node: '>= 12.0.0'}
    cpu: [x64]
    os: [linux]

  lightningcss-win32-arm64-msvc@1.30.1:
    resolution: {integrity: sha512-mSL4rqPi4iXq5YVqzSsJgMVFENoa4nGTT/GjO2c0Yl9OuQfPsIfncvLrEW6RbbB24WtZ3xP/2CCmI3tNkNV4oA==}
    engines: {node: '>= 12.0.0'}
    cpu: [arm64]
    os: [win32]

  lightningcss-win32-x64-msvc@1.30.1:
    resolution: {integrity: sha512-PVqXh48wh4T53F/1CCu8PIPCxLzWyCnn/9T5W1Jpmdy5h9Cwd+0YQS6/LwhHXSafuc61/xg9Lv5OrCby6a++jg==}
    engines: {node: '>= 12.0.0'}
    cpu: [x64]
    os: [win32]

  lightningcss@1.30.1:
    resolution: {integrity: sha512-xi6IyHML+c9+Q3W0S4fCQJOym42pyurFiJUHEcEyHS0CeKzia4yZDEsLlqOFykxOdHpNy0NmvVO31vcSqAxJCg==}
    engines: {node: '>= 12.0.0'}

  lilconfig@3.1.3:
    resolution: {integrity: sha512-/vlFKAoH5Cgt3Ie+JLhRbwOsCQePABiU3tJ1egGvyQ+33R/vcwM2Zl2QR/LzjsBeItPt3oSVXapn+m4nQDvpzw==}
    engines: {node: '>=14'}

  lines-and-columns@1.2.4:
    resolution: {integrity: sha512-7ylylesZQ/PV29jhEDl3Ufjo6ZX7gCqJr5F7PKrqc93v7fzSymt1BpwEU8nAUXs8qzzvqhbjhK5QZg6Mt/HkBg==}

  lint-staged@16.1.2:
    resolution: {integrity: sha512-sQKw2Si2g9KUZNY3XNvRuDq4UJqpHwF0/FQzZR2M7I5MvtpWvibikCjUVJzZdGE0ByurEl3KQNvsGetd1ty1/Q==}
    engines: {node: '>=20.17'}
    hasBin: true

  listr2@8.3.3:
    resolution: {integrity: sha512-LWzX2KsqcB1wqQ4AHgYb4RsDXauQiqhjLk+6hjbaeHG4zpjjVAB6wC/gz6X0l+Du1cN3pUB5ZlrvTbhGSNnUQQ==}
    engines: {node: '>=18.0.0'}

  locate-path@3.0.0:
    resolution: {integrity: sha512-7AO748wWnIhNqAuaty2ZWHkQHRSNfPVIsPIfwEOWO22AmaoVrWavlOcMR5nzTLNYvp36X220/maaRsrec1G65A==}
    engines: {node: '>=6'}

  locate-path@6.0.0:
    resolution: {integrity: sha512-iPZK6eYjbxRu3uB4/WZ3EsEIMJFMqAoopl3R+zuq0UjcAm/MO6KCweDgPfP3elTztoKP3KtnVHxTn2NHBSDVUw==}
    engines: {node: '>=10'}

  locate-path@7.2.0:
    resolution: {integrity: sha512-gvVijfZvn7R+2qyPX8mAuKcFGDf6Nc61GdvGafQsHL0sBIxfKzA+usWn4GFC/bk+QdwPUD4kWFJLhElipq+0VA==}
    engines: {node: ^12.20.0 || ^14.13.1 || >=16.0.0}

  lodash.camelcase@4.3.0:
    resolution: {integrity: sha512-TwuEnCnxbc3rAvhf/LbG7tJUDzhqXyFnv3dtzLOPgCG/hODL7WFnsbwktkD7yUV0RrreP/l1PALq/YSg6VvjlA==}

  lodash.castarray@4.4.0:
    resolution: {integrity: sha512-aVx8ztPv7/2ULbArGJ2Y42bG1mEQ5mGjpdvrbJcJFU3TbYybe+QlLS4pst9zV52ymy2in1KpFPiZnAOATxD4+Q==}

  lodash.chunk@4.2.0:
    resolution: {integrity: sha512-ZzydJKfUHJwHa+hF5X66zLFCBrWn5GeF28OHEr4WVWtNDXlQ/IjWKPBiikqKo2ne0+v6JgCgJ0GzJp8k8bHC7w==}

  lodash.clonedeep@4.5.0:
    resolution: {integrity: sha512-H5ZhCF25riFd9uB5UCkVKo61m3S/xZk1x4wA6yp/L3RFP6Z/eHH1ymQcGLo7J3GMPfm0V/7m1tryHuGVxpqEBQ==}

  lodash.debounce@4.0.8:
    resolution: {integrity: sha512-FT1yDzDYEoYWhnSGnpE/4Kj1fLZkDFyqRb7fNt6FdYOSxlUWAtp42Eh6Wb0rGIv/m9Bgo7x4GhQbm5Ys4SG5ow==}

  lodash.flatten@4.4.0:
    resolution: {integrity: sha512-C5N2Z3DgnnKr0LOpv/hKCgKdb7ZZwafIrsesve6lmzvZIRZRGaZ/l6Q8+2W7NaT+ZwO3fFlSCzCzrDCFdJfZ4g==}

  lodash.isplainobject@4.0.6:
    resolution: {integrity: sha512-oSXzaWypCMHkPC3NvBEaPHf0KsA5mvPrOPgQWDsbg8n7orZ290M0BmC/jgRZ4vcJ6DTAhjrsSYgdsW/F+MFOBA==}

  lodash.kebabcase@4.1.1:
    resolution: {integrity: sha512-N8XRTIMMqqDgSy4VLKPnJ/+hpGZN+PHQiJnSenYqPaVV/NCqEogTnAdZLQiGKhxX+JCs8waWq2t1XHWKOmlY8g==}

  lodash.memoize@3.0.4:
    resolution: {integrity: sha512-eDn9kqrAmVUC1wmZvlQ6Uhde44n+tXpqPrN8olQJbttgh0oKclk+SF54P47VEGE9CEiMeRwAP8BaM7UHvBkz2A==}

  lodash.merge@4.6.2:
    resolution: {integrity: sha512-0KpjqXRVvrYyCsX1swR/XTK0va6VQkQM6MNo7PqW77ByjAhoARA8EfrP1N4+KlKj8YS0ZUCtRT/YUuhyYDujIQ==}

  lodash.mergewith@4.6.2:
    resolution: {integrity: sha512-GK3g5RPZWTRSeLSpgP8Xhra+pnjBC56q9FZYe1d5RN3TJ35dbkGy3YqBSMbyCrlbi+CM9Z3Jk5yTL7RCsqboyQ==}

  lodash.snakecase@4.1.1:
    resolution: {integrity: sha512-QZ1d4xoBHYUeuouhEq3lk3Uq7ldgyFXGBhg04+oRLnIz8o9T65Eh+8YdroUwn846zchkA9yDsDl5CVVaV2nqYw==}

  lodash.startcase@4.4.0:
    resolution: {integrity: sha512-+WKqsK294HMSc2jEbNgpHpd0JfIBhp7rEV4aqXWqFr6AlXov+SlcgB1Fv01y2kGe3Gc8nMW7VA0SrGuSkRfIEg==}

  lodash.uniq@4.5.0:
    resolution: {integrity: sha512-xfBaXQd9ryd9dlSDvnvI0lvxfLJlYAZzXomUYzLKtUeOQvOP5piqAWuGtrhWeqaXK9hhoM/iyJc5AV+XfsX3HQ==}

  lodash.upperfirst@4.3.1:
    resolution: {integrity: sha512-sReKOYJIJf74dhJONhU4e0/shzi1trVbSWDOhKYE5XV2O+H7Sb2Dihwuc7xWxVl+DgFPyTqIN3zMfT9cq5iWDg==}

  lodash@4.17.21:
    resolution: {integrity: sha512-v2kDEe57lecTulaDIuNTPy3Ry4gLGJ6Z1O3vE1krgXZNrsQ+LFTGHVxVjcXPs17LhbZVGedAJv8XZ1tvj5FvSg==}

  log-symbols@4.1.0:
    resolution: {integrity: sha512-8XPvpAA8uyhfteu8pIvQxpJZ7SYYdpUivZpGy6sFsBuKRY/7rQGavedeB8aK+Zkyq6upMFVL/9AW6vOYzfRyLg==}
    engines: {node: '>=10'}

  log-update@6.1.0:
    resolution: {integrity: sha512-9ie8ItPR6tjY5uYJh8K/Zrv/RMZ5VOlOWvtZdEHYSTFKZfIBPQa9tOAEeAWhd+AnIneLJ22w5fjOYtoutpWq5w==}
    engines: {node: '>=18'}

  logform@2.7.0:
    resolution: {integrity: sha512-TFYA4jnP7PVbmlBIfhlSe+WKxs9dklXMTEGcBCIvLhE/Tn3H6Gk1norupVW7m5Cnd4bLcr08AytbyV/xj7f/kQ==}
    engines: {node: '>= 12.0.0'}

  long@4.0.0:
    resolution: {integrity: sha512-XsP+KhQif4bjX1kbuSiySJFNAehNxgLb6hPRGJ9QsUr8ajHkuXGdrHmFUTUUXhDwVX2R5bY4JNZEwbUiMhV+MA==}

  loose-envify@1.4.0:
    resolution: {integrity: sha512-lyuxPGr/Wfhrlem2CL/UcnUc1zcqKAImBDzukY7Y5F/yQiNdko6+fRLevlw1HgMySw7f611UIY408EtxRSoK3Q==}
    hasBin: true

  loupe@3.2.0:
    resolution: {integrity: sha512-2NCfZcT5VGVNX9mSZIxLRkEAegDGBpuQZBy13desuHeVORmBDyAET4TkJr4SjqQy3A8JDofMN6LpkK8Xcm/dlw==}

  lower-case@1.1.4:
    resolution: {integrity: sha512-2Fgx1Ycm599x+WGpIYwJOvsjmXFzTSc34IwDWALRA/8AopUKAVPwfJ+h5+f85BCp0PWmmJcWzEpxOpoXycMpdA==}

  lowercase-keys@3.0.0:
    resolution: {integrity: sha512-ozCC6gdQ+glXOQsveKD0YsDy8DSQFjDTz4zyzEHNV5+JP5D62LmfDZ6o1cycFx9ouG940M5dE8C8CTewdj2YWQ==}
    engines: {node: ^12.20.0 || ^14.13.1 || >=16.0.0}

  lru-cache@10.4.3:
    resolution: {integrity: sha512-JNAzZcXrCt42VGLuYz0zfAzDfAvJWW6AfYlDBQyDV5DClI2m5sAmK+OIO7s59XfsRsWHp02jAJrRadPRGTt6SQ==}

  lru-cache@11.1.0:
    resolution: {integrity: sha512-QIXZUBJUx+2zHUdQujWejBkcD9+cs94tLn0+YL8UrCh+D5sCXZ4c7LaEH48pNwRY3MLDgqUFyhlCyjJPf1WP0A==}
    engines: {node: 20 || >=22}

  lru-cache@5.1.1:
    resolution: {integrity: sha512-KpNARQA3Iwv+jTA0utUVVbrh+Jlrr1Fv0e56GGzAFOXN7dk/FviaDW8LHmK52DlcH4WP2n6gI8vN1aesBFgo9w==}

  lru-cache@6.0.0:
    resolution: {integrity: sha512-Jo6dJ04CmSjuznwJSS3pUeWmd/H0ffTlkXXgwZi+eq1UCmqQwCh+eLsYOYCwY991i2Fah4h1BEMCx4qThGbsiA==}
    engines: {node: '>=10'}

  lucide-vue-next@0.534.0:
    resolution: {integrity: sha512-tdJSP1bp6R7KPX2PEENxcF2M0GwDYR6W/ghKmQ8ScOchptOOOi2MIk6d3sp5wovs1nE7XzDIpbxmAUi6VGSJ2A==}
    peerDependencies:
      vue: '>=3.0.1'

  macos-release@2.5.1:
    resolution: {integrity: sha512-DXqXhEM7gW59OjZO8NIjBCz9AQ1BEMrfiOAl4AYByHCtVHRF4KoGNO8mqQeM8lRCtQe/UnJ4imO/d2HdkKsd+A==}
    engines: {node: '>=6'}

  magic-string@0.23.2:
    resolution: {integrity: sha512-oIUZaAxbcxYIp4AyLafV6OVKoB3YouZs0UTCJ8mOKBHNyJgGDaMJ4TgA+VylJh6fx7EQCC52XkbURxxG9IoJXA==}

  magic-string@0.25.1:
    resolution: {integrity: sha512-sCuTz6pYom8Rlt4ISPFn6wuFodbKMIHUMv4Qko9P17dpxb7s52KJTmRuZZqHdGmLCK9AOcDare039nRIcfdkEg==}

  magic-string@0.30.17:
    resolution: {integrity: sha512-sNPKHvyjVf7gyjwS4xGTaW/mCnF8wnjtifKBEhxfZ7E/S8tQ0rssrwGNn6q8JH/ohItJfSQp9mBtQYuTlH5QnA==}

  magicast@0.3.5:
    resolution: {integrity: sha512-L0WhttDl+2BOsybvEOLK7fW3UA0OQ0IQ2d6Zl2x/a6vVRs3bAY0ECOSHHeL5jD+SbOpOCUEi0y1DgHEn9Qn1AQ==}

  make-dir@3.1.0:
    resolution: {integrity: sha512-g3FeP20LNwhALb/6Cz6Dd4F2ngze0jz7tbzrD2wAV+o9FeNHe4rL+yK2md0J/fiSf1sa1ADhXqi5+oVwOM/eGw==}
    engines: {node: '>=8'}

  make-dir@4.0.0:
    resolution: {integrity: sha512-hXdUTZYIVOt1Ex//jAQi+wTZZpUpwBj/0QsOzqegb3rGMMeJiSEu5xLHnYfBrRV4RH2+OCSOO95Is/7x1WJ4bw==}
    engines: {node: '>=10'}

  make-error@1.3.6:
    resolution: {integrity: sha512-s8UhlNe7vPKomQhC1qFelMokr/Sc3AgNbso3n74mVPA5LTZwkB9NlXf4XPamLxJE8h0gh73rM94xvwRT2CVInw==}

  make-fetch-happen@9.1.0:
    resolution: {integrity: sha512-+zopwDy7DNknmwPQplem5lAZX/eCOzSvSNNcSKm5eVwTkOBzoktEfXsa9L23J/GIRhxRsaxzkPEhrJEpE2F4Gg==}
    engines: {node: '>= 10'}

  manage-path@2.0.0:
    resolution: {integrity: sha512-NJhyB+PJYTpxhxZJ3lecIGgh4kwIY2RAh44XvAz9UlqthlQwtPBf62uBVR8XaD8CRuSjQ6TnZH2lNJkbLPZM2A==}

  mariadb@3.4.2:
    resolution: {integrity: sha512-B17vhYRHDMQ1XXvhSWsvKJbpw3Q8B6py93ThBEXZXSgxIbqnKqoHK1RzoPLbIxoEzWN3jA86ZaMMc3IG6L5wsw==}
    engines: {node: '>= 14'}

  math-intrinsics@1.1.0:
    resolution: {integrity: sha512-/IXtbwEk5HTPyEwyKX6hGkYXxM9nbj64B+ilVJnC/R6B0pH5G4V3b0pVbL7DBj4tkhBAppbQUlf6F6Xl9LHu1g==}
    engines: {node: '>= 0.4'}

  md5.js@1.3.5:
    resolution: {integrity: sha512-xitP+WxNPcTTOgnTJcrhM0xvdPepipPSf3I8EIpGKeFLjt3PlJLIDG3u8EX53ZIubkb+5U2+3rELYpEhHhzdkg==}

  memory-pager@1.5.0:
    resolution: {integrity: sha512-ZS4Bp4r/Zoeq6+NLJpP+0Zzm0pR8whtGPf1XExKLJBAczGMnSi3It14OiNCStjQjM6NU1okjQGSxgEZN8eBYKg==}

  meow@12.1.1:
    resolution: {integrity: sha512-BhXM0Au22RwUneMPwSCnyhTOizdWoIEPU9sp0Aqa1PnDMR5Wv2FGXYDjuzJEIX+Eo2Rb8xuYe5jrnm5QowQFkw==}
    engines: {node: '>=16.10'}

  merge-source-map@1.0.4:
    resolution: {integrity: sha512-PGSmS0kfnTnMJCzJ16BLLCEe6oeYCamKFFdQKshi4BmM6FUwipjVOcBFGxqtQtirtAG4iZvHlqST9CpZKqlRjA==}

  merge-stream@2.0.0:
    resolution: {integrity: sha512-abv/qOcuPfk3URPfDzmZU1LKmuw8kT+0nIHvKrKgFrwifol/doWcdA4ZqsWQ8ENrFKkd67Mfpo/LovbIUsbt3w==}

  merge2@1.4.1:
    resolution: {integrity: sha512-8q7VEgMJW4J8tcfVPy8g09NcQwZdbwFEqhe/WZkoIzjn/3TGDwtOCYtXGxA3O8tPzpczCCDgv+P2P5y00ZJOOg==}
    engines: {node: '>= 8'}

  micromatch@4.0.8:
    resolution: {integrity: sha512-PXwfBhYu0hBCPw8Dn0E+WDYb7af3dSLVWKi3HGv84IdF4TyFoC0ysxFd0Goxw7nSv4T/PzEJQxsYsEiFCKo2BA==}
    engines: {node: '>=8.6'}

  mikro-orm@6.4.16:
    resolution: {integrity: sha512-a+19cRuEPEJ3qf5Vpv4HO9TAxo/I6/rP1bZT93ln8YtNzAbCrcLC766EG6upLS6Sf7OLqdq0cXs5mUN9ESQQrg==}
    engines: {node: '>= 18.12.0'}

  miller-rabin@4.0.1:
    resolution: {integrity: sha512-115fLhvZVqWwHPbClyntxEVfVDfl9DLLTuJvq3g2O/Oxi8AiNouAHvDSzHS0viUJc+V5vm3eq91Xwqn9dp4jRA==}
    hasBin: true

  mime-db@1.52.0:
    resolution: {integrity: sha512-sPU4uV7dYlvtWJxwwxHD0PuihVNiE7TyAbQ5SWxDCB9mUYvOgroQOwYQQOKPJ8CIbE+1ETVlOoK1UC2nU3gYvg==}
    engines: {node: '>= 0.6'}

  mime-db@1.54.0:
    resolution: {integrity: sha512-aU5EJuIN2WDemCcAp2vFBfp/m4EAhWJnUNSSw0ixs7/kXbd6Pg64EmwJkNdFhB8aWt1sH2CTXrLxo/iAGV3oPQ==}
    engines: {node: '>= 0.6'}

  mime-types@2.1.35:
    resolution: {integrity: sha512-ZDY+bPm5zTTF+YpCrAU9nK0UgICYPT0QtT1NZWFv4s++TNkcgVaT0g6+4R2uI4MjQjzysHB1zxuWL50hzaeXiw==}
    engines: {node: '>= 0.6'}

  mime-types@3.0.1:
    resolution: {integrity: sha512-xRc4oEhT6eaBpU1XF7AjpOFD+xQmXNB5OVKwp4tqCuBpHLS/ZbBDrc07mYTDqVMg6PfxUjjNp85O6Cd2Z/5HWA==}
    engines: {node: '>= 0.6'}

  mimic-fn@1.2.0:
    resolution: {integrity: sha512-jf84uxzwiuiIVKiOLpfYk7N46TSy8ubTonmneY9vrpHNAnp0QBt2BxWV9dO3/j+BoVAb+a5G6YDPW3M5HOdMWQ==}
    engines: {node: '>=4'}

  mimic-fn@2.1.0:
    resolution: {integrity: sha512-OqbOk5oEQeAZ8WXWydlu9HJjz9WVdEIvamMCcXmuqUYjTknH/sqsWvhQ3vgwKFRR1HpjvNBKQ37nbJgYzGqGcg==}
    engines: {node: '>=6'}

  mimic-fn@3.1.0:
    resolution: {integrity: sha512-Ysbi9uYW9hFyfrThdDEQuykN4Ey6BuwPD2kpI5ES/nFTDn/98yxYNLZJcgUAKPT/mcrLLKaGzJR9YVxJrIdASQ==}
    engines: {node: '>=8'}

  mimic-function@5.0.1:
    resolution: {integrity: sha512-VP79XUPxV2CigYP3jWwAUFSku2aKqBH7uTAapFWCBqutsbmDo96KY5o8uh6U+/YSIn5OxJnXp73beVkpqMIGhA==}
    engines: {node: '>=18'}

  mimic-response@3.1.0:
    resolution: {integrity: sha512-z0yWI+4FDrrweS8Zmt4Ej5HdJmky15+L2e6Wgn3+iK5fWzb6T3fhNFq2+MeTRb064c6Wr4N/wv0DzQTjNzHNGQ==}
    engines: {node: '>=10'}

  mimic-response@4.0.0:
    resolution: {integrity: sha512-e5ISH9xMYU0DzrT+jl8q2ze9D6eWBto+I8CNpe+VI+K2J/F/k3PdkdTdz4wvGVH4NTpo+NRYTVIuMQEMMcsLqg==}
    engines: {node: ^12.20.0 || ^14.13.1 || >=16.0.0}

  minify-stream@2.1.0:
    resolution: {integrity: sha512-P5xE4EQRkn7Td54VGcgfDMFx1jmKPPIXCdcMfrbXS6cNHK4dO1LXwtYFb48hHrSmZfT+jlGImvHgSZEkbpNtCw==}
    engines: {node: '>= 6'}

  minimalistic-assert@1.0.1:
    resolution: {integrity: sha512-UtJcAD4yEaGtjPezWuO9wC4nwUnVH/8/Im3yEHQP4b67cXlD/Qr9hdITCU1xDbSEXg2XKNaP8jsReV7vQd00/A==}

  minimalistic-crypto-utils@1.0.1:
    resolution: {integrity: sha512-JIYlbt6g8i5jKfJ3xz7rF0LXmv2TkDxBLUkiBeZ7bAx4GnnNMr8xFpGnOxn6GhTEHx3SjRrZEoU+j04prX1ktg==}

  minimatch@10.0.3:
    resolution: {integrity: sha512-IPZ167aShDZZUMdRk66cyQAW3qr0WzbHkPdMYa8bzZhlHhO3jALbKdxcaak7W9FfT2rZNpQuUu4Od7ILEpXSaw==}
    engines: {node: 20 || >=22}

  minimatch@3.1.2:
    resolution: {integrity: sha512-J7p63hRiAjw1NDEww1W7i37+ByIrOWO5XQQAzZ3VOcL0PNybwpfmV/N05zFAzwQ9USyEcX6t3UO+K5aqBQOIHw==}

  minimatch@9.0.1:
    resolution: {integrity: sha512-0jWhJpD/MdhPXwPuiRkCbfYfSKp2qnn2eOc279qI7f+osl/l+prKSrvhg157zSYvx/1nmgn2NqdT6k2Z7zSH9w==}
    engines: {node: '>=16 || 14 >=14.17'}

  minimatch@9.0.5:
    resolution: {integrity: sha512-G6T0ZX48xgozx7587koeX9Ys2NYy6Gmv//P89sEte9V9whIapMNF4idKxnW2QtCcLiTWlb/wfCabAtAFWhhBow==}
    engines: {node: '>=16 || 14 >=14.17'}

  minimist@1.2.8:
    resolution: {integrity: sha512-2yyAR8qBkN3YuheJanUpWC5U3bb5osDywNB8RzDVlDwDHbocAJveqqj1u8+SVD7jkWT4yvsHCpWqqWqAxb0zCA==}

  minipass-collect@1.0.2:
    resolution: {integrity: sha512-6T6lH0H8OG9kITm/Jm6tdooIbogG9e0tLgpY6mphXSm/A9u8Nq1ryBG+Qspiub9LjWlBPsPS3tWQ/Botq4FdxA==}
    engines: {node: '>= 8'}

  minipass-fetch@1.4.1:
    resolution: {integrity: sha512-CGH1eblLq26Y15+Azk7ey4xh0J/XfJfrCox5LDJiKqI2Q2iwOLOKrlmIaODiSQS8d18jalF6y2K2ePUm0CmShw==}
    engines: {node: '>=8'}

  minipass-flush@1.0.5:
    resolution: {integrity: sha512-JmQSYYpPUqX5Jyn1mXaRwOda1uQ8HP5KAT/oDSLCzt1BYRhQU0/hDtsB1ufZfEEzMZ9aAVmsBw8+FWsIXlClWw==}
    engines: {node: '>= 8'}

  minipass-pipeline@1.2.4:
    resolution: {integrity: sha512-xuIq7cIOt09RPRJ19gdi4b+RiNvDFYe5JH+ggNvBqGqpQXcru3PcRmOZuHBKWK1Txf9+cQ+HMVN4d6z46LZP7A==}
    engines: {node: '>=8'}

  minipass-sized@1.0.3:
    resolution: {integrity: sha512-MbkQQ2CTiBMlA2Dm/5cY+9SWFEN8pzzOXi6rlM5Xxq0Yqbda5ZQy9sU75a673FE9ZK0Zsbr6Y5iP6u9nktfg2g==}
    engines: {node: '>=8'}

  minipass@3.3.6:
    resolution: {integrity: sha512-DxiNidxSEK+tHG6zOIklvNOwm3hvCrbUrdtzY74U6HKTJxvIDfOUL5W5P2Ghd3DTkhhKPYGqeNUIh5qcM4YBfw==}
    engines: {node: '>=8'}

  minipass@5.0.0:
    resolution: {integrity: sha512-3FnjYuehv9k6ovOEbyOswadCDPX1piCfhV8ncmYtHOjuPwylVWsghTLo7rabjC3Rx5xD4HDx8Wm1xnMF7S5qFQ==}
    engines: {node: '>=8'}

  minipass@7.1.2:
    resolution: {integrity: sha512-qOOzS1cBTWYF4BH8fVePDBOO9iptMnGUEZwNc/cMWnTV2nVLZ7VoNWEPHkYczZA0pdoA7dl6e7FL659nX9S2aw==}
    engines: {node: '>=16 || 14 >=14.17'}

  minizlib@2.1.2:
    resolution: {integrity: sha512-bAxsR8BVfj60DWXHE3u30oHzfl4G7khkSuPW+qvpd7jFRHm7dLxOjUk1EHACJ/hxLY8phGJ0YhYHZo7jil7Qdg==}
    engines: {node: '>= 8'}

  minizlib@3.0.2:
    resolution: {integrity: sha512-oG62iEk+CYt5Xj2YqI5Xi9xWUeZhDI8jjQmC5oThVH5JGCTgIjr7ciJDzC7MBzYd//WvR1OTmP5Q38Q8ShQtVA==}
    engines: {node: '>= 18'}

  mkdirp-classic@0.5.3:
    resolution: {integrity: sha512-gKLcREMhtuZRwRAfqP3RFW+TK4JqApVBtOIftVgjuABpAtpxhPGaDcfvbhNvD0B8iD1oUr/txX35NjcaY6Ns/A==}

  mkdirp@1.0.4:
    resolution: {integrity: sha512-vVqVZQyf3WLx2Shd0qJ9xuvqgAyKPLAiqITEtqW0oIUjzo3PePDd6fW9iFz30ef7Ysp/oiWqbhszeGWW2T6Gzw==}
    engines: {node: '>=10'}
    hasBin: true

  mkdirp@3.0.1:
    resolution: {integrity: sha512-+NsyUUAZDmo6YVHzL/stxSu3t9YS1iljliy3BSDrXJ/dkn1KYdmtZODGGjLcc9XLgVVpH4KshHB8XmZgMhaBXg==}
    engines: {node: '>=10'}
    hasBin: true

  ml-array-max@1.2.4:
    resolution: {integrity: sha512-BlEeg80jI0tW6WaPyGxf5Sa4sqvcyY6lbSn5Vcv44lp1I2GR6AWojfUvLnGTNsIXrZ8uqWmo8VcG1WpkI2ONMQ==}

  ml-array-min@1.2.3:
    resolution: {integrity: sha512-VcZ5f3VZ1iihtrGvgfh/q0XlMobG6GQ8FsNyQXD3T+IlstDv85g8kfV0xUG1QPRO/t21aukaJowDzMTc7j5V6Q==}

  ml-array-rescale@1.3.7:
    resolution: {integrity: sha512-48NGChTouvEo9KBctDfHC3udWnQKNKEWN0ziELvY3KG25GR5cA8K8wNVzracsqSW1QEkAXjTNx+ycgAv06/1mQ==}

  ml-distance-euclidean@2.0.0:
    resolution: {integrity: sha512-yC9/2o8QF0A3m/0IXqCTXCzz2pNEzvmcE/9HFKOZGnTjatvBbsn4lWYJkxENkA4Ug2fnYl7PXQxnPi21sgMy/Q==}

  ml-kmeans@4.2.1:
    resolution: {integrity: sha512-MyXoWfDuoH+eYjPCIvfMXBuQ0K473APoc57oeFSFcGCHPZuppVv8cQKnhxYb8ZDEMN47MgcPtcHmueTeq6JmVQ==}

  ml-matrix@5.3.0:
    resolution: {integrity: sha512-DuvdXYwfGRpM+7MVdvi/zSjiazn+8QPrACT3Xi0pQpYx5SXZ1WuFYwUDXTSmV9+hrCxRhrC4hrzesNcfjpvOsw==}

  ml-nearest-vector@2.0.1:
    resolution: {integrity: sha512-gMPwNm3eed59ewJYiCK/+wElWBfNoD6JizH965ePiQgCo0pvQL63w4YdZhLs5eUV0iWcq6brVMUBL6iMySHnqg==}

  ml-random@0.5.0:
    resolution: {integrity: sha512-zLJBmNb34LOz+vN6BD8l3aYm/VWYWbmAunrLMPs4dHf4gTl8BWlhil72j56HubPg86zrXioIs4qoHq7Topy6tw==}

  ml-xsadd@2.0.0:
    resolution: {integrity: sha512-VoAYUqmPRmzKbbqRejjqceGFp3VF81Qe8XXFGU0UXLxB7Mf4GGvyGq5Qn3k4AiQgDEV6WzobqlPOd+j0+m6IrA==}

  mnemonist@0.40.3:
    resolution: {integrity: sha512-Vjyr90sJ23CKKH/qPAgUKicw/v6pRoamxIEDFOF8uSgFME7DqPRpHgRTejWVjkdGg5dXj0/NyxZHZ9bcjH+2uQ==}

  module-deps@6.2.3:
    resolution: {integrity: sha512-fg7OZaQBcL4/L+AK5f4iVqf9OMbCclXfy/znXRxTVhJSeW5AIlS9AwheYwDaXM3lVW7OBeaeUEY3gbaC6cLlSA==}
    engines: {node: '>= 0.8.0'}
    hasBin: true

  moment@2.30.1:
    resolution: {integrity: sha512-uEmtNhbDOrWPFS+hdjFCBfy9f2YoyzRpwcl+DqpC6taX21FzsTLQVbMV/W7PzNSX6x/bhC1zA3c2UQ5NzH6how==}

  mongodb-connection-string-url@3.0.2:
    resolution: {integrity: sha512-rMO7CGo/9BFwyZABcKAWL8UJwH/Kc2x0g72uhDWzG48URRax5TCIcJ7Rc3RZqffZzO/Gwff/jyKwCU9TN8gehA==}

  mongodb@6.18.0:
    resolution: {integrity: sha512-fO5ttN9VC8P0F5fqtQmclAkgXZxbIkYRTUi1j8JO6IYwvamkhtYDilJr35jOPELR49zqCJgXZWwCtW7B+TM8vQ==}
    engines: {node: '>=16.20.1'}
    peerDependencies:
      '@aws-sdk/credential-providers': ^3.188.0
      '@mongodb-js/zstd': ^1.1.0 || ^2.0.0
      gcp-metadata: ^5.2.0
      kerberos: ^2.0.1
      mongodb-client-encryption: '>=6.0.0 <7'
      snappy: ^7.2.2
      socks: ^2.7.1
    peerDependenciesMeta:
      '@aws-sdk/credential-providers':
        optional: true
      '@mongodb-js/zstd':
        optional: true
      gcp-metadata:
        optional: true
      kerberos:
        optional: true
      mongodb-client-encryption:
        optional: true
      snappy:
        optional: true
      socks:
        optional: true

  morphdom@2.7.5:
    resolution: {integrity: sha512-z6bfWFMra7kBqDjQGHud1LSXtq5JJC060viEkQFMBX6baIecpkNr2Ywrn2OQfWP3rXiNFQRPoFjD8/TvJcWcDg==}

  ms@2.1.2:
    resolution: {integrity: sha512-sGkPx+VjMtmA6MX27oA4FBFELFCZZ4S4XqeGOXCv68tT+jb3vk/RyaKWP0PTKyWtmLSM0b+adUTEvbs1PEaH2w==}

  ms@2.1.3:
    resolution: {integrity: sha512-6FlzubTLZG3J2a/NVCAleEhjzq5oxgHyaCU9yYXvcLsvoVaHJq/s5xXI6/XXP6tz7R9xAOtHnSO/tXtF3WRTlA==}

  multistream@2.1.1:
    resolution: {integrity: sha512-xasv76hl6nr1dEy3lPvy7Ej7K/Lx3O/FCvwge8PeVJpciPPoNCbaANcNiBug3IpdvTveZUcAV0DJzdnUDMesNQ==}

  mute-stream@0.0.7:
    resolution: {integrity: sha512-r65nCZhrbXXb6dXOACihYApHw2Q6pV0M3V0PSxd74N0+D8nzAdEAITq2oAjA1jVnKI+tGvEBUpqiMh0+rW6zDQ==}

  mutexify@1.4.0:
    resolution: {integrity: sha512-pbYSsOrSB/AKN5h/WzzLRMFgZhClWccf2XIB4RSMC8JbquiB0e0/SH5AIfdQMdyHmYtv4seU7yV/TvAwPLJ1Yg==}

  nano-spawn@1.0.2:
    resolution: {integrity: sha512-21t+ozMQDAL/UGgQVBbZ/xXvNO10++ZPuTmKRO8k9V3AClVRht49ahtDjfY8l1q6nSHOrE5ASfthzH3ol6R/hg==}
    engines: {node: '>=20.17'}

  nanoassert@1.1.0:
    resolution: {integrity: sha512-C40jQ3NzfkP53NsO8kEOFd79p4b9kDXQMwgiY1z8ZwrDZgUyom0AHwGegF4Dm99L+YoYhuaB0ceerUcXmqr1rQ==}

  nanobench@2.1.1:
    resolution: {integrity: sha512-z+Vv7zElcjN+OpzAxAquUayFLGK3JI/ubCl0Oh64YQqsTGG09CGqieJVQw4ui8huDnnAgrvTv93qi5UaOoNj8A==}
    hasBin: true

  nanohtml@1.10.0:
    resolution: {integrity: sha512-r/3AQl+jxAxUIJRiKExUjBtFcE1cm4yTOsTIdVqqlxPNtBxJh522ANrcQYzdNHhPzbPgb7j6qujq6eGehBX0kg==}

  nanoid@3.3.11:
    resolution: {integrity: sha512-N8SpfPUnUp1bK+PMYW8qSWdl9U+wwNWI4QKxOYDy9JAro3WMX7p2OeVRF9v+347pnakNevPmiHhNmZ2HbFA76w==}
    engines: {node: ^10 || ^12 || ^13.7 || ^14 || >=15.0.1}
    hasBin: true

  napi-build-utils@2.0.0:
    resolution: {integrity: sha512-GEbrYkbfF7MoNaoh2iGG84Mnf/WZfB0GdGEsM8wz7Expx/LlWf5U8t9nvJKXSp3qr5IsEbK04cBGhol/KwOsWA==}

  napi-postinstall@0.3.2:
    resolution: {integrity: sha512-tWVJxJHmBWLy69PvO96TZMZDrzmw5KeiZBz3RHmiM2XZ9grBJ2WgMAFVVg25nqp3ZjTFUs2Ftw1JhscL3Teliw==}
    engines: {node: ^12.20.0 || ^14.18.0 || >=16.0.0}
    hasBin: true

  natural-compare@1.4.0:
    resolution: {integrity: sha512-OWND8ei3VtNC9h7V60qff3SVobHr996CTwgxubgyQYEpg290h9J0buyECNNJexkFm5sOajh5G116RYA1c8ZMSw==}

  natural-orderby@5.0.0:
    resolution: {integrity: sha512-kKHJhxwpR/Okycz4HhQKKlhWe4ASEfPgkSWNmKFHd7+ezuQlxkA5cM3+XkBPvm1gmHen3w53qsYAv+8GwRrBlg==}
    engines: {node: '>=18'}

  ndarray-blas-level1@1.1.3:
    resolution: {integrity: sha512-g0Qzf+W0J2S/w1GeYlGuFjGRGGE+f+u8x4O8lhBtsrCaf++n/+YLTPKk1tovYmciL3zUePmwi/szoP5oj8zQvg==}

  ndarray-cholesky-factorization@1.0.2:
    resolution: {integrity: sha512-8mXl8mMCDgv9plZem0ifolu39hHYu+IchdBX39VWS8X3f4935JDq5uGpxOJr2gXiy7QgY6MglAmoCjyHRWyqlQ==}

  ndarray-crout-decomposition@1.1.0:
    resolution: {integrity: sha512-jcww9T/4thrVvBDCk5PivUScolTW1Lu6QWzvrxHMHAhZzTUzznvT/U/xfn40EfseiITLkHlST/0df5pn2yQHUQ==}

  ndarray-determinant@1.0.0:
    resolution: {integrity: sha512-fJUlUhFZHwKP0lFsF2Si14dnkXBoiqKVzlv2nsUAcycsjjpuUkJGF0SXLHbRgl1wI6sgordV4P86bJ4ulcR6Yw==}

  ndarray-diagonal@1.0.0:
    resolution: {integrity: sha512-r+LgakWgIt9xiRES42fwP6nc3pn4DjGSrs+OCPqiVTxtzCJ2L31KFypcHplSXG008j0IWZt6bx1+ZRbx+aQkfA==}

  ndarray-inv@0.2.0:
    resolution: {integrity: sha512-rl+5PMUrP3WCYktFOK3myIiOwA6Q1oQddvQl2TN0tROcTXciCakha0QRMdE5t8ywlkbp1rmIKtWKFrEO7BAEUQ==}

  ndarray-ops@1.2.2:
    resolution: {integrity: sha512-BppWAFRjMYF7N/r6Ie51q6D4fs0iiGmeXIACKY66fLpnwIui3Wc3CXiD/30mgLbDjPpSLrsqcp3Z62+IcHZsDw==}

  ndarray-scratch@1.2.0:
    resolution: {integrity: sha512-a4pASwB1jQyJcKLYrwrladVfDZDUGc78qLJZbHyb1Q4rhte0URhzc6ALQpBcauwgov0sXLwZz3vYH5jKAhSMIg==}

  ndarray@1.0.19:
    resolution: {integrity: sha512-B4JHA4vdyZU30ELBw3g7/p9bZupyew5a7tX1Y/gGeF2hafrPaQZhgrGQfsvgfYbgdFZjYwuEcnaobeM/WMW+HQ==}

  negotiator@0.6.4:
    resolution: {integrity: sha512-myRT3DiWPHqho5PrJaIRyaMv2kgYf0mUVgBNOYMuCH5Ki1yEiQaf/ZJuQ62nvpc44wL5WDbTX7yGJi1Neevw8w==}
    engines: {node: '>= 0.6'}

  neostandard@0.12.2:
    resolution: {integrity: sha512-VZU8EZpSaNadp3rKEwBhVD1Kw8jE3AftQLkCyOaM7bWemL1LwsYRsBnAmXy2LjG9zO8t66qJdqB7ccwwORyrAg==}
    engines: {node: ^18.18.0 || ^20.9.0 || >=21.1.0}
    hasBin: true
    peerDependencies:
      eslint: ^9.0.0

  next-tick@1.1.0:
    resolution: {integrity: sha512-CXdUiJembsNjuToQvxayPZF9Vqht7hewsvy2sOWafLvi2awflj9mOC6bHIg50orX8IJvWKY9wYQ/zB2kogPslQ==}

  no-case@2.3.2:
    resolution: {integrity: sha512-rmTZ9kz+f3rCvK2TD1Ue/oZlns7OGoIWP4fc3llxxRXlOkHKoWPPWJOfFYpITabSow43QJbRIoHQXtt10VldyQ==}

  node-abi@3.75.0:
    resolution: {integrity: sha512-OhYaY5sDsIka7H7AtijtI9jwGYLyl29eQn/W623DiN/MIv5sUqc4g7BIDThX+gb7di9f6xK02nkp8sdfFWZLTg==}
    engines: {node: '>=10'}

  node-addon-api@7.1.1:
    resolution: {integrity: sha512-5m3bsyrjFWE1xf7nz7YXdN4udnVtXK6/Yfgn5qnahL6bCkf2yKt4k3nuTKAtT4r3IG8JNR2ncsIMdZuAzJjHQQ==}

  node-fetch@2.6.13:
    resolution: {integrity: sha512-StxNAxh15zr77QvvkmveSQ8uCQ4+v5FkvNTj0OESmiHu+VRi/gXArXtkWMElOsOUNLtUEvI4yS+rdtOHZTwlQA==}
    engines: {node: 4.x || >=6.0.0}
    peerDependencies:
      encoding: ^0.1.0
    peerDependenciesMeta:
      encoding:
        optional: true

  node-gyp-build@4.8.4:
    resolution: {integrity: sha512-LA4ZjwlnUblHVgq0oBF3Jl/6h/Nvs5fzBLwdEF4nuxnFdsfajde4WfxtJr3CaiH+F6ewcIB/q4jQ4UzPyid+CQ==}
    hasBin: true

  node-gyp@8.4.1:
    resolution: {integrity: sha512-olTJRgUtAb/hOXG0E93wZDs5YiJlgbXxTwQAFHyNlRsXQnYzUaF2aGgujZbw+hR8aF4ZG/rST57bWMWD16jr9w==}
    engines: {node: '>= 10.12.0'}
    hasBin: true

  node-releases@2.0.19:
    resolution: {integrity: sha512-xxOWJsBKtzAq7DY0J+DTzuz58K8e7sJbdgwkbMWQe8UYB6ekmsQ45q0M/tJDsGaZmbC+l7n57UV8Hl5tHxO9uw==}

  nopt@5.0.0:
    resolution: {integrity: sha512-Tbj67rffqceeLpcRXrT7vKAN8CwfPeIBgM7E6iBkmKLV7bEMwpGgYLGv0jACUsECaa/vuxP0IjEont6umdMgtQ==}
    engines: {node: '>=6'}
    hasBin: true

  nopt@7.2.1:
    resolution: {integrity: sha512-taM24ViiimT/XntxbPyJQzCG+p4EKOpgD3mxFwW38mGjVUrfERQOeY4EDHjdnptttfHuHQXFx+lTP08Q+mLa/w==}
    engines: {node: ^14.17.0 || ^16.13.0 || >=18.0.0}
    hasBin: true

  normalize-html-whitespace@0.2.0:
    resolution: {integrity: sha512-5CZAEQ4bQi8Msqw0GAT6rrkrjNN4ZKqAG3+jJMwms4O6XoMvh6ekwOueG4mRS1LbPUR1r9EdnhxxfpzMTOdzKw==}
    engines: {node: '>= 0.10'}

  normalize-path@3.0.0:
    resolution: {integrity: sha512-6eZs5Ls3WtCisHWp9S2GUy8dqkpGi4BVSz3GaqiE6ezub0512ESztXUwUB6C6IKbQkY2Pnb/mD4WYojCRwcwLA==}
    engines: {node: '>=0.10.0'}

  normalize-url@8.0.2:
    resolution: {integrity: sha512-Ee/R3SyN4BuynXcnTaekmaVdbDAEiNrHqjQIA37mHU8G9pf7aaAD4ZX3XjBLo6rsdcxA/gtkcNYZLt30ACgynw==}
    engines: {node: '>=14.16'}

  npm-run-path@4.0.1:
    resolution: {integrity: sha512-S48WzZW777zhNIrn7gxOlISNAqi9ZC/uQFnRdbeIHhZhCA6UqpkOT8T1G7BvfdgP4Er8gF4sUbaS0i7QvIfCWw==}
    engines: {node: '>=8'}

  npmlog@6.0.2:
    resolution: {integrity: sha512-/vBvz5Jfr9dT/aFWd0FIRf+T/Q2WBsLENygUaFUqstqsycmZAP/t5BvFJTK0viFmSUxiUKTUplWy5vt+rvKIxg==}
    engines: {node: ^12.13.0 || ^14.15.0 || >=16.0.0}
    deprecated: This package is no longer supported.

  nth-check@2.1.1:
    resolution: {integrity: sha512-lqjrjmaOoAnWfMmBPL+XNnynZh2+swxiX3WUE0s4yEHI6m+AwrK2UZOimIRl3X/4QctVqS8AiZjFqyOGrMXb/w==}

  number-is-nan@1.0.1:
    resolution: {integrity: sha512-4jbtZXNAsfZbAHiiqjLPBiCl16dES1zI4Hpzzxw61Tk+loF+sBDBKx1ICKKKwIqQ7M0mFn1TmkN7euSncWgHiQ==}
    engines: {node: '>=0.10.0'}

  nwsapi@2.2.21:
    resolution: {integrity: sha512-o6nIY3qwiSXl7/LuOU0Dmuctd34Yay0yeuZRLFmDPrrdHpXKFndPj3hM+YEPVHYC5fx2otBx4Ilc/gyYSAUaIA==}

  oauth-sign@0.9.0:
    resolution: {integrity: sha512-fexhUFFPTGV8ybAtSIGbV6gOkSv8UtRbDBnAyLQw4QPKkgNlsH2ByPGtMUqdWkos6YCRmAqViwgZrJc/mRDzZQ==}

  object-assign@4.1.1:
    resolution: {integrity: sha512-rJgTQnkUnH1sFw8yT6VSU3zD3sWmu6sZhIseY8VX+GRu3P6F7Fu+JNDoXfklElbLJSnc3FUQHVe4cU5hj+BcUg==}
    engines: {node: '>=0.10.0'}

  object-hash@3.0.0:
    resolution: {integrity: sha512-RSn9F68PjH9HqtltsSnqYC1XXoWe9Bju5+213R98cNGttag9q9yAOTzdbsqvIa7aNm5WffBZFpWYr2aWrklWAw==}
    engines: {node: '>= 6'}

  object-inspect@1.13.4:
    resolution: {integrity: sha512-W67iLl4J2EXEGTbfeHCffrjDfitvLANg0UlX3wFUUSTx92KXRFegMHUVgSqE+wvhAbi4WqjGg9czysTV2Epbew==}
    engines: {node: '>= 0.4'}

  object-keys@1.1.1:
    resolution: {integrity: sha512-NuAESUOUMrlIXOfHKzD6bpPu3tYt3xvjNdRIQ+FeT0lNb4K8WR70CaDxhuNguS2XG+GjkyMwOzsN5ZktImfhLA==}
    engines: {node: '>= 0.4'}

  object.assign@4.1.7:
    resolution: {integrity: sha512-nK28WOo+QIjBkDduTINE4JkF/UJJKyf2EJxvJKfblDpyg0Q+pkOHNTL0Qwy6NP6FhE/EnzV73BxxqcJaXY9anw==}
    engines: {node: '>= 0.4'}

  object.entries@1.1.9:
    resolution: {integrity: sha512-8u/hfXFRBD1O0hPUjioLhoWFHRmt6tKA4/vZPyckBr18l1KE9uHrFaFaUi8MDRTpi4uak2goyPTSNJLXX2k2Hw==}
    engines: {node: '>= 0.4'}

  object.fromentries@2.0.8:
    resolution: {integrity: sha512-k6E21FzySsSK5a21KRADBd/NGneRegFO5pLHfdQLpRDETUNJueLXs3WCzyQ3tFRDYgbq3KHGXfTbi2bs8WQ6rQ==}
    engines: {node: '>= 0.4'}

  object.values@1.2.1:
    resolution: {integrity: sha512-gXah6aZrcUxjWg2zR2MwouP2eHlCBzdV4pygudehaKXSGW4v2AsRQUK+lwwXhii6KFZcunEnmSUoYp5CXibxtA==}
    engines: {node: '>= 0.4'}

  obliterator@2.0.5:
    resolution: {integrity: sha512-42CPE9AhahZRsMNslczq0ctAEtqk8Eka26QofnqC346BZdHDySk3LWka23LI7ULIw11NmltpiLagIq8gBozxTw==}

  on-finished@2.4.1:
    resolution: {integrity: sha512-oVlzkg3ENAhCk2zdv7IJwd/QUD4z2RxRwpkcGY8psCVcCYZNq4wYnVWALHM+brtuJjePWiYF/ClmuDr8Ch5+kg==}
    engines: {node: '>= 0.8'}

  on-net-listen@1.1.2:
    resolution: {integrity: sha512-y1HRYy8s/RlcBvDUwKXSmkODMdx4KSuIvloCnQYJ2LdBBC1asY4HtfhXwe3UWknLakATZDnbzht2Ijw3M1EqFg==}
    engines: {node: '>=9.4.0 || ^8.9.4'}

  once@1.4.0:
    resolution: {integrity: sha512-lNaJgI+2Q5URQBkccEKHTQOPaXdUxnZZElQTZY0MFUAuaEqe1E+Nyvgdz/aIyNi6Z9MzO5dv1H8n58/GELp3+w==}

  one-time@1.0.0:
    resolution: {integrity: sha512-5DXOiRKwuSEcQ/l0kGCF6Q3jcADFv5tSmRaJck/OqkVFcOzutB134KRSfF0xDrL39MNnqxbHBbUUcjZIhTgb2g==}

  onetime@2.0.1:
    resolution: {integrity: sha512-oyyPpiMaKARvvcgip+JV+7zci5L8D1W9RZIz2l1o08AM3pfspitVWnPt3mzHcBPp12oYMTy0pqrFs/C+m3EwsQ==}
    engines: {node: '>=4'}

  onetime@5.1.2:
    resolution: {integrity: sha512-kbpaSSGJTWdAY5KPVeMOKXSrPtr8C8C7wodJbcsd51jRnmD+GZu8Y0VoU6Dm5Z4vWr0Ig/1NKuWRKf7j5aaYSg==}
    engines: {node: '>=6'}

  onetime@7.0.0:
    resolution: {integrity: sha512-VXJjc87FScF88uafS3JllDgvAm+c/Slfz06lorj2uAY34rlUu0Nt+v8wreiImcrgAjjIHp1rXpTDlLOGw29WwQ==}
    engines: {node: '>=18'}

  open@7.4.2:
    resolution: {integrity: sha512-MVHddDVweXZF3awtlAS+6pgKLlm/JgxZ90+/NBurBoQctVOOB/zDdVjcyPzQ+0laDGbsWgrRkflI65sQeOgT9Q==}
    engines: {node: '>=8'}

  opn@5.5.0:
    resolution: {integrity: sha512-PqHpggC9bLV0VeWcdKhkpxY+3JTzetLSqTCWL/z/tFIbI6G8JCjondXklT1JinczLz2Xib62sSp0T/gKT4KksA==}
    engines: {node: '>=4'}

  optionator@0.8.3:
    resolution: {integrity: sha512-+IW9pACdk3XWmmTXG8m3upGUJst5XRGzxMRjXzAuJ1XnIFNvfhjjIuYkDvysnPQ7qzqVzLt78BCruntqRhWQbA==}
    engines: {node: '>= 0.8.0'}

  optionator@0.9.4:
    resolution: {integrity: sha512-6IpQ7mKUxRcZNLIObR0hz7lxsapSSIYNZJwXPGeF0mTVqGKFIXj1DQcMoT22S3ROcLyY/rz0PWaWZ9ayWmad9g==}
    engines: {node: '>= 0.8.0'}

  ora@5.4.1:
    resolution: {integrity: sha512-5b6Y85tPxZZ7QytO+BQzysW31HJku27cRIlkbAXaNx+BdcVi+LlRFmVXzeF6a7JCwJpyw5c4b+YSVImQIrBpuQ==}
    engines: {node: '>=10'}

  os-browserify@0.3.0:
    resolution: {integrity: sha512-gjcpUc3clBf9+210TRaDWbf+rZZZEshZ+DlXMRCeAjp0xhTrnQsKHypIy1J3d5hKdUzj69t708EHtU8P6bUn0A==}

  os-name@4.0.1:
    resolution: {integrity: sha512-xl9MAoU97MH1Xt5K9ERft2YfCAoaO6msy1OBA0ozxEC0x0TmIoE6K3QvgJMMZA9yKGLmHXNY/YZoDbiGDj4zYw==}
    engines: {node: '>=10'}

  os-tmpdir@1.0.2:
    resolution: {integrity: sha512-D2FR03Vir7FIu45XBY20mTb+/ZSWB00sjU9jdQXt83gDrI4Ztz5Fs7/yy74g2N5SVQY4xY1qDr4rNddwYRVX0g==}
    engines: {node: '>=0.10.0'}

  own-keys@1.0.1:
    resolution: {integrity: sha512-qFOyK5PjiWZd+QQIh+1jhdb9LpxTF0qs7Pm8o5QHYZ0M3vKqSqzsZaEB6oWlxZ+q2sJBMI/Ktgd2N5ZwQoRHfg==}
    engines: {node: '>= 0.4'}

  p-cancelable@3.0.0:
    resolution: {integrity: sha512-mlVgR3PGuzlo0MmTdk4cXqXWlwQDLnONTAg6sm62XkMJEiRxN3GL3SffkYvqwonbkJBcrI7Uvv5Zh9yjvn2iUw==}
    engines: {node: '>=12.20'}

  p-limit@2.3.0:
    resolution: {integrity: sha512-//88mFWSJx8lxCzwdAABTJL2MyWB12+eIY7MDL2SqLmAkeKU9qxRvWuSyTjm3FUmpBEMuFfckAIqEaVGUDxb6w==}
    engines: {node: '>=6'}

  p-limit@3.1.0:
    resolution: {integrity: sha512-TYOanM3wGwNGsZN2cVTYPArw454xnXj5qmWF1bEoAc4+cU/ol7GVh7odevjp1FNHduHc3KZMcFduxU5Xc6uJRQ==}
    engines: {node: '>=10'}

  p-limit@4.0.0:
    resolution: {integrity: sha512-5b0R4txpzjPWVw/cXXUResoD4hb6U/x9BH08L7nw+GN1sezDzPdxeRvpc9c433fZhBan/wusjbCsqwqm4EIBIQ==}
    engines: {node: ^12.20.0 || ^14.13.1 || >=16.0.0}

  p-locate@3.0.0:
    resolution: {integrity: sha512-x+12w/To+4GFfgJhBEpiDcLozRJGegY+Ei7/z0tSLkMmxGZNybVMSfWj9aJn8Z5Fc7dBUNJOOVgPv2H7IwulSQ==}
    engines: {node: '>=6'}

  p-locate@5.0.0:
    resolution: {integrity: sha512-LaNjtRWUBY++zB5nE/NwcaoMylSPk+S+ZHNB1TzdbMJMny6dynpAGt7X/tl/QYq3TIeE6nxHppbo2LGymrG5Pw==}
    engines: {node: '>=10'}

  p-locate@6.0.0:
    resolution: {integrity: sha512-wPrq66Llhl7/4AGC6I+cqxT07LhXvWL08LNXz1fENOw0Ap4sRZZ/gZpTTJ5jpurzzzfS2W/Ge9BY3LgLjCShcw==}
    engines: {node: ^12.20.0 || ^14.13.1 || >=16.0.0}

  p-map@4.0.0:
    resolution: {integrity: sha512-/bjOqmgETBYB5BoEeGVea8dmvHb2m9GLy1E9W43yeyfP6QQCZGFNa+XRceJEuDB6zqr+gKpIAmlLebMpykw/MQ==}
    engines: {node: '>=10'}

  p-try@2.2.0:
    resolution: {integrity: sha512-R4nPAVTAU0B9D35/Gk3uJf/7XYbQcyohSKdvAxIRSNghFl4e71hVoGnBNQz9cWaXxO2I10KTC+3jMdvvoKw6dQ==}
    engines: {node: '>=6'}

  package-json-from-dist@1.0.1:
    resolution: {integrity: sha512-UEZIS3/by4OC8vL3P2dTXRETpebLI2NiI5vIrjaD/5UtrkFX/tNbwjTSRAGC/+7CAo2pIcBaRgWmcBBHcsaCIw==}

  package-json@6.5.0:
    resolution: {integrity: sha512-k3bdm2n25tkyxcjSKzB5x8kfVxlMdgsbPr0GkZcwHsLpba6cBjqCt1KlcChKEvxHIcTB1FVMuwoijZ26xex5MQ==}
    engines: {node: '>=8'}

  pako@1.0.11:
    resolution: {integrity: sha512-4hLB8Py4zZce5s4yd9XzopqwVv/yGNhV1Bl8NTmCq1763HeK2+EwVTv+leGeL13Dnh2wfbqowVPXCIO0z4taYw==}

  parent-module@1.0.1:
    resolution: {integrity: sha512-GQ2EWRpQV8/o+Aw8YqtfZZPfNRWZYkbidE9k5rpl/hC3vtHHBfGm2Ifi6qWV+coDGkrUKZAxE3Lot5kcsRlh+g==}
    engines: {node: '>=6'}

  parent-module@2.0.0:
    resolution: {integrity: sha512-uo0Z9JJeWzv8BG+tRcapBKNJ0dro9cLyczGzulS6EfeyAdeC9sbojtW6XwvYxJkEne9En+J2XEl4zyglVeIwFg==}
    engines: {node: '>=8'}

  parent-require@1.0.0:
    resolution: {integrity: sha512-2MXDNZC4aXdkkap+rBBMv0lUsfJqvX5/2FiYYnfCnorZt3Pk06/IOR5KeaoghgS2w07MLWgjbsnyaq6PdHn2LQ==}
    engines: {node: '>= 0.4.0'}

  parents@1.0.1:
    resolution: {integrity: sha512-mXKF3xkoUt5td2DoxpLmtOmZvko9VfFpwRwkKDHSNvgmpLAeBo18YDhcPbBzJq+QLCHMbGOfzia2cX4U+0v9Mg==}

  parse-asn1@5.1.7:
    resolution: {integrity: sha512-CTM5kuWR3sx9IFamcl5ErfPl6ea/N8IYwiJ+vpeB2g+1iknv7zBl5uPwbMbRVznRVbrNY6lGuDoE5b30grmbqg==}
    engines: {node: '>= 0.10'}

  parse-imports-exports@0.2.4:
    resolution: {integrity: sha512-4s6vd6dx1AotCx/RCI2m7t7GCh5bDRUtGNvRfHSP2wbBQdMi67pPe7mtzmgwcaQ8VKK/6IB7Glfyu3qdZJPybQ==}

  parse-json@5.2.0:
    resolution: {integrity: sha512-ayCKvm/phCGxOkYRSCM82iDwct8/EonSEgCSxWxD7ve6jHggsFl4fZVQBPRNgQoKiuV/odhFrGzQXZwbifC8Rg==}
    engines: {node: '>=8'}

  parse-statements@1.0.11:
    resolution: {integrity: sha512-HlsyYdMBnbPQ9Jr/VgJ1YF4scnldvJpJxCVx6KgqPL4dxppsWrJHCIIxQXMJrqGnsRkNPATbeMJ8Yxu7JMsYcA==}

  parse5@7.3.0:
    resolution: {integrity: sha512-IInvU7fabl34qmi9gY8XOVxhYyMyuH2xUNpb2q8/Y+7552KlejkRvqvD19nMoUW/uQGGbqNpA6Tufu5FL5BZgw==}

  parseurl@1.3.3:
    resolution: {integrity: sha512-CiyeOxFT/JZyN5m0z9PfXw4SCBJ6Sygz1Dpl0wqjlhDEGGBP1GnsUVEL0p63hoG1fcj3fHynXi9NYO4nWOL+qQ==}
    engines: {node: '>= 0.8'}

  path-browserify@1.0.1:
    resolution: {integrity: sha512-b7uo2UCUOYZcnF/3ID0lulOJi/bafxa1xPe7ZPsammBSpjSWQkjNxlt635YGS2MiR9GjvuXCtz2emr3jbsz98g==}

  path-exists@3.0.0:
    resolution: {integrity: sha512-bpC7GYwiDYQ4wYLe+FA8lhRjhQCMcQGuSgGGqDkg/QerRWw9CmGRT0iSOVRSZJ29NMLZgIzqaljJ63oaL4NIJQ==}
    engines: {node: '>=4'}

  path-exists@4.0.0:
    resolution: {integrity: sha512-ak9Qy5Q7jYb2Wwcey5Fpvg2KoAc/ZIhLSLOSBmRmygPsGwkVVt0fZa0qrtMz+m6tJTAHfZQ8FnmB4MG4LWy7/w==}
    engines: {node: '>=8'}

  path-exists@5.0.0:
    resolution: {integrity: sha512-RjhtfwJOxzcFmNOi6ltcbcu4Iu+FL3zEj83dk4kAS+fVpTxXLO1b38RvJgT/0QwvV/L3aY9TAnyv0EOqW4GoMQ==}
    engines: {node: ^12.20.0 || ^14.13.1 || >=16.0.0}

  path-is-absolute@1.0.1:
    resolution: {integrity: sha512-AVbw3UJ2e9bq64vSaS9Am0fje1Pa8pbGqTTsmXfaIiMpnr5DlDhfJOuLj9Sf95ZPVDAUerDfEk88MPmPe7UCQg==}
    engines: {node: '>=0.10.0'}

  path-key@3.1.1:
    resolution: {integrity: sha512-ojmeN0qd+y0jszEtoY48r0Peq5dwMEkIlCOu6Q5f41lfkswXuKtYrhgoTpLnyIcHm24Uhqx+5Tqm2InSwLhE6Q==}
    engines: {node: '>=8'}

  path-parse@1.0.7:
    resolution: {integrity: sha512-LDJzPVEEEPR+y48z93A0Ed0yXb8pAByGWo/k5YYdYgpY2/2EsOsksJrq7lOHxryrVOn1ejG6oAp8ahvOIQD8sw==}

  path-platform@0.11.15:
    resolution: {integrity: sha512-Y30dB6rab1A/nfEKsZxmr01nUotHX0c/ZiIAsCTatEe1CmS5Pm5He7fZ195bPT7RdquoaL8lLxFCMQi/bS7IJg==}
    engines: {node: '>= 0.8.0'}

  path-scurry@1.11.1:
    resolution: {integrity: sha512-Xa4Nw17FS9ApQFJ9umLiJS4orGjm7ZzwUrwamcGQuHSzDyth9boKDaycYdDcZDuqYATXw4HFXgaqWTctW/v1HA==}
    engines: {node: '>=16 || 14 >=14.18'}

  path-scurry@2.0.0:
    resolution: {integrity: sha512-ypGJsmGtdXUOeM5u93TyeIEfEhM6s+ljAhrk5vAvSx8uyY/02OvrZnA0YNGUrPXfpJMgI1ODd3nwz8Npx4O4cg==}
    engines: {node: 20 || >=22}

  path-type@4.0.0:
    resolution: {integrity: sha512-gDKb8aZMDeD/tZWs9P6+q0J9Mwkdl6xMV8TjnGP3qJVJ06bdMgkbBlLU8IdfOsIsFz2BW1rNVT3XuNEl8zPAvw==}
    engines: {node: '>=8'}

  pathe@2.0.3:
    resolution: {integrity: sha512-WUjGcAqP1gQacoQe+OBJsFA7Ld4DyXuUIjZ5cc75cLHvJ7dtNsTugphxIADwspS+AraAUePCKrSVtPLFj/F88w==}

  pathval@2.0.1:
    resolution: {integrity: sha512-//nshmD55c46FuFw26xV/xFAaB5HF9Xdap7HJBBnrKdAd6/GxDBaNA1870O79+9ueg61cZLSVc+OaFlfmObYVQ==}
    engines: {node: '>= 14.16'}

  pbkdf2@3.1.3:
    resolution: {integrity: sha512-wfRLBZ0feWRhCIkoMB6ete7czJcnNnqRpcoWQBLqatqXXmelSRqfdDK4F3u9T2s2cXas/hQJcryI/4lAL+XTlA==}
    engines: {node: '>=0.12'}

  peowly@1.3.2:
    resolution: {integrity: sha512-BYIrwr8JCXY49jUZscgw311w9oGEKo7ux/s+BxrhKTQbiQ0iYNdZNJ5LgagaeercQdFHwnR7Z5IxxFWVQ+BasQ==}
    engines: {node: '>=18.6.0'}

  performance-now@2.1.0:
    resolution: {integrity: sha512-7EAHlyLHI56VEIdK57uwHdHKIaAGbnXPiw0yWbarQZOKaKpvUIgW0jWRVLiatnM+XXlSwsanIBH/hzGMJulMow==}

  pg-connection-string@2.6.2:
    resolution: {integrity: sha512-ch6OwaeaPYcova4kKZ15sbJ2hKb/VP48ZD2gE7i1J+L4MspCtBMAx8nMgz7bksc7IojCIIWuEhHibSMFH8m8oA==}

  picocolors@1.1.1:
    resolution: {integrity: sha512-xceH2snhtb5M9liqDsmEw56le376mTZkEX/jEb/RxNFyegNul7eNslCXP9FDj/Lcu0X8KEyMceP2ntpaHrDEVA==}

  picomatch@2.3.1:
    resolution: {integrity: sha512-JU3teHTNjmE2VCGFzuY8EXzCDVwEqB2a8fsIvwaStHhAWJEeVd1o1QD80CU6+ZdEXXSLbSsuLwJjkCBWqRQUVA==}
    engines: {node: '>=8.6'}

  picomatch@4.0.3:
    resolution: {integrity: sha512-5gTmgEY/sqK6gFXLIsQNH19lWb4ebPDLA4SdLP7dsWkIXHWlG66oPuVvXSGFPppYZz8ZDZq0dYYrbHfBCVUb1Q==}
    engines: {node: '>=12'}

  pidtree@0.6.0:
    resolution: {integrity: sha512-eG2dWTVw5bzqGRztnHExczNxt5VGsE6OwTeCG3fdUf9KBsZzO3R5OIIIzWR+iZA0NtZ+RDVdaoE2dK1cn6jH4g==}
    engines: {node: '>=0.10'}
    hasBin: true

  pify@2.3.0:
    resolution: {integrity: sha512-udgsAY+fTnvv7kI7aaxbqwWNb0AHiB0qBO89PZKPkoTmGOgdbrHDKD+0B2X4uTfJ/FT1R09r9gTsjUjNJotuog==}
    engines: {node: '>=0.10.0'}

  pkg-up@3.1.0:
    resolution: {integrity: sha512-nDywThFk1i4BQK4twPQ6TA4RT8bDY96yeuCVBWL3ePARCiEKDRSrNGbFIgUJpLp+XeIR65v8ra7WuJOFUBtkMA==}
    engines: {node: '>=8'}

  poolifier@5.1.0:
    resolution: {integrity: sha512-F3cjdjEY18hzfL3QfppwQO+gkqYu9IRmrJAmAm7+iWAUE+OBn9koXFR0pFwxNXqCda/+4360v5RLJEor5/ELTA==}
    engines: {node: '>=20.11.0', pnpm: '>=9.0.0'}

  possible-typed-array-names@1.1.0:
    resolution: {integrity: sha512-/+5VFTchJDoVj3bhoqi6UeymcD00DAwb1nJwamzPvHEszJ4FpF6SNNbUbOS8yI56qHzdV8eK0qEfOSiodkTdxg==}
    engines: {node: '>= 0.4'}

  postcss-import@13.0.0:
    resolution: {integrity: sha512-LPUbm3ytpYopwQQjqgUH4S3EM/Gb9QsaSPP/5vnoi+oKVy3/mIk2sc0Paqw7RL57GpScm9MdIMUypw2znWiBpg==}
    engines: {node: '>=10.0.0'}
    peerDependencies:
      postcss: ^8.0.0

  postcss-selector-parser@6.0.10:
    resolution: {integrity: sha512-IQ7TZdoaqbT+LCpShg46jnZVlhWD2w6iQYAcYXfHARZ7X1t/UGhhceQDs5X0cGqKvYlHNOuv7Oa1xmb0oQuA3w==}
    engines: {node: '>=4'}

  postcss-selector-parser@6.1.2:
    resolution: {integrity: sha512-Q8qQfPiZ+THO/3ZrOrO0cJJKfpYCagtMUkXbnEfmgUjwXg6z/WBeOyS9APBBPCTSiDV+s4SwQGu8yFsiMRIudg==}
    engines: {node: '>=4'}

  postcss-value-parser@4.2.0:
    resolution: {integrity: sha512-1NNCs6uurfkVbeXG4S8JFT9t19m45ICnif8zWLd5oPSZ50QnwMfK+H3jv408d4jw/7Bttv5axS5IiHoLaVNHeQ==}

  postcss@8.5.6:
    resolution: {integrity: sha512-3Ybi1tAuwAP9s0r1UQ2J4n5Y0G05bJkpUIO0/bI9MhwmD70S5aTWbXGBwxHrelT+XM1k6dM0pk+SwNkpTRN7Pg==}
    engines: {node: ^10 || ^12 || >=14}

  prebuild-install@7.1.3:
    resolution: {integrity: sha512-8Mf2cbV7x1cXPUILADGI3wuhfqWvtiLA1iclTDbFRZkgRQS0NqsPZphna9V+HyTEadheuPmjaJMsbzKQFOzLug==}
    engines: {node: '>=10'}
    hasBin: true

  prelude-ls@1.1.2:
    resolution: {integrity: sha512-ESF23V4SKG6lVSGZgYNpbsiaAkdab6ZgOxe52p7+Kid3W3u3bxR4Vfd/o21dmN7jSt0IwgZ4v5MUd26FEtXE9w==}
    engines: {node: '>= 0.8.0'}

  prelude-ls@1.2.1:
    resolution: {integrity: sha512-vkcDPrRZo1QZLbn5RLGPpg/WmIQ65qoWWhcGKf/b5eplkkarX0m9z8ppCat4mlOqUsWpyNuYgO3VRyrYHSzX5g==}
    engines: {node: '>= 0.8.0'}

  prettier@3.6.2:
    resolution: {integrity: sha512-I7AIg5boAr5R0FFtJ6rCfD+LFsWHp81dolrFD8S79U9tb8Az2nGrJncnMSnys+bpQJfRUzqs9hnA81OAA3hCuQ==}
    engines: {node: '>=14'}
    hasBin: true

  pretty-bytes@5.6.0:
    resolution: {integrity: sha512-FFw039TmrBqFK8ma/7OL3sDz/VytdtJr044/QUJtH0wK9lb9jLq9tJyIxUwtQJHwar2BqtiA4iCWSwo9JLkzFg==}
    engines: {node: '>=6'}

  pretty-hrtime@1.0.3:
    resolution: {integrity: sha512-66hKPCr+72mlfiSjlEB1+45IjXSqvVAIy6mocupoww4tBFE9R9IhwwUGoI4G++Tc9Aq+2rxOt0RFU6gPcrte0A==}
    engines: {node: '>= 0.8'}

  prism-react-renderer@2.4.1:
    resolution: {integrity: sha512-ey8Ls/+Di31eqzUxC46h8MksNuGx/n0AAC8uKpwFau4RPDYLuE3EXTp8N8G2vX2N7UC/+IXeNUnlWBGGcAG+Ig==}
    peerDependencies:
      react: '>=16.0.0'

  process-nextick-args@2.0.1:
    resolution: {integrity: sha512-3ouUOpQhtgrbOa17J7+uxOTpITYWaGP7/AhoR3+A+/1e9skrzelGi/dXzEYyvbxubEF6Wn2ypscTKiKJFFn1ag==}

  process@0.11.10:
    resolution: {integrity: sha512-cdGef/drWFoydD1JsMzuFf8100nZl+GT+yacc2bEced5f9Rjk4z+WtFUTBu9PhOi9j/jfmBPu0mMEY4wIdAF8A==}
    engines: {node: '>= 0.6.0'}

  progress@2.0.3:
    resolution: {integrity: sha512-7PiHtLll5LdnKIMw100I+8xJXR5gW2QwWYkT6iJva0bXitZKa/XMrSbdmg3r2Xnaidz9Qumd0VPaMrZlF9V9sA==}
    engines: {node: '>=0.4.0'}

  promise-inflight@1.0.1:
    resolution: {integrity: sha512-6zWPyEOFaQBJYcGMHBKTKJ3u6TBsnMFOIZSa6ce1e/ZrrsOlnHRHbabMjLiBYKp+n44X9eUI6VUPaukCXHuG4g==}
    peerDependencies:
      bluebird: '*'
    peerDependenciesMeta:
      bluebird:
        optional: true

  promise-retry@2.0.1:
    resolution: {integrity: sha512-y+WKFlBR8BGXnsNlIHFGPZmyDf3DFMoLhaflAnyZgV6rG6xu+JwesTo2Q9R6XwYmtmwAFCkAk3e35jEdoeh/3g==}
    engines: {node: '>=10'}

  prop-types@15.8.1:
    resolution: {integrity: sha512-oj87CgZICdulUohogVAR7AjlC0327U4el4L6eAvOqCeudMDVU0NThNaV+b9Df4dXgSP1gXMTnPdhfe/2qDH5cg==}

  proto-list@1.2.4:
    resolution: {integrity: sha512-vtK/94akxsTMhe0/cbfpR+syPuszcuwhqVjJq26CuNDgFGj682oRBXOP5MJpv2r7JtE8MsiepGIqvvOTBwn2vA==}

  protocol-buffers-encodings@1.2.0:
    resolution: {integrity: sha512-daeNPuKh1NlLD1uDfbLpD+xyUTc07nEtfHwmBZmt/vH0B7VOM+JOCOpDcx9ZRpqHjAiIkGqyTDi+wfGSl17R9w==}

  protocol-buffers-schema@3.6.0:
    resolution: {integrity: sha512-TdDRD+/QNdrCGCE7v8340QyuXd4kIWIgapsE2+n/SaGiSSbomYl4TjHlvIoCWRpE7wFt02EpB35VVA2ImcBVqw==}

  protocol-buffers@4.2.0:
    resolution: {integrity: sha512-hNp56d5uuREVde7UqP+dmBkwzxrhJwYU5nL/mdivyFfkRZdgAgojkyBeU3jKo7ZHrjdSx6Q1CwUmYJI6INt20g==}
    hasBin: true

  psl@1.15.0:
    resolution: {integrity: sha512-JZd3gMVBAVQkSs6HdNZo9Sdo0LNcQeMNP3CozBJb3JYC/QUYZTnKxP+f8oWRX4rHP5EurWxqAHTSwUCjlNKa1w==}

  public-encrypt@4.0.3:
    resolution: {integrity: sha512-zVpa8oKZSz5bTMTFClc1fQOnyyEzpl5ozpi1B5YcvBrdohMjH2rfsBtyXcuNuwjsDIXmBYlF2N5FlJYhR29t8Q==}

  pump@3.0.3:
    resolution: {integrity: sha512-todwxLMY7/heScKmntwQG8CXVkWUOdYxIvY2s0VWAAMh/nd8SoYiRaKjlr7+iCs984f2P8zvrfWcDDYVb73NfA==}

  pumpify@2.0.1:
    resolution: {integrity: sha512-m7KOje7jZxrmutanlkS1daj1dS6z6BgslzOXmcSEpIlCxM3VJH7lG5QLeck/6hgF6F4crFf01UtQmNsJfweTAw==}

  punycode@1.4.1:
    resolution: {integrity: sha512-jmYNElW7yvO7TV33CjSmvSiE2yco3bV2czu/OzDKdMNVZQWfxCblURLhf+47syQRBntjfLdd/H0egrzIG+oaFQ==}

  punycode@2.3.1:
    resolution: {integrity: sha512-vYt7UD1U9Wg6138shLtLOvdAu+8DsC/ilFtEVHcH+wydcSpNE20AfSOduf6MkRFahL5FY7X1oU7nKVZFtfq8Fg==}
    engines: {node: '>=6'}

  pupa@2.1.1:
    resolution: {integrity: sha512-l1jNAspIBSFqbT+y+5FosojNpVpF94nlI+wDUpqP9enwOTfHx9f0gh5nB96vl+6yTpsJsypeNrwfzPrKuHB41A==}
    engines: {node: '>=8'}

  qs@6.14.0:
    resolution: {integrity: sha512-YWWTjgABSKcvs/nWBi9PycY/JiPJqOD4JA6o9Sej2AtvSGarXxKC3OQSk4pAarbdQlKAh5D4FCQkJNkW+GAn3w==}
    engines: {node: '>=0.6'}

  qs@6.5.3:
    resolution: {integrity: sha512-qxXIEh4pCGfHICj1mAJQ2/2XVZkjCDTcEgfoSQxc/fYivUZxTkk7L3bDBJSoNrEzXI17oUO5Dp07ktqE5KzczA==}
    engines: {node: '>=0.6'}

  querystring-es3@0.2.1:
    resolution: {integrity: sha512-773xhDQnZBMFobEiztv8LIl70ch5MSF/jUQVlhwFyBILqq96anmoctVIYz+ZRp0qbCKATTn6ev02M3r7Ga5vqA==}
    engines: {node: '>=0.4.x'}

  querystringify@2.2.0:
    resolution: {integrity: sha512-FIqgj2EUvTa7R50u0rGsyTftzjYmv/a3hO345bZNrqabNqjtgiDMgmo4mkUjd+nzU5oF3dClKqFIPUKybUyqoQ==}

  queue-microtask@1.2.3:
    resolution: {integrity: sha512-NuaNSa6flKT5JaSYQzJok04JzTL1CA6aGhv5rfLW3PgqA+M2ChpZQnAC8h8i4ZFkBS8X5RqkDBHA7r4hej3K9A==}

  queue-tick@1.0.1:
    resolution: {integrity: sha512-kJt5qhMxoszgU/62PLP1CJytzd2NKetjSRnyuj31fDd3Rlcz3fzlFdFLD1SItunPwyqEOkca6GbV612BWfaBag==}

  quick-lru@5.1.1:
    resolution: {integrity: sha512-WuyALRjWPDGtt/wzJiadO5AXY+8hZ80hVpe6MyivgraREW751X3SbhRvG3eLKOYN+8VEvqLcf3wdnt44Z4S4SA==}
    engines: {node: '>=10'}

  quote-stream@1.0.2:
    resolution: {integrity: sha512-kKr2uQ2AokadPjvTyKJQad9xELbZwYzWlNfI3Uz2j/ib5u6H9lDP7fUUR//rMycd0gv4Z5P1qXMfXR8YpIxrjQ==}
    hasBin: true

  randombytes@2.1.0:
    resolution: {integrity: sha512-vYl3iOX+4CKUWuxGi9Ukhie6fsqXqS9FE2Zaic4tNFD2N2QQaXOMFbuKK4QmDHC0JO6B1Zp41J0LpT0oR68amQ==}

  randomfill@1.0.4:
    resolution: {integrity: sha512-87lcbR8+MhcWcUiQ+9e+Rwx8MyR2P7qnt15ynUlbm3TU/fjbgz4GsvfSUDTemtCCtVCqb4ZcEFlyPNTh9bBTLw==}

  range-parser@1.2.1:
    resolution: {integrity: sha512-Hrgsx+orqoygnmhFbKaHE6c296J+HTAQXoxEF6gNupROmmGJRoyzfG3ccAveqCBrwr/2yxQ5BVd/GTl5agOwSg==}
    engines: {node: '>= 0.6'}

  rc@1.2.8:
    resolution: {integrity: sha512-y3bGgqKj3QBdxLbLkomlohkvsA8gdAiUQlSBJnBhfn+BPxg4bc62d8TcBW15wavDfgexCgccckhcZvywyQYPOw==}
    hasBin: true

  react-is@16.13.1:
    resolution: {integrity: sha512-24e6ynE2H+OKt4kqsOvNd8kBpV65zoxbA4BVsEOB3ARVWQki/DHzaUoC5KuON/BiccDaCCTZBuOcfZs70kR8bQ==}

  react@19.1.1:
    resolution: {integrity: sha512-w8nqGImo45dmMIfljjMwOGtbmC/mk4CMYhWIicdSflH91J9TyCyczcPFXJzrZ/ZXcgGRFeP6BU0BEJTw6tZdfQ==}
    engines: {node: '>=0.10.0'}

  read-cache@1.0.0:
    resolution: {integrity: sha512-Owdv/Ft7IjOgm/i0xvNDZ1LrRANRfew4b2prF3OWMQLxLfu3bS8FVhCsrSCMK4lR56Y9ya+AThoTpDCTxCmpRA==}

  read-only-stream@2.0.0:
    resolution: {integrity: sha512-3ALe0bjBVZtkdWKIcThYpQCLbBMd/+Tbh2CDSrAIDO3UsZ4Xs+tnyjv2MjCOMMgBG+AsUOeuP1cgtY1INISc8w==}

  readable-stream@2.3.8:
    resolution: {integrity: sha512-8p0AUk4XODgIewSi0l8Epjs+EVnWiK7NoDIEGU0HhE7+ZyY8D1IMY7odu5lRrFXGg71L15KG8QrPmum45RTtdA==}

  readable-stream@3.6.2:
    resolution: {integrity: sha512-9u/sniCrY3D5WdsERHzHE4G2YCXqoG5FTHUiCC4SIbr6XcLZBY05ya9EKjYek9O5xOAwjGq+1JdGBAS7Q9ScoA==}
    engines: {node: '>= 6'}

  readdirp@3.6.0:
    resolution: {integrity: sha512-hOS089on8RduqdbhvQ5Z37A0ESjsqz6qnRcffsMU3495FuTdqSm+7bhJ29JvIOsBDEEnan5DPu9t3To9VRlMzA==}
    engines: {node: '>=8.10.0'}

  rechoir@0.8.0:
    resolution: {integrity: sha512-/vxpCXddiX8NGfGO/mTafwjq4aFa/71pvamip0++IQk3zG8cbCj0fifNPrjjF1XMXUne91jL9OoxmdykoEtifQ==}
    engines: {node: '>= 10.13.0'}

  reflect-metadata@0.2.2:
    resolution: {integrity: sha512-urBwgfrvVP/eAyXx4hluJivBKzuEbSQs9rKWCrCkbSxNv8mxPcUZKeuoF3Uy4mJl3Lwprp6yy5/39VWigZ4K6Q==}

  reflect.getprototypeof@1.0.10:
    resolution: {integrity: sha512-00o4I+DVrefhv+nX0ulyi3biSHCPDe+yLv5o/p6d/UVlirijB8E16FtfwSAi4g3tcqrQ4lRAqQSoFEZJehYEcw==}
    engines: {node: '>= 0.4'}

  regexp.prototype.flags@1.5.4:
    resolution: {integrity: sha512-dYqgNSZbDwkaJ2ceRd9ojCGjBq+mOm9LmtXnAnEGyHhN/5R7iDW2TRw3h+o/jCFxus3P2LfWIIiwowAjANm7IA==}
    engines: {node: '>= 0.4'}

  registry-auth-token@4.2.2:
    resolution: {integrity: sha512-PC5ZysNb42zpFME6D/XlIgtNGdTl8bBOCw90xQLVMpzuuubJKYDWFAEuUNc+Cn8Z8724tg2SDhDRrkVEsqfDMg==}
    engines: {node: '>=6.0.0'}

  registry-url@5.1.0:
    resolution: {integrity: sha512-8acYXXTI0AkQv6RAOjE3vOaIXZkT9wo4LOFbBKYQEEnnMNBpKqdUrI6S4NT0KPIo/WVvJ5tE/X5LF/TQUf0ekw==}
    engines: {node: '>=8'}

  reinterval@1.1.0:
    resolution: {integrity: sha512-QIRet3SYrGp0HUHO88jVskiG6seqUGC5iAG7AwI/BV4ypGcuqk9Du6YQBUOUqm9c8pw1eyLoIaONifRua1lsEQ==}

  repeat-string@1.6.1:
    resolution: {integrity: sha512-PV0dzCYDNfRi1jCDbJzpW7jNNDRuCOG/jI5ctQcGKt/clZD+YcPS3yIlWuTJMmESC8aevCFmWJy5wjAFgNqN6w==}
    engines: {node: '>=0.10'}

  request@2.88.2:
    resolution: {integrity: sha512-MsvtOrfG9ZcrOwAW+Qi+F6HbD0CWXEh9ou77uOb7FM2WPhwT7smM833PzanhJLsgXjN89Ir6V2PczXNnMpwKhw==}
    engines: {node: '>= 6'}
    deprecated: request has been deprecated, see https://github.com/request/request/issues/3142

  require-directory@2.1.1:
    resolution: {integrity: sha512-fGxEI7+wsG9xrvdjsrlmL22OMTTiHRwAMroiEeMgq8gzoLC/PQr7RsRDSTLUg/bZAZtF+TVIkHc6/4RIKrui+Q==}
    engines: {node: '>=0.10.0'}

  require-from-string@2.0.2:
    resolution: {integrity: sha512-Xf0nWe6RseziFMu+Ap9biiUbmplq6S9/p+7w7YXP/JBHhrUDDUhwa+vANyubuqfZWTveU//DYVGsDG7RKL/vEw==}
    engines: {node: '>=0.10.0'}

  require-main-filename@2.0.0:
    resolution: {integrity: sha512-NKN5kMDylKuldxYLSUfrbo5Tuzh4hd+2E8NPPX02mZtn1VuREQToYe/ZdlJy+J3uCpfaiGF05e7B8W0iXbQHmg==}

  requires-port@1.0.0:
    resolution: {integrity: sha512-KigOCHcocU3XODJxsu8i/j8T9tzT4adHiecwORRQ0ZZFcp7ahwXuRU1m+yuO90C5ZUyGeGfocHDI14M3L3yDAQ==}

  resolve-alpn@1.2.1:
    resolution: {integrity: sha512-0a1F4l73/ZFZOakJnQ3FvkJ2+gSTQWz/r2KE5OdDY0TxPm5h4GkqkWWfM47T7HsbnOtcJVEF4epCVy6u7Q3K+g==}

  resolve-from@4.0.0:
    resolution: {integrity: sha512-pb/MYmXstAkysRFx8piNI1tGFNQIFA3vkE3Gq4EuA1dF6gHp/+vgZqsCGJapvy8N3Q+4o7FwvquPJcnZ7RYy4g==}
    engines: {node: '>=4'}

  resolve-from@5.0.0:
    resolution: {integrity: sha512-qYg9KP24dD5qka9J47d0aVky0N+b4fTU89LN9iDnjB5waksiC49rvMB0PrUJQGoTmH50XPiqOvAjDfaijGxYZw==}
    engines: {node: '>=8'}

  resolve-pkg-maps@1.0.0:
    resolution: {integrity: sha512-seS2Tj26TBVOC2NIc2rOe2y2ZO7efxITtLZcGSOnHHNOQ7CkiUBfw0Iw2ck6xkIhPwLhKNLS8BO+hEpngQlqzw==}

  resolve@1.22.10:
    resolution: {integrity: sha512-NPRy+/ncIMeDlTAsuqwKIiferiawhefFJtkNSW0qZJEqMEb+qBt/77B/jGeeek+F0uOeN05CDa6HXbbIgtVX4w==}
    engines: {node: '>= 0.4'}
    hasBin: true

  resolve@2.0.0-next.5:
    resolution: {integrity: sha512-U7WjGVG9sH8tvjW5SmGbQuui75FiyjAX72HX15DwBBwF9dNiQZRQAg9nnPhYy+TUnE0+VcrttuvNI8oSxZcocA==}
    hasBin: true

  responselike@3.0.0:
    resolution: {integrity: sha512-40yHxbNcl2+rzXvZuVkrYohathsSJlMTXKryG5y8uciHv1+xDLHQpgjG64JUO9nrEq2jGLH6IZ8BcZyw3wrweg==}
    engines: {node: '>=14.16'}

  restore-cursor@2.0.0:
    resolution: {integrity: sha512-6IzJLuGi4+R14vwagDHX+JrXmPVtPpn4mffDJ1UdR7/Edm87fl6yi8mMBIVvFtJaNTUvjughmW4hwLhRG7gC1Q==}
    engines: {node: '>=4'}

  restore-cursor@3.1.0:
    resolution: {integrity: sha512-l+sSefzHpj5qimhFSE5a8nufZYAM3sBSVMAPtYkmC+4EH2anSGaEMXSD0izRQbu9nfyQ9y5JrVmp7E8oZrUjvA==}
    engines: {node: '>=8'}

  restore-cursor@5.1.0:
    resolution: {integrity: sha512-oMA2dcrw6u0YfxJQXm342bFKX/E4sG9rbTzO9ptUcR/e8A33cHuvStiYOwH7fszkZlZ1z/ta9AAoPk2F4qIOHA==}
    engines: {node: '>=18'}

  retimer@3.0.0:
    resolution: {integrity: sha512-WKE0j11Pa0ZJI5YIk0nflGI7SQsfl2ljihVy7ogh7DeQSeYAUi0ubZ/yEueGtDfUPk6GH5LRw1hBdLq4IwUBWA==}

  retry@0.12.0:
    resolution: {integrity: sha512-9LkiTwjUh6rT555DtE9rTX+BKByPfrMzEAtnlEtdEwr3Nkffwiihqe2bWADg+OQRjt9gl6ICdmB/ZFDCGAtSow==}
    engines: {node: '>= 4'}

  reusify@1.1.0:
    resolution: {integrity: sha512-g6QUff04oZpHs0eG5p83rFLhHeV00ug/Yf9nZM6fLeUrPguBTkTQOdpAWWspMh55TZfVQDPaN3NQJfbVRAxdIw==}
    engines: {iojs: '>=1.0.0', node: '>=0.10.0'}

  rfdc@1.4.1:
    resolution: {integrity: sha512-q1b3N5QkRUWUl7iyylaaj3kOpIT0N2i9MqIEQXP73GVsN9cw3fdx8X63cEmWhJGi2PPCF23Ijp7ktmd39rawIA==}

  rimraf@3.0.2:
    resolution: {integrity: sha512-JZkJMZkAGFFPP2YqXZXPbMlMBgsxzE8ILs4lMIX/2o0L9UBw9O/Y3o6wFw/i9YLapcUJWwqbi3kdxIPdC62TIA==}
    deprecated: Rimraf versions prior to v4 are no longer supported
    hasBin: true

  rimraf@6.0.1:
    resolution: {integrity: sha512-9dkvaxAsk/xNXSJzMgFqqMCuFgt2+KsOFek3TMLfo8NCPfWpBmqwyNn5Y+NX56QUYfCtsyhF3ayiboEoUmJk/A==}
    engines: {node: 20 || >=22}
    hasBin: true

  ripemd160@2.0.1:
    resolution: {integrity: sha512-J7f4wutN8mdbV08MJnXibYpCOPHR+yzy+iQ/AsjMv2j8cLavQ8VGagDFUwwTAdF8FmRKVeNpbTTEwNHCW1g94w==}

  ripemd160@2.0.2:
    resolution: {integrity: sha512-ii4iagi25WusVoiC4B4lq7pbXfAp3D9v5CwfkY33vffw2+pkDjY1D8GaN7spsxvCSx8dkPqOZCEZyfxcmJG2IA==}

  rollup@4.46.1:
    resolution: {integrity: sha512-33xGNBsDJAkzt0PvninskHlWnTIPgDtTwhg0U38CUoNP/7H6wI2Cz6dUeoNPbjdTdsYTGuiFFASuUOWovH0SyQ==}
    engines: {node: '>=18.0.0', npm: '>=8.0.0'}
    hasBin: true

  rrweb-cssom@0.8.0:
    resolution: {integrity: sha512-guoltQEx+9aMf2gDZ0s62EcV8lsXR+0w8915TC3ITdn2YueuNjdAYh/levpU9nFaoChh9RUS5ZdQMrKfVEN9tw==}

  run-async@2.4.1:
    resolution: {integrity: sha512-tvVnVv01b8c1RrA6Ep7JkStj85Guv/YrMcwqYQnwjsAS2cTmmPGBBjAjpCW7RrSodNSoE2/qg9O4bceNvUuDgQ==}
    engines: {node: '>=0.12.0'}

  run-parallel@1.2.0:
    resolution: {integrity: sha512-5l4VyZR86LZ/lDxZTR6jqL8AFE2S0IFLMP26AbjsLVADxHdhB/c0GUsH+y39UfCi3dzz8OlQuPmnaJOMoDHQBA==}

  rxjs@6.6.7:
    resolution: {integrity: sha512-hTdwr+7yYNIT5n4AMYp85KA6yw2Va0FLa3Rguvbpa4W3I5xynaBZo41cM3XM+4Q6fRMj3sBYIR1VAmZMXYJvRQ==}
    engines: {npm: '>=2.0.0'}

  safe-array-concat@1.1.3:
    resolution: {integrity: sha512-AURm5f0jYEOydBj7VQlVvDrjeFgthDdEF5H1dP+6mNpoXOMo1quQqJ4wvJDyRZ9+pO3kGWoOdmV08cSv2aJV6Q==}
    engines: {node: '>=0.4'}

  safe-buffer@5.1.2:
    resolution: {integrity: sha512-Gd2UZBJDkXlY7GbJxfsE8/nvKkUEU1G38c1siN6QP6a9PT9MmHB8GnpscSmMJSoF8LOIrt8ud/wPtojys4G6+g==}

  safe-buffer@5.2.1:
    resolution: {integrity: sha512-rp3So07KcdmmKbGvgaNxQSJr7bGVSVk5S9Eq1F+ppbRo70+YeaDxkw5Dd8NPN+GD6bjnYm2VuPuCXmpuYvmCXQ==}

  safe-push-apply@1.0.0:
    resolution: {integrity: sha512-iKE9w/Z7xCzUMIZqdBsp6pEQvwuEebH4vdpjcDWnyzaI6yl6O9FHvVpmGelvEHNsoY6wGblkxR6Zty/h00WiSA==}
    engines: {node: '>= 0.4'}

  safe-regex-test@1.1.0:
    resolution: {integrity: sha512-x/+Cz4YrimQxQccJf5mKEbIa1NzeCRNI5Ecl/ekmlYaampdNLPalVyIcCZNNH3MvmqBugV5TMYZXv0ljslUlaw==}
    engines: {node: '>= 0.4'}

  safe-stable-stringify@2.5.0:
    resolution: {integrity: sha512-b3rppTKm9T+PsVCBEOUR46GWI7fdOs00VKZ1+9c1EWDaDMvjQc6tUwuFyIprgGgTcWoVHSKrU8H31ZHA2e0RHA==}
    engines: {node: '>=10'}

  safer-buffer@2.1.2:
    resolution: {integrity: sha512-YZo3K82SD7Riyi0E1EQPojLz7kpepnSQI9IyPbHHg1XXXevb5dJI7tpyN2ADxGcQbHG7vcyRHk0cbwqcQriUtg==}

  saxes@6.0.0:
    resolution: {integrity: sha512-xAg7SOnEhrm5zI3puOOKyy1OMcMlIJZYNJY7xLBwSze0UjhPLnWfj2GF2EpT0jmzaJKIWKHLsaSSajf35bcYnA==}
    engines: {node: '>=v12.22.7'}

  scope-analyzer@2.1.2:
    resolution: {integrity: sha512-5cfCmsTYV/wPaRIItNxatw02ua/MThdIUNnUOCYp+3LSEJvnG804ANw2VLaavNILIfWXF1D1G2KNANkBBvInwQ==}

  seedrandom@3.0.5:
    resolution: {integrity: sha512-8OwmbklUNzwezjGInmZ+2clQmExQPvomqjL7LFqOYqtmuxRgQYqOD3mHaU+MvZn5FLUeVxVfQjwLZW/n/JFuqg==}

  semver-diff@3.1.1:
    resolution: {integrity: sha512-GX0Ix/CJcHyB8c4ykpHGIAvLyOwOobtM/8d+TQkAd81/bEjgPHrfba41Vpesr7jX/t8Uh+R3EX9eAS5be+jQYg==}
    engines: {node: '>=8'}

  semver@7.7.2:
    resolution: {integrity: sha512-RF0Fw+rO5AMf9MAyaRXI4AV0Ulj5lMHqVxxdSgiVbixSCXoEmmX/jk0CuJw4+3SqroYO9VoUh+HcuJivvtJemA==}
    engines: {node: '>=10'}
    hasBin: true

  send@1.2.0:
    resolution: {integrity: sha512-uaW0WwXKpL9blXE2o0bRhoL2EGXIrZxQ2ZQ4mgcfoBxdFmQold+qWsD2jLrfZ0trjKL6vOw0j//eAwcALFjKSw==}
    engines: {node: '>= 18'}

  serve-static@2.2.0:
    resolution: {integrity: sha512-61g9pCh0Vnh7IutZjtLGGpTA355+OPn2TyDv/6ivP2h/AdAVX9azsoxmg2/M6nZeQZNYBEwIcsne1mJd9oQItQ==}
    engines: {node: '>= 18'}

  set-blocking@2.0.0:
    resolution: {integrity: sha512-KiKBS8AnWGEyLzofFfmvKwpdPzqiy16LvQfK3yv/fVH7Bj13/wl3JSR1J+rfgRE9q7xUJK4qvgS8raSOeLUehw==}

  set-function-length@1.2.2:
    resolution: {integrity: sha512-pgRc4hJ4/sNjWCSS9AmnS40x3bNMDTknHgL5UaMBTMyJnU90EgWh1Rz+MC9eFu4BuN/UwZjKQuY/1v3rM7HMfg==}
    engines: {node: '>= 0.4'}

  set-function-name@2.0.2:
    resolution: {integrity: sha512-7PGFlmtwsEADb0WYyvCMa1t+yke6daIG4Wirafur5kcf+MhUnPms1UeR0CKQdTZD81yESwMHbtn+TR+dMviakQ==}
    engines: {node: '>= 0.4'}

  set-proto@1.0.0:
    resolution: {integrity: sha512-RJRdvCo6IAnPdsvP/7m6bsQqNnn1FCBX5ZNtFL98MmFF/4xAIJTIg1YbHW5DC2W5SKZanrC6i4HsJqlajw/dZw==}
    engines: {node: '>= 0.4'}

  setprototypeof@1.2.0:
    resolution: {integrity: sha512-E5LDX7Wrp85Kil5bhZv46j8jOeboKq5JMmYM3gVGdGH8xFpPWXUMsNrlODCrkoxMEeNi/XZIwuRvY4XNwYMJpw==}

  sha.js@2.4.12:
    resolution: {integrity: sha512-8LzC5+bvI45BjpfXU8V5fdU2mfeKiQe1D1gIMn7XUlF3OTUrpdJpPPH4EMAnF0DsHHdSZqCdSss5qCmJKuiO3w==}
    engines: {node: '>= 0.10'}
    hasBin: true

  shallow-copy@0.0.1:
    resolution: {integrity: sha512-b6i4ZpVuUxB9h5gfCxPiusKYkqTMOjEbBs4wMaFbkfia4yFv92UKZ6Df8WXcKbn08JNL/abvg3FnMAOfakDvUw==}

  shasum-object@1.0.0:
    resolution: {integrity: sha512-Iqo5rp/3xVi6M4YheapzZhhGPVs0yZwHj7wvwQ1B9z8H6zk+FEnI7y3Teq7qwnekfEhu8WmG2z0z4iWZaxLWVg==}

  shebang-command@2.0.0:
    resolution: {integrity: sha512-kHxr2zZpYtdmrN1qDjrrX/Z1rR1kG8Dx+gkpK1G4eXmvXswmcE1hTWBWYUzlraYw1/yZp6YuDY77YtvbN0dmDA==}
    engines: {node: '>=8'}

  shebang-regex@3.0.0:
    resolution: {integrity: sha512-7++dFhtcx3353uBaq8DDR4NuxBetBzC7ZQOhmTQInHEd6bSrXdiEyzCvG07Z44UYdLShWUyXt5M/yhz8ekcb1A==}
    engines: {node: '>=8'}

  shell-quote@1.8.3:
    resolution: {integrity: sha512-ObmnIF4hXNg1BqhnHmgbDETF8dLPCggZWBjkQfhZpbszZnYur5DUljTcCHii5LC3J5E0yeO/1LIMyH+UvHQgyw==}
    engines: {node: '>= 0.4'}

  showdown@1.9.1:
    resolution: {integrity: sha512-9cGuS382HcvExtf5AHk7Cb4pAeQQ+h0eTr33V1mu+crYWV4KvWAw6el92bDrqGEk5d46Ai/fhbEUwqJ/mTCNEA==}
    hasBin: true

  side-channel-list@1.0.0:
    resolution: {integrity: sha512-FCLHtRD/gnpCiCHEiJLOwdmFP+wzCmDEkc9y7NsYxeF4u7Btsn1ZuwgwJGxImImHicJArLP4R0yX4c2KCrMrTA==}
    engines: {node: '>= 0.4'}

  side-channel-map@1.0.1:
    resolution: {integrity: sha512-VCjCNfgMsby3tTdo02nbjtM/ewra6jPHmpThenkTYh8pG9ucZ/1P8So4u4FGBek/BjpOVsDCMoLA/iuBKIFXRA==}
    engines: {node: '>= 0.4'}

  side-channel-weakmap@1.0.2:
    resolution: {integrity: sha512-WPS/HvHQTYnHisLo9McqBHOJk2FkHO/tlpvldyrnem4aeQp4hai3gythswg6p01oSoTl58rcpiFAjF2br2Ak2A==}
    engines: {node: '>= 0.4'}

  side-channel@1.1.0:
    resolution: {integrity: sha512-ZX99e6tRweoUXqR+VBrslhda51Nh5MTQwou5tnUDgbtyM0dBgmhEDtWGP/xbKn6hqfPRHujUNwz5fy/wbbhnpw==}
    engines: {node: '>= 0.4'}

  siginfo@2.0.0:
    resolution: {integrity: sha512-ybx0WO1/8bSBLEWXZvEd7gMW3Sn3JFlW3TvX1nREbDLRNQNaeNN8WK0meBwPdAaOI7TtRRRJn/Es1zhrrCHu7g==}

  signal-exit@3.0.7:
    resolution: {integrity: sha512-wnD2ZE+l+SPC/uoS0vXeE9L1+0wuaMqKlfz9AMUo38JsyLSBWSFcHR1Rri62LZc12vLr1gb3jl7iwQhgwpAbGQ==}

  signal-exit@4.1.0:
    resolution: {integrity: sha512-bzyZ1e88w9O1iNJbKnOlvYTrWPDl46O1bG0D3XInv+9tkPrxrN8jUUTiFlDkkmKWgn1M6CfIA13SuGqOa9Korw==}
    engines: {node: '>=14'}

  signed-varint@2.0.1:
    resolution: {integrity: sha512-abgDPg1106vuZZOvw7cFwdCABddfJRz5akcCcchzTbhyhYnsG31y4AlZEgp315T7W3nQq5P4xeOm186ZiPVFzw==}

  simple-concat@1.0.1:
    resolution: {integrity: sha512-cSFtAPtRhljv69IK0hTVZQ+OfE9nePi/rtJmw5UjHeVyVroEqJXP1sFztKUy1qU+xvz3u/sfYJLa947b7nAN2Q==}

  simple-get@4.0.1:
    resolution: {integrity: sha512-brv7p5WgH0jmQJr1ZDDfKDOSeWWg+OVypG99A/5vYGPqJ6pxiaHLy8nxtFjBA7oMa01ebA9gfh1uMCFqOuXxvA==}

  simple-swizzle@0.2.2:
    resolution: {integrity: sha512-JA//kQgZtbuY83m+xT+tXJkmJncGMTFT+C+g2h2R9uxkYIrE2yy9sgmcLhCnw57/WSD+Eh3J97FPEDFnbXnDUg==}

  single-line-log@1.1.2:
    resolution: {integrity: sha512-awzaaIPtYFdexLr6TBpcZSGPB6D1RInNO/qNetgaJloPDF/D0GkVtLvGEp8InfmLV7CyLyQ5fIRP+tVN/JmWQA==}

  sinusoidal-decimal@1.0.0:
    resolution: {integrity: sha512-KPUi1ZqLocV64n0AuV+g4VDjAM+tEEY66nUd+rYaVBHIfeheGGUvIxe9bf7Mpc1PonDTVW2uRr9nigQa9odvuA==}

  slash@3.0.0:
    resolution: {integrity: sha512-g9Q1haeby36OSStwb4ntCGGGaKsaVSjQ68fBxoQcutl5fS1vuY18H3wSt3jFyFtrkx+Kz0V1G85A4MyAdDMi2Q==}
    engines: {node: '>=8'}

  slice-ansi@5.0.0:
    resolution: {integrity: sha512-FC+lgizVPfie0kkhqUScwRu1O/lF6NOgJmlCgK+/LYxDCTk8sGelYaHDhFcDN+Sn3Cv+3VSa4Byeo+IMCzpMgQ==}
    engines: {node: '>=12'}

  slice-ansi@7.1.0:
    resolution: {integrity: sha512-bSiSngZ/jWeX93BqeIAbImyTbEihizcwNjFoRUIY/T1wWQsfsm2Vw1agPKylXvQTU7iASGdHhyqRlqQzfz+Htg==}
    engines: {node: '>=18'}

  smart-buffer@4.2.0:
    resolution: {integrity: sha512-94hK0Hh8rPqQl2xXc3HsaBoOXKV20MToPkcXvwbISWLEs+64sBq5kFgn2kJDHb1Pry9yrP0dxrCI9RRci7RXKg==}
    engines: {node: '>= 6.0.0', npm: '>= 3.0.0'}

  smol-toml@1.4.1:
    resolution: {integrity: sha512-CxdwHXyYTONGHThDbq5XdwbFsuY4wlClRGejfE2NtwUtiHYsP1QtNsHb/hnj31jKYSchztJsaA8pSQoVzkfCFg==}
    engines: {node: '>= 18'}

  socks-proxy-agent@6.2.1:
    resolution: {integrity: sha512-a6KW9G+6B3nWZ1yB8G7pJwL3ggLy1uTzKAgCb7ttblwqdz9fMGJUuTy3uFzEP48FAs9FLILlmzDlE2JJhVQaXQ==}
    engines: {node: '>= 10'}

  socks@2.8.6:
    resolution: {integrity: sha512-pe4Y2yzru68lXCb38aAqRf5gvN8YdjP1lok5o0J7BOHljkyCGKVz7H3vpVIXKD27rj2giOJ7DwVyk/GWrPHDWA==}
    engines: {node: '>= 10.0.0', npm: '>= 3.0.0'}

  sonic-boom@1.4.1:
    resolution: {integrity: sha512-LRHh/A8tpW7ru89lrlkU4AszXt1dbwSjVWguGrmlxE7tawVmDBlI1PILMkXAxJTwqhgsEeTHzj36D5CmHgQmNg==}

  source-map-js@1.2.1:
    resolution: {integrity: sha512-UXWMKhLOwVKb728IUtQPXxfYU+usdybtUrK/8uGE8CQMvrhOpwvzDBwj0QhSL7MQc7vIsISBG8VQ8+IDQxpfQA==}
    engines: {node: '>=0.10.0'}

  source-map-support@0.5.21:
    resolution: {integrity: sha512-uBHU3L3czsIyYXKX88fdrGovxdSCoTGDRZ6SYXtSRxLZUzHg5P/66Ht6uoUlHu9EZod+inXhKo3qQgwXUT/y1w==}

  source-map@0.5.7:
    resolution: {integrity: sha512-LbrmJOMUSdEVxIKvdcJzQC+nQhe8FUZQTXQy6+I75skNgn3OoQ0DZA8YnFa7gp8tqtL3KPf1kmo0R5DoApeSGQ==}
    engines: {node: '>=0.10.0'}

  source-map@0.6.1:
    resolution: {integrity: sha512-UjgapumWlbMhkBgzT7Ykc5YXUT46F0iKu8SGXq0bcwP5dz/h0Plj6enJqjz1Zbq2l5WaqYnrVbwWOWMyF3F47g==}
    engines: {node: '>=0.10.0'}

  sourcemap-codec@1.4.8:
    resolution: {integrity: sha512-9NykojV5Uih4lgo5So5dtw+f0JgJX30KCNI8gwhz2J9A15wD0Ml6tjHKwf6fTSa6fAdVBdZeNOs9eJ71qCk8vA==}
    deprecated: Please use @jridgewell/sourcemap-codec instead

  sparse-bitfield@3.0.3:
    resolution: {integrity: sha512-kvzhi7vqKTfkh0PZU+2D2PIllw2ymqJKujUcyPMd9Y75Nv4nPbGJZXNhxsgdQab2BmlDct1YnfQCguEvHr7VsQ==}

  spdx-exceptions@2.5.0:
    resolution: {integrity: sha512-PiU42r+xO4UbUS1buo3LPJkjlO7430Xn5SVAhdpzzsPHsjbYVflnnFdATgabnLude+Cqu25p6N+g2lw/PFsa4w==}

  spdx-expression-parse@4.0.0:
    resolution: {integrity: sha512-Clya5JIij/7C6bRR22+tnGXbc4VKlibKSVj2iHvVeX5iMW7s1SIQlqu699JkODJJIhh/pUu8L0/VLh8xflD+LQ==}

  spdx-license-ids@3.0.21:
    resolution: {integrity: sha512-Bvg/8F5XephndSK3JffaRqdT+gyhfqIPwDHpX80tJrF8QQRYMo8sNMeaZ2Dp5+jhwKnUmIOyFFQfHRkjJm5nXg==}

  split2@4.2.0:
    resolution: {integrity: sha512-UcjcJOWknrNkF6PLX83qcHM6KHgVKNkV62Y8a5uYDVv9ydGQVwAHMKqHdJje1VTWpljG0WYpCDhrCdAOYH4TWg==}
    engines: {node: '>= 10.x'}

  sprintf-js@1.1.3:
    resolution: {integrity: sha512-Oo+0REFV59/rz3gfJNKQiBlwfHaSESl1pcGyABQsnnIfWOFt6JNj5gCog2U6MLZ//IGYD+nA8nI+mTShREReaA==}

  sqlite3@5.1.7:
    resolution: {integrity: sha512-GGIyOiFaG+TUra3JIfkI/zGP8yZYLPQ0pl1bH+ODjiX57sPhrLU5sQJn1y9bDKZUFYkX1crlrPfSYt0BKKdkog==}

  sqlstring-sqlite@0.1.1:
    resolution: {integrity: sha512-9CAYUJ0lEUPYJrswqiqdINNSfq3jqWo/bFJ7tufdoNeSK0Fy+d1kFTxjqO9PIqza0Kri+ZtYMfPVf1aZaFOvrQ==}
    engines: {node: '>= 0.6'}

  sqlstring@2.3.3:
    resolution: {integrity: sha512-qC9iz2FlN7DQl3+wjwn3802RTyjCx7sDvfQEXchwa6CWOx07/WVfh91gBmQ9fahw8snwGEWU3xGzOt4tFyHLxg==}
    engines: {node: '>= 0.6'}

  sshpk@1.18.0:
    resolution: {integrity: sha512-2p2KJZTSqQ/I3+HX42EpYOa2l3f8Erv8MWKsy2I9uf4wA7yFIkXRffYdsx86y6z4vHtV8u7g+pPlr8/4ouAxsQ==}
    engines: {node: '>=0.10.0'}
    hasBin: true

  ssri@8.0.1:
    resolution: {integrity: sha512-97qShzy1AiyxvPNIkLWoGua7xoQzzPjQ0HAH4B0rWKo7SZ6USuPcrUiAFrws0UH8RrbWmgq3LMTObhPIHbbBeQ==}
    engines: {node: '>= 8'}

  stable-hash-x@0.2.0:
    resolution: {integrity: sha512-o3yWv49B/o4QZk5ZcsALc6t0+eCelPc44zZsLtCQnZPDwFpDYSWcDnrv2TtMmMbQ7uKo3J0HTURCqckw23czNQ==}
    engines: {node: '>=12.0.0'}

  stable-hash@0.0.5:
    resolution: {integrity: sha512-+L3ccpzibovGXFK+Ap/f8LOS0ahMrHTf3xu7mMLSpEGU0EO9ucaysSylKo9eRDFNhWve/y275iPmIZ4z39a9iA==}

  stack-trace@0.0.10:
    resolution: {integrity: sha512-KGzahc7puUKkzyMt+IqAep+TVNbKP+k2Lmwhub39m1AsTSkaDutx56aDCo+HLDzf/D26BIHTJWNiTG1KAJiQCg==}

  stackback@0.0.2:
    resolution: {integrity: sha512-1XMJE5fQo1jGH6Y/7ebnwPOBEkIEnT4QF32d5R1+VXdXveM0IBMJt8zfaxX1P3QhVwrYe+576+jkANtSS2mBbw==}

  static-eval@2.1.1:
    resolution: {integrity: sha512-MgWpQ/ZjGieSVB3eOJVs4OA2LT/q1vx98KPCTTQPzq/aLr0YUXTsgryTXr4SLfR0ZfUUCiedM9n/ABeDIyy4mA==}

  static-module@3.0.4:
    resolution: {integrity: sha512-gb0v0rrgpBkifXCa3yZXxqVmXDVE+ETXj6YlC/jt5VzOnGXR2C15+++eXuMDUYsePnbhf+lwW0pE1UXyOLtGCw==}

  statuses@2.0.1:
    resolution: {integrity: sha512-RwNA9Z/7PrK06rYLIzFMlaF+l73iwpzsqRIFgbMLbTcLD6cOao82TaWefPXQvB2fOC4AjuYSEndS7N/mTCbkdQ==}
    engines: {node: '>= 0.8'}

  statuses@2.0.2:
    resolution: {integrity: sha512-DvEy55V3DB7uknRo+4iOGT5fP1slR8wQohVdknigZPMpMstaKJQWhwiYBACJE3Ul2pTnATihhBYnRhZQHGBiRw==}
    engines: {node: '>= 0.8'}

  std-env@3.9.0:
    resolution: {integrity: sha512-UGvjygr6F6tpH7o2qyqR6QYpwraIjKSdtzyBdyytFOHmPZY917kwdwLG0RbOjWOnKmnm3PeHjaoLLMie7kPLQw==}

  stop-iteration-iterator@1.1.0:
    resolution: {integrity: sha512-eLoXW/DHyl62zxY4SCaIgnRhuMr6ri4juEYARS8E6sCEqzKpOiE521Ucofdx+KnDZl5xmvGYaaKCk5FEOxJCoQ==}
    engines: {node: '>= 0.4'}

  stream-browserify@3.0.0:
    resolution: {integrity: sha512-H73RAHsVBapbim0tU2JwwOiXUj+fikfiaoYAKHF3VJfA0pe2BCzkhAHBlLG6REzE+2WNZcxOXjK7lkso+9euLA==}

  stream-collector@1.0.1:
    resolution: {integrity: sha512-b9/C+HonJNmPmdBFGa0aJc9cai07YksAFvmchnSobiIitppiBn6wfAN7rLGEz6fE30Rj9EC/UVkovzoLJTpC5Q==}

  stream-combiner2@1.1.1:
    resolution: {integrity: sha512-3PnJbYgS56AeWgtKF5jtJRT6uFJe56Z0Hc5Ngg/6sI6rIt8iiMBTa9cvdyFfpMQjaVHr8dusbNeFGIIonxOvKw==}

  stream-http@3.2.0:
    resolution: {integrity: sha512-Oq1bLqisTyK3TSCXpPbT4sdeYNdmyZJv1LxpEm2vu1ZhK89kSE5YXwZc3cWk0MagGaKriBh9mCFbVGtO+vY29A==}

  stream-shift@1.0.3:
    resolution: {integrity: sha512-76ORR0DO1o1hlKwTbi/DM3EXWGf3ZJYO8cXX5RJwnul2DEg2oyoZyjLNoQM8WsvZiFKCRfC1O0J7iCvie3RZmQ==}

  stream-splicer@2.0.1:
    resolution: {integrity: sha512-Xizh4/NPuYSyAXyT7g8IvdJ9HJpxIGL9PjyhtywCZvvP0OPIdqyrr4dMikeuvY8xahpdKEBlBTySe583totajg==}

  stream-template@0.0.10:
    resolution: {integrity: sha512-whIqf/ljJ88dr0z6iNFtJq09rs4R6JxJOnIqGthC3rHFEMYq6ssm4sPYILXEPrFYncMjF39An6MBys1o5BC19w==}
    engines: {node: '>=4.0.0'}

  streaming-json-stringify@3.1.0:
    resolution: {integrity: sha512-axtfs3BDxAsrZ9swD163FBrXZ8dhJJp6kUI6C97TvUZG9RHKfbg9nFbXqEheFNOb3IYMEt2ag9F62sWLFUZ4ug==}

  string-argv@0.3.2:
    resolution: {integrity: sha512-aqD2Q0144Z+/RqG52NeHEkZauTAUWJO8c6yTftGJKO3Tja5tUgIfmIl6kExvhtxSDP7fXB6DvzkfMpCd/F3G+Q==}
    engines: {node: '>=0.6.19'}

  string-width@1.0.2:
    resolution: {integrity: sha512-0XsVpQLnVCXHJfyEs8tC0zpTVIr5PKKsQtkT29IwupnPTjtPmQ3xT/4yCREF9hYkV/3M3kzcUTSAZT6a6h81tw==}
    engines: {node: '>=0.10.0'}

  string-width@2.1.1:
    resolution: {integrity: sha512-nOqH59deCq9SRHlxq1Aw85Jnt4w6KvLKqWVik6oA9ZklXLNIOlqg4F2yrT1MVaTjAqvVwdfeZ7w7aCvJD7ugkw==}
    engines: {node: '>=4'}

  string-width@3.1.0:
    resolution: {integrity: sha512-vafcv6KjVZKSgz06oM/H6GDBrAtz8vdhQakGjFIvNrHA6y3HCF1CInLy+QLq8dTJPQ1b+KDUqDFctkdRW44e1w==}
    engines: {node: '>=6'}

  string-width@4.2.3:
    resolution: {integrity: sha512-wKyQRQpjJ0sIp62ErSZdGsjMJWsap5oRNihHhu6G7JVO/9jIB6UyevL+tXuOqrng8j/cxKTWyWUwvSTriiZz/g==}
    engines: {node: '>=8'}

  string-width@5.1.2:
    resolution: {integrity: sha512-HnLOCR3vjcY8beoNLtcjZ5/nxn2afmME6lhrDrebokqMap+XbeW8n9TXpPDOqdGK5qcI3oT0GKTW6wC7EMiVqA==}
    engines: {node: '>=12'}

  string-width@7.2.0:
    resolution: {integrity: sha512-tsaTIkKW9b4N+AEj+SVA+WhJzV7/zMhcSu78mLKWSk7cXMOSHsBKFWUs0fWwq8QyK3MgJBQRX6Gbi4kYbdvGkQ==}
    engines: {node: '>=18'}

  string.prototype.matchall@4.0.12:
    resolution: {integrity: sha512-6CC9uyBL+/48dYizRf7H7VAYCMCNTBeM78x/VTUe9bFEaxBepPJDa1Ow99LqI/1yF7kuy7Q3cQsYMrcjGUcskA==}
    engines: {node: '>= 0.4'}

  string.prototype.repeat@1.0.0:
    resolution: {integrity: sha512-0u/TldDbKD8bFCQ/4f5+mNRrXwZ8hg2w7ZR8wa16e8z9XpePWl3eGEcUD0OXpEH/VJH/2G3gjUtR3ZOiBe2S/w==}

  string.prototype.trim@1.2.10:
    resolution: {integrity: sha512-Rs66F0P/1kedk5lyYyH9uBzuiI/kNRmwJAR9quK6VOtIpZ2G+hMZd+HQbbv25MgCA6gEffoMZYxlTod4WcdrKA==}
    engines: {node: '>= 0.4'}

  string.prototype.trimend@1.0.9:
    resolution: {integrity: sha512-G7Ok5C6E/j4SGfyLCloXTrngQIQU3PWtXGst3yM7Bea9FRURf1S42ZHlZZtsNque2FN2PoUhfZXYLNWwEr4dLQ==}
    engines: {node: '>= 0.4'}

  string.prototype.trimstart@1.0.8:
    resolution: {integrity: sha512-UXSH262CSZY1tfu3G3Secr6uGLCFVPMhIqHjlgCUtCCcgihYc/xKs9djMTMUOb2j1mVSeU8EU6NWc/iQKU6Gfg==}
    engines: {node: '>= 0.4'}

  string_decoder@1.1.1:
    resolution: {integrity: sha512-n/ShnvDi6FHbbVfviro+WojiFzv+s8MPMHBczVePfUpDJLwoLT0ht1l4YwBCbi8pJAveEEdnkHyPyTP/mzRfwg==}

  string_decoder@1.3.0:
    resolution: {integrity: sha512-hkRX8U1WjJFd8LsDJ2yQ/wWWxaopEsABU1XfkM8A+j0+85JAGppt16cr1Whg6KIbb4okU6Mql6BOj+uup/wKeA==}

  strip-ansi@3.0.1:
    resolution: {integrity: sha512-VhumSSbBqDTP8p2ZLKj40UjBCV4+v8bUSEpUb4KjRgWk9pbqGF4REFj6KEagidb2f/M6AzC0EmFyDNGaw9OCzg==}
    engines: {node: '>=0.10.0'}

  strip-ansi@4.0.0:
    resolution: {integrity: sha512-4XaJ2zQdCzROZDivEVIDPkcQn8LMFSa8kj8Gxb/Lnwzv9A8VctNZ+lfivC/sV3ivW8ElJTERXZoPBRrZKkNKow==}
    engines: {node: '>=4'}

  strip-ansi@5.2.0:
    resolution: {integrity: sha512-DuRs1gKbBqsMKIZlrffwlug8MHkcnpjs5VPmL1PAh+mA30U0DTotfDZ0d2UUsXpPmPmMMJ6W773MaA3J+lbiWA==}
    engines: {node: '>=6'}

  strip-ansi@6.0.1:
    resolution: {integrity: sha512-Y38VPSHcqkFrCpFnQ9vuSXmquuv5oXOKpGeT6aGrr3o3Gc9AlVa6JBfUSOCnbxGGZF+/0ooI7KrPuUSztUdU5A==}
    engines: {node: '>=8'}

  strip-ansi@7.1.0:
    resolution: {integrity: sha512-iq6eVVI64nQQTRYq2KtEg2d2uU7LElhTJwsH4YzIHZshxlgZms/wIc4VoDQTlG/IvVIrBKG06CrZnp0qv7hkcQ==}
    engines: {node: '>=12'}

  strip-bom@3.0.0:
    resolution: {integrity: sha512-vavAMRXOgBVNF6nyEEmL3DBK19iRpDcoIwW+swQ+CbGiu7lju6t+JklA1MHweoWtadgt4ISVUsXLyDq34ddcwA==}
    engines: {node: '>=4'}

  strip-final-newline@2.0.0:
    resolution: {integrity: sha512-BrpvfNAE3dcvq7ll3xVumzjKjZQ5tI1sEUIKr3Uoks0XUl45St3FlatVqef9prk4jRDzhW6WZg+3bk93y6pLjA==}
    engines: {node: '>=6'}

  strip-json-comments@2.0.1:
    resolution: {integrity: sha512-4gB8na07fecVVkOI6Rs4e7T6NOTki5EmL7TUduTs6bu3EdnSycntVJ4re8kgZA+wx9IueI2Y11bfbgwtzuE0KQ==}
    engines: {node: '>=0.10.0'}

  strip-json-comments@3.1.1:
    resolution: {integrity: sha512-6fPc+R4ihwqP6N/aIv2f1gMH8lOVtWQHoqC4yK6oSDVVocumAsfCqjkXnqiYMhmMwS/mEHLp7Vehlt3ql6lEig==}
    engines: {node: '>=8'}

  strip-literal@3.0.0:
    resolution: {integrity: sha512-TcccoMhJOM3OebGhSBEmp3UZ2SfDMZUEBdRA/9ynfLi8yYajyWX3JiXArcJt4Umh4vISpspkQIY8ZZoCqjbviA==}

  subarg@1.0.0:
    resolution: {integrity: sha512-RIrIdRY0X1xojthNcVtgT9sjpOGagEUKpZdgBUi054OEPFo282yg+zE+t1Rj3+RqKq2xStL7uUHhY+AjbC4BXg==}

  summary@2.1.0:
    resolution: {integrity: sha512-nMIjMrd5Z2nuB2RZCKJfFMjgS3fygbeyGk9PxPPaJR1RIcyN9yn4A63Isovzm3ZtQuEkLBVgMdPup8UeLH7aQw==}

  supports-color@2.0.0:
    resolution: {integrity: sha512-KKNVtd6pCYgPIKU4cp2733HWYCpplQhddZLBUryaAHou723x+FRzQ5Df824Fj+IyyuiQTRoub4SnIFfIcrp70g==}
    engines: {node: '>=0.8.0'}

  supports-color@5.5.0:
    resolution: {integrity: sha512-QjVjwdXIt408MIiAqCX4oUKsgU2EqAGzs2Ppkm4aQYbjm+ZEWEcW4SfFNTr4uMNZma0ey4f5lgLrkB0aX0QMow==}
    engines: {node: '>=4'}

  supports-color@7.2.0:
    resolution: {integrity: sha512-qpCAvRl9stuOHveKsn7HncJRvv501qIacKzQlO/+Lwxc9+0q2wLyv4Dfvt80/DPn2pqOBsJdDiogXGR9+OvwRw==}
    engines: {node: '>=8'}

  supports-preserve-symlinks-flag@1.0.0:
    resolution: {integrity: sha512-ot0WnXS9fgdkgIcePe6RHNk1WA8+muPa6cSjeR3V8K27q9BB1rTE3R1p7Hv0z1ZyAc8s6Vvv8DIyWf681MAt0w==}
    engines: {node: '>= 0.4'}

  symbol-tree@3.2.4:
    resolution: {integrity: sha512-9QNk5KwDF+Bvz+PyObkmSYjI5ksVUYtjW7AU22r2NKcfLJcXp96hkDWU3+XndOsUb+AQ9QhfzfCT2O+CNWT5Tw==}

  synckit@0.11.11:
    resolution: {integrity: sha512-MeQTA1r0litLUf0Rp/iisCaL8761lKAZHaimlbGK4j0HysC4PLfqygQj9srcs0m2RdtDYnF8UuYyKpbjHYp7Jw==}
    engines: {node: ^14.18.0 || >=16.0.0}

  syntax-error@1.4.0:
    resolution: {integrity: sha512-YPPlu67mdnHGTup2A8ff7BC2Pjq0e0Yp/IyTFN03zWO0RcK07uLcbi7C2KpGR2FvWbaB0+bfE27a+sBKebSo7w==}

  tachyons@4.12.0:
    resolution: {integrity: sha512-2nA2IrYFy3raCM9fxJ2KODRGHVSZNTW3BR0YnlGsLUf1DA3pk3YfWZ/DdfbnZK6zLZS+jUenlUGJsKcA5fUiZg==}

  tailwind-merge@3.3.1:
    resolution: {integrity: sha512-gBXpgUm/3rp1lMZZrM/w7D8GKqshif0zAymAhbCyIt8KMe+0v9DQ7cdYLR4FHH/cKpdTXb+A/tKKU3eolfsI+g==}

  tailwind-scrollbar@4.0.2:
    resolution: {integrity: sha512-wAQiIxAPqk0MNTPptVe/xoyWi27y+NRGnTwvn4PQnbvB9kp8QUBiGl/wsfoVBHnQxTmhXJSNt9NHTmcz9EivFA==}
    engines: {node: '>=12.13.0'}
    peerDependencies:
      tailwindcss: 4.x

  tailwindcss-animate@1.0.7:
    resolution: {integrity: sha512-bl6mpH3T7I3UFxuvDEXLxy/VuFxBk5bbzplh7tXI68mwMokNYd1t9qPBHlnyTwfa4JGC4zP516I1hYYtQ/vspA==}
    peerDependencies:
      tailwindcss: '>=3.0.0 || insiders'

  tailwindcss@4.1.11:
    resolution: {integrity: sha512-2E9TBm6MDD/xKYe+dvJZAmg3yxIEDNRc0jwlNyDg/4Fil2QcSLjFKGVff0lAf1jjeaArlG/M75Ey/EYr/OJtBA==}

  tapable@2.2.2:
    resolution: {integrity: sha512-Re10+NauLTMCudc7T5WLFLAwDhQ0JWdrMK+9B2M8zR5hRExKmsRDCBA7/aV/pNJFltmBFO5BAMlQFi/vq3nKOg==}
    engines: {node: '>=6'}

  tar-fs@2.1.3:
    resolution: {integrity: sha512-090nwYJDmlhwFwEW3QQl+vaNnxsO2yVsd45eTKRBzSzu+hlb1w2K9inVq5b0ngXuLVqQ4ApvsUHHnu/zQNkWAg==}

  tar-stream@2.2.0:
    resolution: {integrity: sha512-ujeqbceABgwMZxEJnk2HDY2DlnUZ+9oEcb1KzTVfYHio0UE6dG71n60d8D2I4qNvleWrrXpmjpt7vZeF1LnMZQ==}
    engines: {node: '>=6'}

  tar@6.2.1:
    resolution: {integrity: sha512-DZ4yORTwrbTj/7MZYq2w+/ZFdI6OZ/f9SFHR+71gIVUZhOQPHzVCLpvRnPgyaMpfWxxk/4ONva3GQSyNIKRv6A==}
    engines: {node: '>=10'}

  tar@7.4.3:
    resolution: {integrity: sha512-5S7Va8hKfV7W5U6g3aYxXmlPoZVAwUMy9AOKyF2fVuZa2UD3qZjg578OrLRt8PcNN1PleVaL/5/yYATNL0ICUw==}
    engines: {node: '>=18'}

  tarn@3.0.2:
    resolution: {integrity: sha512-51LAVKUSZSVfI05vjPESNc5vwqqZpbXCsU+/+wxlOrUjk2SnFTt97v9ZgQrD4YmxYW1Px6w2KjaDitCfkvgxMQ==}
    engines: {node: '>=8.0.0'}

  terser@4.8.1:
    resolution: {integrity: sha512-4GnLC0x667eJG0ewJTa6z/yXrbLGv80D9Ru6HIpCQmO+Q4PfEtBFi0ObSckqwL6VyQv/7ENJieXHo2ANmdQwgw==}
    engines: {node: '>=6.0.0'}
    hasBin: true

  test-exclude@7.0.1:
    resolution: {integrity: sha512-pFYqmTw68LXVjeWJMST4+borgQP2AyMNbg1BpZh9LbyhUeNkeaPF9gzfPGUAnSMV3qPYdWUwDIjjCLiSDOl7vg==}
    engines: {node: '>=18'}

  text-extensions@2.4.0:
    resolution: {integrity: sha512-te/NtwBwfiNRLf9Ijqx3T0nlqZiQ2XrrtBvu+cLL8ZRrGkO0NHTug8MYFKyoSrv/sHTaSKfilUkizV6XhxMJ3g==}
    engines: {node: '>=8'}

  text-hex@1.0.0:
    resolution: {integrity: sha512-uuVGNWzgJ4yhRaNSiubPY7OjISw4sw4E5Uv0wbjp+OzcbmVU/rsT8ujgcXJhn9ypzsgr5vlzpPqP+MBBKcGvbg==}

  through2@2.0.5:
    resolution: {integrity: sha512-/mrRod8xqpA+IHSLyGCQ2s8SPHiCDEeQJSep1jqLYeEUClOFG2Qsh+4FU6G9VeqpZnGW/Su8LQGc4YKni5rYSQ==}

  through2@3.0.2:
    resolution: {integrity: sha512-enaDQ4MUyP2W6ZyT6EsMzqBPZaM/avg8iuo+l2d3QCs0J+6RaqkHV/2/lOwDTueBHeJ/2LG9lrLW3d5rWPucuQ==}

  through2@4.0.2:
    resolution: {integrity: sha512-iOqSav00cVxEEICeD7TjLB1sueEL+81Wpzp2bY17uZjZN0pWZPuo4suZ/61VujxmqSGFfgOcNuTZ85QJwNZQpw==}

  through@2.3.8:
    resolution: {integrity: sha512-w89qg7PI8wAdvX60bMDP+bFoD5Dvhm9oLheFp5O4a2QF0cSBGsBX4qZmadPMvVqlLJBBci+WqGGOAPvcDeNSVg==}

  tildify@2.0.0:
    resolution: {integrity: sha512-Cc+OraorugtXNfs50hU9KS369rFXCfgGLpfCfvlc+Ud5u6VWmUQsOAa9HbTvheQdYnrdJqqv1e5oIqXppMYnSw==}
    engines: {node: '>=8'}

  timers-browserify@1.4.2:
    resolution: {integrity: sha512-PIxwAupJZiYU4JmVZYwXp9FKsHMXb5h0ZEFyuXTAn8WLHOlcij+FEcbrvDsom1o5dr1YggEtFbECvGCW2sT53Q==}
    engines: {node: '>=0.6.0'}

  timestring@6.0.0:
    resolution: {integrity: sha512-wMctrWD2HZZLuIlchlkE2dfXJh7J2KDI9Dwl+2abPYg0mswQHfOAyQW3jJg1pY5VfttSINZuKcXoB3FGypVklA==}
    engines: {node: '>=8'}

  tinybench@2.9.0:
    resolution: {integrity: sha512-0+DUvqWMValLmha6lr4kD8iAMK1HzV0/aKnCtWb9v9641TnP/MFb7Pc2bxoxQjTXAErryXVgUOfv2YqNllqGeg==}

  tinyexec@0.3.2:
    resolution: {integrity: sha512-KQQR9yN7R5+OSwaK0XQoj22pwHoTlgYqmUscPYoknOoWCWfj/5/ABTMRi69FrKU5ffPVh5QcFikpWJI/P1ocHA==}

  tinyexec@1.0.1:
    resolution: {integrity: sha512-5uC6DDlmeqiOwCPmK9jMSdOuZTh8bU39Ys6yidB+UTt5hfZUPGAypSgFRiEp+jbi9qH40BLDvy85jIU88wKSqw==}

  tinyglobby@0.2.14:
    resolution: {integrity: sha512-tX5e7OM1HnYr2+a2C/4V0htOcSQcoSTH9KgJnVvNm5zm/cyEWKJ7j7YutsH9CxMdtOkkLFy2AHrMci9IM8IPZQ==}
    engines: {node: '>=12.0.0'}

  tinypool@1.1.1:
    resolution: {integrity: sha512-Zba82s87IFq9A9XmjiX5uZA/ARWDrB03OHlq+Vw1fSdt0I+4/Kutwy8BP4Y/y/aORMo61FQ0vIb5j44vSo5Pkg==}
    engines: {node: ^18.0.0 || >=20.0.0}

  tinyrainbow@2.0.0:
    resolution: {integrity: sha512-op4nsTR47R6p0vMUUoYl/a+ljLFVtlfaXkLQmqfLR1qHma1h/ysYk4hEXZ880bf2CYgTskvTa/e196Vd5dDQXw==}
    engines: {node: '>=14.0.0'}

  tinyspy@4.0.3:
    resolution: {integrity: sha512-t2T/WLB2WRgZ9EpE4jgPJ9w+i66UZfDc8wHh0xrwiRNN+UwH98GIJkTeZqX9rg0i0ptwzqW+uYeIF0T4F8LR7A==}
    engines: {node: '>=14.0.0'}

  tmp@0.0.33:
    resolution: {integrity: sha512-jRCJlojKnZ3addtTOjdIqoRuPEKBvNXcGYqzO6zWZX8KfKEpnGY5jfggJQ3EjKuu8D4bJRr0y+cYJFmYbImXGw==}
    engines: {node: '>=0.6.0'}

  to-buffer@1.2.1:
    resolution: {integrity: sha512-tB82LpAIWjhLYbqjx3X4zEeHN6M8CiuOEy2JY8SEQVdYRe3CCHOFaqrBW1doLDrfpWhplcW7BL+bO3/6S3pcDQ==}
    engines: {node: '>= 0.4'}

  to-regex-range@5.0.1:
    resolution: {integrity: sha512-65P7iz6X5yEr1cwcgvQxbbIw7Uk3gOy5dIdtZ4rDveLqhrdJP+Li/Hx6tyK0NEb+2GCyneCMJiGqrADCSNk8sQ==}
    engines: {node: '>=8.0'}

  toggle-selection@1.0.6:
    resolution: {integrity: sha512-BiZS+C1OS8g/q2RRbJmy59xpyghNBqrr6k5L/uKBGRsTfxmu3ffiRnd8mlGPUVayg8pvfi5urfnu8TU7DVOkLQ==}

  toidentifier@1.0.1:
    resolution: {integrity: sha512-o5sSPKEkg/DIQNmH43V0/uerLrpzVedkUh8tGNvaeXpfpuwjKenlSox/2O/BTlZUtEe+JG7s5YhEz608PlAHRA==}
    engines: {node: '>=0.6'}

  tough-cookie@4.1.4:
    resolution: {integrity: sha512-Loo5UUvLD9ScZ6jh8beX1T6sO1w2/MpCRpEP7V280GKMVUQ0Jzar2U3UJPsrdbziLEMMhu3Ujnq//rhiFuIeag==}
    engines: {node: '>=6'}

  tr46@0.0.3:
    resolution: {integrity: sha512-N3WMsuqV66lT30CrXNbEjx4GEwlow3v6rr4mCcv6prnfwhS01rkgyFdjPNBYd9br7LpXV1+Emh01fHnq2Gdgrw==}

  tr46@5.1.1:
    resolution: {integrity: sha512-hdF5ZgjTqgAntKkklYw0R03MG2x/bSzTtkxmIRw/sTNV8YXsCJ1tfLAX23lhxhHJlEf3CRCOCGGWw3vI3GaSPw==}
    engines: {node: '>=18'}

  transform-ast@2.4.4:
    resolution: {integrity: sha512-AxjeZAcIOUO2lev2GDe3/xZ1Q0cVGjIMk5IsriTy8zbWlsEnjeB025AhkhBJHoy997mXpLd4R+kRbvnnQVuQHQ==}

  triple-beam@1.4.1:
    resolution: {integrity: sha512-aZbgViZrg1QNcG+LULa7nhZpJTZSLm/mXnHXnbAbjmN5aSa0y7V+wvv6+4WaBtpISJzThKy+PIPxc1Nq1EJ9mg==}
    engines: {node: '>= 14.0.0'}

  ts-api-utils@2.1.0:
    resolution: {integrity: sha512-CUgTZL1irw8u29bzrOD/nH85jqyc74D6SshFgujOIA7osm2Rz7dYH77agkx7H4FBNxDq7Cjf+IjaX/8zwFW+ZQ==}
    engines: {node: '>=18.12'}
    peerDependencies:
      typescript: '>=4.8.4'

  ts-declaration-location@1.0.7:
    resolution: {integrity: sha512-EDyGAwH1gO0Ausm9gV6T2nUvBgXT5kGoCMJPllOaooZ+4VvJiKBdZE7wK18N1deEowhcUptS+5GXZK8U/fvpwA==}
    peerDependencies:
      typescript: '>=4.0.0'

  ts-morph@26.0.0:
    resolution: {integrity: sha512-ztMO++owQnz8c/gIENcM9XfCEzgoGphTv+nKpYNM1bgsdOVC/jRZuEBf6N+mLLDNg68Kl+GgUZfOySaRiG1/Ug==}

  ts-node@10.9.2:
    resolution: {integrity: sha512-f0FFpIdcHgn8zcPSbf1dRevwt047YMnaiJM3u2w2RewrB+fob/zePZcrOyQoLMMO7aBIddLcQIEK5dYjkLnGrQ==}
    hasBin: true
    peerDependencies:
      '@swc/core': '>=1.2.50'
      '@swc/wasm': '>=1.2.50'
      '@types/node': '*'
      typescript: '>=2.7'
    peerDependenciesMeta:
      '@swc/core':
        optional: true
      '@swc/wasm':
        optional: true

  tsconfig-paths@4.2.0:
    resolution: {integrity: sha512-NoZ4roiN7LnbKn9QqE1amc9DJfzvZXxF4xDavcOWt1BPkdx+m+0gJuPM+S0vCe7zTJMYUP0R8pO2XMr+Y8oLIg==}
    engines: {node: '>=6'}

  tslib@1.14.1:
    resolution: {integrity: sha512-Xni35NKzjgMrwevysHTCArtLDpPvye8zV/0E4EyYn43P7/7qvQwPh9BGkHewbMulVntbigmcT7rdX3BNo9wRJg==}

  tslib@2.8.1:
    resolution: {integrity: sha512-oJFu94HQb+KVduSUQL7wnpmqnfmLsOA/nAh6b6EH0wCEoK0/mPeXU6c3wKDV83MkOuHPRHtSXKKU99IBazS/2w==}

  tsx@4.20.3:
    resolution: {integrity: sha512-qjbnuR9Tr+FJOMBqJCW5ehvIo/buZq7vH7qD7JziU98h6l3qGy0a/yPFjwO+y0/T7GFpNgNAvEcPPVfyT8rrPQ==}
    engines: {node: '>=18.0.0'}
    hasBin: true

  ttest@3.0.0:
    resolution: {integrity: sha512-bLo+LdYokiDZHVFIWJmC5afoh7wZ+o1h++0XXKh01+yprzz8CnaiGNcbcbqP0e3+iyDqclLI+rM0j/9AwmRljw==}

  tty-browserify@0.0.1:
    resolution: {integrity: sha512-C3TaO7K81YvjCgQH9Q1S3R3P3BtN3RIM8n+OvX4il1K1zgE8ZhI0op7kClgkxtutIE8hQrcrHBXvIheqKUUCxw==}

  tunnel-agent@0.6.0:
    resolution: {integrity: sha512-McnNiV1l8RYeY8tBgEpuodCC1mLUdbSN+CYBL7kJsJNInOP8UjDDEwdk6Mw60vdLLrr5NHKZhMAOSrR2NZuQ+w==}

  turbo-json-parse@2.3.0:
    resolution: {integrity: sha512-f1CWo4TNqwicXXUAOU5K9RZX6MhEdtOPT+FmgPhiet0a698+46KiXzMHpl8V4fieUa6qXr968uuNbHDSfXjkcQ==}

  tweetnacl@0.14.5:
    resolution: {integrity: sha512-KXXFFdAbFXY4geFIwoyNK+f5Z1b7swfXABfL7HXCmoIWMKU3dmS26672A4EeQtDzLKy7SXmfBu51JolvEKwtGA==}

  type-check@0.3.2:
    resolution: {integrity: sha512-ZCmOJdvOWDBYJlzAoFkC+Q0+bUyEOS1ltgp1MGU03fqHG+dbi9tBFU2Rd9QKiDZFAYrhPh2JUf7rZRIuHRKtOg==}
    engines: {node: '>= 0.8.0'}

  type-check@0.4.0:
    resolution: {integrity: sha512-XleUoc9uwGXqjWwXaUTZAmzMcFZ5858QA2vvx1Ur5xIcixXIP+8LnFDgRplU30us6teqdlskFfu+ae4K79Ooew==}
    engines: {node: '>= 0.8.0'}

  type-component@0.0.1:
    resolution: {integrity: sha512-mDZRBQS2yZkwRQKfjJvQ8UIYJeBNNWCq+HBNstl9N5s9jZ4dkVYXEGkVPsSCEh5Ld4JM1kmrZTzjnrqSAIQ7dw==}

  type-fest@0.20.2:
    resolution: {integrity: sha512-Ne+eE4r0/iWnpAxD852z3A+N0Bt5RN//NjJwRd2VFHEmrywxf5vsZlh4R6lixl6B+wz/8d+maTSAkN1FIkI3LQ==}
    engines: {node: '>=10'}

  type@2.7.3:
    resolution: {integrity: sha512-8j+1QmAbPvLZow5Qpi6NCaN8FB60p/6x8/vfNqOk/hC+HuvFZhL4+WfekuhQLiqFZXOgQdrs3B+XxEmCc6b3FQ==}

  typed-array-buffer@1.0.3:
    resolution: {integrity: sha512-nAYYwfY3qnzX30IkA6AQZjVbtK6duGontcQm1WSG1MD94YLqK0515GNApXkoxKOWMusVssAHWLh9SeaoefYFGw==}
    engines: {node: '>= 0.4'}

  typed-array-byte-length@1.0.3:
    resolution: {integrity: sha512-BaXgOuIxz8n8pIq3e7Atg/7s+DpiYrxn4vdot3w9KbnBhcRQq6o3xemQdIfynqSeXeDrF32x+WvfzmOjPiY9lg==}
    engines: {node: '>= 0.4'}

  typed-array-byte-offset@1.0.4:
    resolution: {integrity: sha512-bTlAFB/FBYMcuX81gbL4OcpH5PmlFHqlCCpAl8AlEzMz5k53oNDvN8p1PNOWLEmI2x4orp3raOFB51tv9X+MFQ==}
    engines: {node: '>= 0.4'}

  typed-array-length@1.0.7:
    resolution: {integrity: sha512-3KS2b+kL7fsuk/eJZ7EQdnEmQoaho/r6KUef7hxvltNA5DR8NAUM+8wJMbJyZ4G9/7i3v5zPBIMN5aybAh2/Jg==}
    engines: {node: '>= 0.4'}

  typedarray-pool@1.2.0:
    resolution: {integrity: sha512-YTSQbzX43yvtpfRtIDAYygoYtgT+Rpjuxy9iOpczrjpXLgGoyG7aS5USJXV2d3nn8uHTeb9rXDvzS27zUg5KYQ==}

  typedarray-to-buffer@3.1.5:
    resolution: {integrity: sha512-zdu8XMNEDepKKR+XYOXAVPtWui0ly0NtohUscw+UmaHiAWT8hrV1rr//H6V+0DvJ3OQ19S979M0laLfX8rm82Q==}

  typedarray@0.0.6:
    resolution: {integrity: sha512-/aCDEGatGvZ2BIk+HmLf4ifCJFwvKFNb9/JeZPMulfgFracn9QFcAf5GO8B/mweUjSoblS5In0cWhqpfs/5PQA==}

  typescript-eslint@8.38.0:
    resolution: {integrity: sha512-FsZlrYK6bPDGoLeZRuvx2v6qrM03I0U0SnfCLPs/XCCPCFD80xU9Pg09H/K+XFa68uJuZo7l/Xhs+eDRg2l3hg==}
    engines: {node: ^18.18.0 || ^20.9.0 || >=21.1.0}
    peerDependencies:
      eslint: ^8.57.0 || ^9.0.0
      typescript: '>=4.8.4 <5.9.0'

  typescript@5.9.2:
    resolution: {integrity: sha512-CWBzXQrc/qOkhidw1OzBTQuYRbfyxDXJMVJ1XNwUHGROVmuaeiEm3OslpZ1RV96d7SKKjZKrSJu3+t/xlw3R9A==}
    engines: {node: '>=14.17'}
    hasBin: true

  umd@3.0.3:
    resolution: {integrity: sha512-4IcGSufhFshvLNcMCV80UnQVlZ5pMOC8mvNPForqwA4+lzYQuetTESLDQkeLmihq8bRcnpbQa48Wb8Lh16/xow==}
    hasBin: true

  unbox-primitive@1.1.0:
    resolution: {integrity: sha512-nWJ91DjeOkej/TA8pXQ3myruKpKEYgqvpw9lz4OPHj/NWFNluYrjbz9j01CJ8yKQd2g4jFoOkINCTW2I5LEEyw==}
    engines: {node: '>= 0.4'}

  undeclared-identifiers@1.1.3:
    resolution: {integrity: sha512-pJOW4nxjlmfwKApE4zvxLScM/njmwj/DiUBv7EabwE4O8kRUy+HIwxQtZLBPll/jx1LJyBcqNfB3/cpv9EZwOw==}
    hasBin: true

  undici-types@6.21.0:
    resolution: {integrity: sha512-iwDZqg0QAGrg9Rav5H4n0M64c3mkR59cJ6wQp+7C4nI0gsmExaedaYLNO44eT4AtBBwjbTiGPMlt2Md0T9H9JQ==}

  undici-types@7.8.0:
    resolution: {integrity: sha512-9UJ2xGDvQ43tYyVMpuHlsgApydB8ZKfVYTsLDhXkFL/6gfkp+U8xTGdh8pMJv1SpZna0zxG1DwsKZsreLbXBxw==}

  unicorn-magic@0.1.0:
    resolution: {integrity: sha512-lRfVq8fE8gz6QMBuDM6a+LO3IAzTi05H6gCVaUpir2E1Rwpo4ZUog45KpNXKC/Mn3Yb9UDuHumeFTo9iV/D9FQ==}
    engines: {node: '>=18'}

  uniq@1.0.1:
    resolution: {integrity: sha512-Gw+zz50YNKPDKXs+9d+aKAjVwpjNwqzvNpLigIruT4HA9lMZNdMqs9x07kKHB/L9WRzqp4+DlTU5s4wG2esdoA==}

  unique-filename@1.1.1:
    resolution: {integrity: sha512-Vmp0jIp2ln35UTXuryvjzkjGdRyf9b2lTXuSYUiPmzRcl3FDtYqAwOnTJkAngD9SWhnoJzDbTKwaOrZ+STtxNQ==}

  unique-slug@2.0.2:
    resolution: {integrity: sha512-zoWr9ObaxALD3DOPfjPSqxt4fnZiWblxHIgeWqW8x7UqDzEtHEQLzji2cuJYQFCU6KmoJikOYAZlrTHHebjx2w==}

  unique-string@2.0.0:
    resolution: {integrity: sha512-uNaeirEPvpZWSgzwsPGtU2zVSTrn/8L5q/IexZmH0eH6SA73CmAA5U4GwORTxQAZs95TAXLNqeLoPPNO5gZfWg==}
    engines: {node: '>=8'}

  universalify@0.2.0:
    resolution: {integrity: sha512-CJ1QgKmNg3CwvAv/kOFmtnEN05f0D/cn9QntgNOQlQF9dgvVTHj3t+8JPdjqawCHk7V/KA+fbUqzZ9XWhcqPUg==}
    engines: {node: '>= 4.0.0'}

  universalify@2.0.1:
    resolution: {integrity: sha512-gptHNQghINnc/vTGIk0SOFGFNXw7JVrlRUtConJRlvaw6DuX0wO5Jeko9sWrMBhh+PsYAZ7oXAiOnf/UKogyiw==}
    engines: {node: '>= 10.0.0'}

  unrs-resolver@1.11.1:
    resolution: {integrity: sha512-bSjt9pjaEBnNiGgc9rUiHGKv5l4/TGzDmYw3RhnkJGtLhbnnA/5qJj7x3dNDCRx/PJxu774LlH8lCOlB4hEfKg==}

  update-browserslist-db@1.1.3:
    resolution: {integrity: sha512-UxhIZQ+QInVdunkDAaiazvvT/+fXL5Osr0JZlJulepYu6Jd7qJtDZjlur0emRlT71EN3ScPoE7gvsuIKKNavKw==}
    hasBin: true
    peerDependencies:
      browserslist: '>= 4.21.0'

  update-notifier@5.1.0:
    resolution: {integrity: sha512-ItnICHbeMh9GqUy31hFPrD1kcuZ3rpxDZbf4KUDavXwS0bW5m7SLbDQpGX3UYr072cbrF5hFUs3r5tUsPwjfHw==}
    engines: {node: '>=10'}

  upper-case@1.1.3:
    resolution: {integrity: sha512-WRbjgmYzgXkCV7zNVpy5YgrHgbBv126rMALQQMrmzOVC4GM2waQ9x7xtm8VU+1yF2kWyPzI9zbZ48n4vSxwfSA==}

  uri-js@4.4.1:
    resolution: {integrity: sha512-7rKUyy33Q1yc98pQ1DAmLtwX109F7TIfWlW1Ydo8Wl1ii1SeHieeh0HHfPeL2fMXK6z0s8ecKs9frCuLJvndBg==}

  url-parse@1.5.10:
    resolution: {integrity: sha512-WypcfiRhfeUP9vvF0j6rw0J3hrWrw6iZv3+22h6iRMJ/8z1Tj6XfLP4DsUix5MhMPnXpiHDoKyoZ/bdCkwBCiQ==}

  url@0.11.4:
    resolution: {integrity: sha512-oCwdVC7mTuWiPyjLUz/COz5TLk6wgp0RCsN+wHZ2Ekneac9w8uuV0njcbbie2ME+Vs+d6duwmYuR3HgQXs1fOg==}
    engines: {node: '>= 0.4'}

  utf-8-validate@6.0.5:
    resolution: {integrity: sha512-EYZR+OpIXp9Y1eG1iueg8KRsY8TuT8VNgnanZ0uA3STqhHQTLwbl+WX76/9X5OY12yQubymBpaBSmMPkSTQcKA==}
    engines: {node: '>=6.14.2'}

  util-deprecate@1.0.2:
    resolution: {integrity: sha512-EPD5q1uXyFxJpCrLnCc1nHnq3gOa6DZBocAIiI2TaSCA7VCJ1UJDMagCzIkXNsUYfD1daK//LTEQ8xiIbrHtcw==}

  util-extend@1.0.3:
    resolution: {integrity: sha512-mLs5zAK+ctllYBj+iAQvlDCwoxU/WDOUaJkcFudeiAX6OajC6BKXJUa9a+tbtkC11dz2Ufb7h0lyvIOVn4LADA==}

  util@0.10.4:
    resolution: {integrity: sha512-0Pm9hTQ3se5ll1XihRic3FDIku70C+iHUdT/W926rSgHV5QgXsYbKZN8MSC3tJtSkhuROzvsQjAaFENRXr+19A==}

  util@0.12.5:
    resolution: {integrity: sha512-kZf/K6hEIrWHI6XqOFUiiMa+79wE/D8Q+NCNAWclkyg3b4d2k7s0QGepNjiABc+aR3N1PAyHL7p6UcLY6LmrnA==}

  uuid-parse@1.1.0:
    resolution: {integrity: sha512-OdmXxA8rDsQ7YpNVbKSJkNzTw2I+S5WsbMDnCtIWSQaosNAcWtFuI/YK1TjzUI6nbkgiqEyh8gWngfcv8Asd9A==}

  uuid@9.0.1:
    resolution: {integrity: sha512-b+1eJOlsR9K8HJpow9Ok3fiWOWSIcIzXodvv0rQjVoOVNpWMpxf1wZNpt4y9h10odCNrqnYp1OBzRktckBe3sA==}
    hasBin: true

  v8-compile-cache-lib@3.0.1:
    resolution: {integrity: sha512-wa7YjyUGfNZngI/vtK0UHAN+lgDCxBPCylVXGp0zu59Fz5aiGtNXaq3DhIov063MorB+VfufLh3JlF2KdTK3xg==}

  v8-to-istanbul@9.3.0:
    resolution: {integrity: sha512-kiGUalWN+rgBJ/1OHZsBtU4rXZOfj/7rKQxULKlIzwzQSvMJUUNgPwJEEh7gU6xEVxC0ahoOBvN2YI8GH6FNgA==}
    engines: {node: '>=10.12.0'}

  varint@5.0.0:
    resolution: {integrity: sha512-gC13b/bWrqQoKY2EmROCZ+AR0jitc6DnDGaQ6Ls9QpKmuSgJB1eQ7H3KETtQm7qSdMWMKCmsshyCmUwMLh3OAA==}

  varint@5.0.2:
    resolution: {integrity: sha512-lKxKYG6H03yCZUpAGOPOsMcGxd1RHCu1iKvEHYDPmTyq2HueGhD73ssNBqqQWfvYs04G9iUFRvmAVLW20Jw6ow==}

  verror@1.10.0:
    resolution: {integrity: sha512-ZZKSmDAEFOijERBLkmYfJ+vmk3w+7hOLYDNkRCuRuMJGEmqYNCNLyBBFwWKVMhfwaEF3WOd0Zlw86U/WC/+nYw==}
    engines: {'0': node >=0.6.0}

  vite-node@3.2.4:
    resolution: {integrity: sha512-EbKSKh+bh1E1IFxeO0pg1n4dvoOTt0UDiXMd/qn++r98+jPO1xtJilvXldeuQ8giIB5IkpjCgMleHMNEsGH6pg==}
    engines: {node: ^18.0.0 || ^20.0.0 || >=22.0.0}
    hasBin: true

  vite@7.0.6:
    resolution: {integrity: sha512-MHFiOENNBd+Bd9uvc8GEsIzdkn1JxMmEeYX35tI3fv0sJBUTfW5tQsoaOwuY4KhBI09A3dUJ/DXf2yxPVPUceg==}
    engines: {node: ^20.19.0 || >=22.12.0}
    hasBin: true
    peerDependencies:
      '@types/node': ^20.19.0 || >=22.12.0
      jiti: '>=1.21.0'
      less: ^4.0.0
      lightningcss: ^1.21.0
      sass: ^1.70.0
      sass-embedded: ^1.70.0
      stylus: '>=0.54.8'
      sugarss: ^5.0.0
      terser: ^5.16.0
      tsx: ^4.8.1
      yaml: ^2.4.2
    peerDependenciesMeta:
      '@types/node':
        optional: true
      jiti:
        optional: true
      less:
        optional: true
      lightningcss:
        optional: true
      sass:
        optional: true
      sass-embedded:
        optional: true
      stylus:
        optional: true
      sugarss:
        optional: true
      terser:
        optional: true
      tsx:
        optional: true
      yaml:
        optional: true

  vitest@3.2.4:
    resolution: {integrity: sha512-LUCP5ev3GURDysTWiP47wRRUpLKMOfPh+yKTx3kVIEiu5KOMeqzpnYNsKyOoVrULivR8tLcks4+lga33Whn90A==}
    engines: {node: ^18.0.0 || ^20.0.0 || >=22.0.0}
    hasBin: true
    peerDependencies:
      '@edge-runtime/vm': '*'
      '@types/debug': ^4.1.12
      '@types/node': ^18.0.0 || ^20.0.0 || >=22.0.0
      '@vitest/browser': 3.2.4
      '@vitest/ui': 3.2.4
      happy-dom: '*'
      jsdom: '*'
    peerDependenciesMeta:
      '@edge-runtime/vm':
        optional: true
      '@types/debug':
        optional: true
      '@types/node':
        optional: true
      '@vitest/browser':
        optional: true
      '@vitest/ui':
        optional: true
      happy-dom:
        optional: true
      jsdom:
        optional: true

  vm-browserify@1.1.2:
    resolution: {integrity: sha512-2ham8XPWTONajOR0ohOKOHXkm3+gaBmGut3SRuu75xLd/RRaY6vqgh8NBYYk7+RW3u5AtzPQZG8F10LHkl0lAQ==}

  vscode-languageserver-textdocument@1.0.12:
    resolution: {integrity: sha512-cxWNPesCnQCcMPeenjKKsOCKQZ/L6Tv19DTRIGuLWe32lyzWhihGVJ/rcckZXJxfdKCFvRLS3fpBIsV/ZGX4zA==}

  vscode-uri@3.1.0:
    resolution: {integrity: sha512-/BpdSx+yCQGnCvecbyXdxHDkuk55/G3xwnC0GqY4gmQ3j+A+g8kzzgB4Nk/SINjqn6+waqw3EgbVF2QKExkRxQ==}

  vue-component-type-helpers@2.2.12:
    resolution: {integrity: sha512-YbGqHZ5/eW4SnkPNR44mKVc6ZKQoRs/Rux1sxC6rdwXb4qpbOSYfDr9DsTHolOTGmIKgM9j141mZbBeg05R1pw==}

  vue-eslint-parser@10.2.0:
    resolution: {integrity: sha512-CydUvFOQKD928UzZhTp4pr2vWz1L+H99t7Pkln2QSPdvmURT0MoC4wUccfCnuEaihNsu9aYYyk+bep8rlfkUXw==}
    engines: {node: ^18.18.0 || ^20.9.0 || >=21.1.0}
    peerDependencies:
      eslint: ^8.57.0 || ^9.0.0

  vue-router@4.5.1:
    resolution: {integrity: sha512-ogAF3P97NPm8fJsE4by9dwSYtDwXIY1nFY9T6DyQnGHd1E2Da94w9JIolpe42LJGIl0DwOHBi8TcRPlPGwbTtw==}
    peerDependencies:
      vue: ^3.2.0

  vue-toast-notification@3.1.3:
    resolution: {integrity: sha512-XNyWqwLIGBFfX5G9sK+clq3N3IPlhDjzNdbZaXkEElcotPlWs0wWZailk1vqhdtLYT/93Y4FHAVuzyatLmPZRA==}
    engines: {node: '>=12.15.0'}
    peerDependencies:
      vue: ^3.0

  vue@3.5.18:
    resolution: {integrity: sha512-7W4Y4ZbMiQ3SEo+m9lnoNpV9xG7QVMLa+/0RFwwiAVkeYoyGXqWE85jabU4pllJNUzqfLShJ5YLptewhCWUgNA==}
    peerDependencies:
      typescript: '*'
    peerDependenciesMeta:
      typescript:
        optional: true

  w3c-xmlserializer@5.0.0:
    resolution: {integrity: sha512-o8qghlI8NZHU1lLPrpi2+Uq7abh4GGPpYANlalzWxyWteJOCsr/P+oPBA49TOLu5FTZO4d3F9MnWJfiMo4BkmA==}
    engines: {node: '>=18'}

  wcwidth@1.0.1:
    resolution: {integrity: sha512-XHPEwS0q6TaxcvG85+8EYkbiCux2XtWG2mkc47Ng2A77BQu9+DqIOJldST4HgPkuea7dvKSj5VgX3P1d4rW8Tg==}

  webfontloader@1.6.28:
    resolution: {integrity: sha512-Egb0oFEga6f+nSgasH3E0M405Pzn6y3/9tOVanv/DLfa1YBIgcv90L18YyWnvXkRbIM17v5Kv6IT2N6g1x5tvQ==}

  webidl-conversions@3.0.1:
    resolution: {integrity: sha512-2JAn3z8AR6rjK8Sm8orRC0h/bcl/DqL7tRPdGZ4I1CjdF+EaMLmYxBHyXuKL849eucPFhvBoxMsflfOb8kxaeQ==}

  webidl-conversions@7.0.0:
    resolution: {integrity: sha512-VwddBukDzu71offAQR975unBIGqfKZpM+8ZX6ySk8nYhVoo5CYaZyzt3YBvYtRtO+aoGlqxPg/B87NGVZ/fu6g==}
    engines: {node: '>=12'}

  whatwg-encoding@3.1.1:
    resolution: {integrity: sha512-6qN4hJdMwfYBtE3YBTTHhoeuUrDBPZmbQaxWAqSALV/MeEnR5z1xd8UKud2RAkFoPkmB+hli1TZSnyi84xz1vQ==}
    engines: {node: '>=18'}

  whatwg-mimetype@4.0.0:
    resolution: {integrity: sha512-QaKxh0eNIi2mE9p2vEdzfagOKHCcj1pJ56EEHGQOVxp8r9/iszLUUV7v89x9O1p/T+NlTM5W7jW6+cz4Fq1YVg==}
    engines: {node: '>=18'}

  whatwg-url@14.2.0:
    resolution: {integrity: sha512-De72GdQZzNTUBBChsXueQUnPKDkg/5A5zp7pFDuQAj5UFoENpiACU0wlCvzpAGnTkj++ihpKwKyYewn/XNUbKw==}
    engines: {node: '>=18'}

  whatwg-url@5.0.0:
    resolution: {integrity: sha512-saE57nupxk6v3HY35+jzBwYa0rKSy0XR8JSxZPwgLr7ys0IBzhGviA1/TUGJLmSVqs8pb9AnvICXEuOHLprYTw==}

  which-boxed-primitive@1.1.1:
    resolution: {integrity: sha512-TbX3mj8n0odCBFVlY8AxkqcHASw3L60jIuF8jFP78az3C2YhmGvqbHBpAjTRH2/xqYunrJ9g1jSyjCjpoWzIAA==}
    engines: {node: '>= 0.4'}

  which-builtin-type@1.2.1:
    resolution: {integrity: sha512-6iBczoX+kDQ7a3+YJBnh3T+KZRxM/iYNPXicqk66/Qfm1b93iu+yOImkg0zHbj5LNOcNv1TEADiZ0xa34B4q6Q==}
    engines: {node: '>= 0.4'}

  which-collection@1.0.2:
    resolution: {integrity: sha512-K4jVyjnBdgvc86Y6BkaLZEN933SwYOuBFkdmBu9ZfkcAbdVbpITnDmjvZ/aQjRXQrv5EPkTnD1s39GiiqbngCw==}
    engines: {node: '>= 0.4'}

  which-module@2.0.1:
    resolution: {integrity: sha512-iBdZ57RDvnOR9AGBhML2vFZf7h8vmBjhoaZqODJBFWHVtKkDmKuHai3cx5PgVMrX5YDNp27AofYbAwctSS+vhQ==}

  which-typed-array@1.1.19:
    resolution: {integrity: sha512-rEvr90Bck4WZt9HHFC4DJMsjvu7x+r6bImz0/BrbWb7A2djJ8hnZMrWnHo9F8ssv0OMErasDhftrfROTyqSDrw==}
    engines: {node: '>= 0.4'}

  which@2.0.2:
    resolution: {integrity: sha512-BLI3Tl1TW3Pvl70l3yq3Y64i+awpwXqsGBYWkkqMtnbXgrMD+yj7rhW0kuEDxzJaYXGjEW5ogapKNMEKNMjibA==}
    engines: {node: '>= 8'}
    hasBin: true

  why-is-node-running@2.3.0:
    resolution: {integrity: sha512-hUrmaWBdVDcxvYqnyh09zunKzROWjbZTiNy8dBEjkS7ehEDQibXJ7XvlmtbwuTclUiIyN+CyXQD4Vmko8fNm8w==}
    engines: {node: '>=8'}
    hasBin: true

  wide-align@1.1.5:
    resolution: {integrity: sha512-eDMORYaPNZ4sQIuuYPDHdQvf4gyCF9rEEV/yPxGfwPkRodwEgiMUUXTx/dex+Me0wxx53S+NgUHaP7y3MGlDmg==}

  widest-line@3.1.0:
    resolution: {integrity: sha512-NsmoXalsWVDMGupxZ5R08ka9flZjjiLvHVAWYOKtiKM8ujtZWr9cRffak+uSE48+Ob8ObalXpwyeUiyDD6QFgg==}
    engines: {node: '>=8'}

  windows-release@4.0.0:
    resolution: {integrity: sha512-OxmV4wzDKB1x7AZaZgXMVsdJ1qER1ed83ZrTYd5Bwq2HfJVg3DJS8nqlAG4sMoJ7mu8cuRmLEYyU13BKwctRAg==}
    engines: {node: '>=10'}

  winston-daily-rotate-file@5.0.0:
    resolution: {integrity: sha512-JDjiXXkM5qvwY06733vf09I2wnMXpZEhxEVOSPenZMii+g7pcDcTBt2MRugnoi8BwVSuCT2jfRXBUy+n1Zz/Yw==}
    engines: {node: '>=8'}
    peerDependencies:
      winston: ^3

  winston-transport@4.9.0:
    resolution: {integrity: sha512-8drMJ4rkgaPo1Me4zD/3WLfI/zPdA9o2IipKODunnGDcuqbHwjsbB79ylv04LCGGzU0xQ6vTznOMpQGaLhhm6A==}
    engines: {node: '>= 12.0.0'}

  winston@3.17.0:
    resolution: {integrity: sha512-DLiFIXYC5fMPxaRg832S6F5mJYvePtmO5G9v9IgUFPhXm9/GkXarH/TUrBAVzhTCzAj9anE/+GjrgXp/54nOgw==}
    engines: {node: '>= 12.0.0'}

  word-wrap@1.2.5:
    resolution: {integrity: sha512-BN22B5eaMMI9UMtjrGd5g5eCYPpCPDUy0FJXbYsaT5zYxjFOckS53SQDE3pWkVoWpHXVb3BrYcEN4Twa55B5cA==}
    engines: {node: '>=0.10.0'}

  wrap-ansi@5.1.0:
    resolution: {integrity: sha512-QC1/iN/2/RPVJ5jYK8BGttj5z83LmSKmvbvrXPNCLZSEb32KKVDJDl/MOt2N01qU2H/FkzEa9PKto1BqDjtd7Q==}
    engines: {node: '>=6'}

  wrap-ansi@7.0.0:
    resolution: {integrity: sha512-YVGIj2kamLSTxw6NsZjoBxfSwsn0ycdesmc4p+Q21c5zPuZ1pl+NfxVdxPtdHvmNVOQ6XSYG4AUtyt/Fi7D16Q==}
    engines: {node: '>=10'}

  wrap-ansi@8.1.0:
    resolution: {integrity: sha512-si7QWI6zUMq56bESFvagtmzMdGOtoxfR+Sez11Mobfc7tm+VkUckk9bW2UeffTGVUbOksxmSw0AA2gs8g71NCQ==}
    engines: {node: '>=12'}

  wrap-ansi@9.0.0:
    resolution: {integrity: sha512-G8ura3S+3Z2G+mkgNRq8dqaFZAuxfsxpBB8OCTGRTCtp+l/v9nbFNmCUP1BZMts3G1142MsZfn6eeUKrr4PD1Q==}
    engines: {node: '>=18'}

  wrappy@1.0.2:
    resolution: {integrity: sha512-l4Sp/DRseor9wL6EvV2+TuQn63dMkPjZ/sp9XkghTEbV9KlPS1xUsZ3u7/IQO4wxtcFB4bgpQPRcR3QCvezPcQ==}

  write-file-atomic@3.0.3:
    resolution: {integrity: sha512-AvHcyZ5JnSfq3ioSyjrBkH9yW4m7Ayk8/9My/DD9onKeu/94fwrMocemO2QAJFAlnnDN+ZDS+ZjAR5ua1/PV/Q==}

  ws@8.18.3:
    resolution: {integrity: sha512-PEIGCY5tSlUt50cqyMXfCzX+oOPqN0vuGqWzbcJ2xvnkzkq46oOpz7dQaTDBdfICb4N14+GARUDw2XV2N4tvzg==}
    engines: {node: '>=10.0.0'}
    peerDependencies:
      bufferutil: ^4.0.1
      utf-8-validate: '>=5.0.2'
    peerDependenciesMeta:
      bufferutil:
        optional: true
      utf-8-validate:
        optional: true

  xdg-basedir@4.0.0:
    resolution: {integrity: sha512-PSNhEJDejZYV7h50BohL09Er9VaIefr2LMAf3OEmpCkjOi34eYyQYAXUTjEQtZJTKcF0E2UKTh+osDLsgNim9Q==}
    engines: {node: '>=8'}

  xdg-basedir@5.1.0:
    resolution: {integrity: sha512-GCPAHLvrIH13+c0SuacwvRYj2SxJXQ4kaVTT5xgL3kPrz56XxkF21IGhjSE1+W0aw7gpBWRGXLCPnPby6lSpmQ==}
    engines: {node: '>=12'}

  xml-name-validator@4.0.0:
    resolution: {integrity: sha512-ICP2e+jsHvAj2E2lIHxa5tjXRlKDJo4IdvPvCXbXQGdzSfmSpNVyIKMvoZHjDY9DP0zV17iI85o90vRFXNccRw==}
    engines: {node: '>=12'}

  xml-name-validator@5.0.0:
    resolution: {integrity: sha512-EvGK8EJ3DhaHfbRlETOWAS5pO9MZITeauHKJyb8wyajUfQUenkIg2MvLDTZ4T/TgIcm3HU0TFBgWWboAZ30UHg==}
    engines: {node: '>=18'}

  xmlchars@2.2.0:
    resolution: {integrity: sha512-JZnDKK8B0RCDw84FNdDAIpZK+JuJw+s7Lz8nksI7SIuU3UXJJslUthsi+uWBUYOwPFwW7W7PRLRfUKpxjtjFCw==}

  xtend@4.0.2:
    resolution: {integrity: sha512-LKYU1iAXJXUgAXn9URjiu+MWhyUXHsvfp7mcuYm9dSUKK0/CjtrUwFAxD82/mCWbtLsGjFIad0wIsod4zrTAEQ==}
    engines: {node: '>=0.4'}

  y18n@4.0.3:
    resolution: {integrity: sha512-JKhqTOwSrqNA1NY5lSztJ1GrBiUodLMmIZuLiDaMRJ+itFd+ABVE8XBjOvIWL+rSqNDC74LCSFmlb/U4UZ4hJQ==}

  y18n@5.0.8:
    resolution: {integrity: sha512-0pfFzegeDWJHJIAmTLRP2DwHjdF5s7jo9tuztdQxAhINCdvS+3nGINqPd00AphqJR/0LhANUS6/+7SCb98YOfA==}
    engines: {node: '>=10'}

  yallist@3.1.1:
    resolution: {integrity: sha512-a4UGQaWPH59mOXUYnAG2ewncQS4i4F43Tv3JoAM+s2VDAmS9NsK8GpDMLrCHPksFT7h3K6TOoUNn2pb7RoXx4g==}

  yallist@4.0.0:
    resolution: {integrity: sha512-3wdGidZyq5PB084XLES5TpOSRA3wjXAlIWMhum2kRcv/41Sn2emQ0dycQW4uZXLejwKvg6EsvbdlVL+FYEct7A==}

  yallist@5.0.0:
    resolution: {integrity: sha512-YgvUTfwqyc7UXVMrB+SImsVYSmTS8X/tSrtdNZMImM+n7+QTriRXyXim0mBrTXNeqzVF0KWGgHPeiyViFFrNDw==}
    engines: {node: '>=18'}

  yaml@2.8.0:
    resolution: {integrity: sha512-4lLa/EcQCB0cJkyts+FpIRx5G/llPxfP6VQU5KByHEhLxY3IJCH0f0Hy1MHI8sClTvsIb8qwRJ6R/ZdlDJ/leQ==}
    engines: {node: '>= 14.6'}
    hasBin: true

  yargs-parser@15.0.3:
    resolution: {integrity: sha512-/MVEVjTXy/cGAjdtQf8dW3V9b97bPN7rNn8ETj6BmAQL7ibC7O1Q9SPJbGjgh3SlwoBNXMzj/ZGIj8mBgl12YA==}

  yargs-parser@21.1.1:
    resolution: {integrity: sha512-tVpsJW7DdjecAiFpbIB1e3qxIQsE6NoPc5/eTdrbbIC4h0LVsWhnoa3g+m2HclBIujHzsxZ4VJVA+GUuc2/LBw==}
    engines: {node: '>=12'}

  yargs@14.2.3:
    resolution: {integrity: sha512-ZbotRWhF+lkjijC/VhmOT9wSgyBQ7+zr13+YLkhfsSiTriYsMzkTUFP18pFhWwBeMa5gUc1MzbhrO6/VB7c9Xg==}

  yargs@17.7.2:
    resolution: {integrity: sha512-7dSzzRQ++CKnNI/krKnYRV7JKKPUXMEh61soaHKg9mrWEhzFWhFnxPxGl+69cD1Ou63C13NUPCnmIcrvqCuM6w==}
    engines: {node: '>=12'}

  yn@3.1.1:
    resolution: {integrity: sha512-Ux4ygGWsu2c7isFWe8Yu1YluJmqVhxqK2cLXNQA5AcC3QfbGNpM7fu0Y8b/z16pXLnFxZYvWhd3fhBY9DLmC6Q==}
    engines: {node: '>=6'}

  yocto-queue@0.1.0:
    resolution: {integrity: sha512-rVksvsnNCdJ/ohGc6xgPwyN8eheCxsiLM8mxuE/t/mOVqJewPuO1miLpTHQiRgTKCLexL4MeAFVagts7HmNZ2Q==}
    engines: {node: '>=10'}

  yocto-queue@1.2.1:
    resolution: {integrity: sha512-AyeEbWOu/TAXdxlV9wmGcR0+yh2j3vYPGOECcIj2S7MkrLyC7ne+oye2BKTItt0ii2PHk4cDy+95+LshzbXnGg==}
    engines: {node: '>=12.20'}

snapshots:

  0x@5.8.0:
    dependencies:
      ajv: 8.17.1
      browserify: 17.0.1
      concat-stream: 2.0.0
      d3-fg: 6.14.0
      debounce: 1.2.1
      debug: 4.4.1
      end-of-stream: 1.4.5
      env-string: 1.0.1
      escape-string-regexp: 4.0.0
      execspawn: 1.0.1
      fs-extra: 10.1.0
      has-unicode: 2.0.1
      hsl-to-rgb-for-reals: 1.1.1
      jsonstream2: 3.0.0
      make-dir: 3.1.0
      minimist: 1.2.8
      morphdom: 2.7.5
      nanohtml: 1.10.0
      on-net-listen: 1.1.2
      opn: 5.5.0
      pump: 3.0.3
      pumpify: 2.0.1
      semver: 7.7.2
      single-line-log: 1.1.2
      split2: 4.2.0
      tachyons: 4.12.0
      through2: 4.0.2
      which: 2.0.2
    transitivePeerDependencies:
      - supports-color

  '@ampproject/remapping@2.3.0':
    dependencies:
      '@jridgewell/gen-mapping': 0.3.12
      '@jridgewell/trace-mapping': 0.3.29

  '@asamuzakjp/css-color@3.2.0':
    dependencies:
      '@csstools/css-calc': 2.1.4(@csstools/css-parser-algorithms@3.0.5(@csstools/css-tokenizer@3.0.4))(@csstools/css-tokenizer@3.0.4)
      '@csstools/css-color-parser': 3.0.10(@csstools/css-parser-algorithms@3.0.5(@csstools/css-tokenizer@3.0.4))(@csstools/css-tokenizer@3.0.4)
      '@csstools/css-parser-algorithms': 3.0.5(@csstools/css-tokenizer@3.0.4)
      '@csstools/css-tokenizer': 3.0.4
      lru-cache: 10.4.3

  '@assemblyscript/loader@0.19.23': {}

  '@babel/code-frame@7.27.1':
    dependencies:
      '@babel/helper-validator-identifier': 7.27.1
      js-tokens: 4.0.0
      picocolors: 1.1.1

  '@babel/compat-data@7.28.0': {}

  '@babel/core@7.28.0':
    dependencies:
      '@ampproject/remapping': 2.3.0
      '@babel/code-frame': 7.27.1
      '@babel/generator': 7.28.0
      '@babel/helper-compilation-targets': 7.27.2
      '@babel/helper-module-transforms': 7.27.3(@babel/core@7.28.0)
      '@babel/helpers': 7.28.2
      '@babel/parser': 7.28.0
      '@babel/template': 7.27.2
      '@babel/traverse': 7.28.0
      '@babel/types': 7.28.2
      convert-source-map: 2.0.0
      debug: 4.4.1
      gensync: 1.0.0-beta.2
      json5: 2.2.3
      semver: 7.7.2
    transitivePeerDependencies:
      - supports-color

  '@babel/generator@7.28.0':
    dependencies:
      '@babel/parser': 7.28.0
      '@babel/types': 7.28.2
      '@jridgewell/gen-mapping': 0.3.12
      '@jridgewell/trace-mapping': 0.3.29
      jsesc: 3.1.0

  '@babel/helper-annotate-as-pure@7.27.3':
    dependencies:
      '@babel/types': 7.28.2

  '@babel/helper-compilation-targets@7.27.2':
    dependencies:
      '@babel/compat-data': 7.28.0
      '@babel/helper-validator-option': 7.27.1
      browserslist: 4.25.1
      lru-cache: 5.1.1
      semver: 7.7.2

  '@babel/helper-create-class-features-plugin@7.27.1(@babel/core@7.28.0)':
    dependencies:
      '@babel/core': 7.28.0
      '@babel/helper-annotate-as-pure': 7.27.3
      '@babel/helper-member-expression-to-functions': 7.27.1
      '@babel/helper-optimise-call-expression': 7.27.1
      '@babel/helper-replace-supers': 7.27.1(@babel/core@7.28.0)
      '@babel/helper-skip-transparent-expression-wrappers': 7.27.1
      '@babel/traverse': 7.28.0
      semver: 7.7.2
    transitivePeerDependencies:
      - supports-color

  '@babel/helper-globals@7.28.0': {}

  '@babel/helper-member-expression-to-functions@7.27.1':
    dependencies:
      '@babel/traverse': 7.28.0
      '@babel/types': 7.28.2
    transitivePeerDependencies:
      - supports-color

  '@babel/helper-module-imports@7.27.1':
    dependencies:
      '@babel/traverse': 7.28.0
      '@babel/types': 7.28.2
    transitivePeerDependencies:
      - supports-color

  '@babel/helper-module-transforms@7.27.3(@babel/core@7.28.0)':
    dependencies:
      '@babel/core': 7.28.0
      '@babel/helper-module-imports': 7.27.1
      '@babel/helper-validator-identifier': 7.27.1
      '@babel/traverse': 7.28.0
    transitivePeerDependencies:
      - supports-color

  '@babel/helper-optimise-call-expression@7.27.1':
    dependencies:
      '@babel/types': 7.28.2

  '@babel/helper-plugin-utils@7.27.1': {}

  '@babel/helper-replace-supers@7.27.1(@babel/core@7.28.0)':
    dependencies:
      '@babel/core': 7.28.0
      '@babel/helper-member-expression-to-functions': 7.27.1
      '@babel/helper-optimise-call-expression': 7.27.1
      '@babel/traverse': 7.28.0
    transitivePeerDependencies:
      - supports-color

  '@babel/helper-skip-transparent-expression-wrappers@7.27.1':
    dependencies:
      '@babel/traverse': 7.28.0
      '@babel/types': 7.28.2
    transitivePeerDependencies:
      - supports-color

  '@babel/helper-string-parser@7.27.1': {}

  '@babel/helper-validator-identifier@7.27.1': {}

  '@babel/helper-validator-option@7.27.1': {}

  '@babel/helpers@7.28.2':
    dependencies:
      '@babel/template': 7.27.2
      '@babel/types': 7.28.2

  '@babel/parser@7.28.0':
    dependencies:
      '@babel/types': 7.28.2

  '@babel/plugin-syntax-jsx@7.27.1(@babel/core@7.28.0)':
    dependencies:
      '@babel/core': 7.28.0
      '@babel/helper-plugin-utils': 7.27.1

  '@babel/plugin-syntax-typescript@7.27.1(@babel/core@7.28.0)':
    dependencies:
      '@babel/core': 7.28.0
      '@babel/helper-plugin-utils': 7.27.1

  '@babel/plugin-transform-typescript@7.28.0(@babel/core@7.28.0)':
    dependencies:
      '@babel/core': 7.28.0
      '@babel/helper-annotate-as-pure': 7.27.3
      '@babel/helper-create-class-features-plugin': 7.27.1(@babel/core@7.28.0)
      '@babel/helper-plugin-utils': 7.27.1
      '@babel/helper-skip-transparent-expression-wrappers': 7.27.1
      '@babel/plugin-syntax-typescript': 7.27.1(@babel/core@7.28.0)
    transitivePeerDependencies:
      - supports-color

  '@babel/template@7.27.2':
    dependencies:
      '@babel/code-frame': 7.27.1
      '@babel/parser': 7.28.0
      '@babel/types': 7.28.2

  '@babel/traverse@7.28.0':
    dependencies:
      '@babel/code-frame': 7.27.1
      '@babel/generator': 7.28.0
      '@babel/helper-globals': 7.28.0
      '@babel/parser': 7.28.0
      '@babel/template': 7.27.2
      '@babel/types': 7.28.2
      debug: 4.4.1
    transitivePeerDependencies:
      - supports-color

  '@babel/types@7.28.2':
    dependencies:
      '@babel/helper-string-parser': 7.27.1
      '@babel/helper-validator-identifier': 7.27.1

  '@bcoe/v8-coverage@1.0.2': {}

  '@clinic/bubbleprof@10.0.0':
    dependencies:
      '@clinic/clinic-common': 7.1.0
      '@clinic/node-trace-log-join': 2.0.0
      '@clinic/trace-events-parser': 2.0.0
      array-flatten: 3.0.0
      async: 3.2.6
      d3-axis: 1.0.12
      d3-color: 3.1.0
      d3-drag: 1.2.5
      d3-ease: 1.0.7
      d3-format: 1.4.5
      d3-interpolate: 1.4.0
      d3-scale: 3.3.0
      d3-selection: 1.4.2
      d3-shape: 1.3.7
      d3-time: 1.1.0
      d3-time-format: 2.3.0
      d3-transition: 1.3.2
      endpoint: 0.4.5
      lodash: 4.17.21
      minify-stream: 2.1.0
      mkdirp: 1.0.4
      on-net-listen: 1.1.2
      protocol-buffers: 4.2.0
      pump: 3.0.3

  '@clinic/clinic-common@7.1.0':
    dependencies:
      brfs: 2.0.2
      browserify: 17.0.1
      chalk: 4.1.2
      lodash.debounce: 4.0.8
      loose-envify: 1.4.0
      postcss: 8.5.6
      postcss-import: 13.0.0(postcss@8.5.6)
      stream-template: 0.0.10
      webfontloader: 1.6.28

  '@clinic/doctor@11.0.0(encoding@0.1.13)':
    dependencies:
      '@clinic/clinic-common': 7.1.0
      '@clinic/node-trace-log-join': 2.0.0
      '@clinic/trace-events-parser': 2.0.0
      '@tensorflow/tfjs-backend-cpu': 3.21.0(@tensorflow/tfjs-core@3.21.0(encoding@0.1.13))
      '@tensorflow/tfjs-core': 3.21.0(encoding@0.1.13)
      async: 3.2.6
      clipboard-copy: 4.0.1
      d3-array: 2.12.1
      d3-axis: 1.0.12
      d3-scale: 3.3.0
      d3-selection: 1.4.2
      d3-shape: 1.3.7
      d3-time-format: 2.3.0
      debug: 4.4.1
      distributions: 2.2.0
      endpoint: 0.4.5
      hidden-markov-model-tf: 4.0.0(@tensorflow/tfjs-core@3.21.0(encoding@0.1.13))
      minify-stream: 2.1.0
      mkdirp: 1.0.4
      on-net-listen: 1.1.2
      protocol-buffers: 4.2.0
      pump: 3.0.3
      pumpify: 2.0.1
      semver: 7.7.2
      showdown: 1.9.1
      stream-template: 0.0.10
      streaming-json-stringify: 3.1.0
      summary: 2.1.0
      ttest: 3.0.0
    transitivePeerDependencies:
      - encoding
      - supports-color

  '@clinic/flame@13.0.0':
    dependencies:
      0x: 5.8.0
      '@clinic/clinic-common': 7.1.0
      copy-to-clipboard: 3.3.3
      d3-array: 2.12.1
      d3-fg: 6.14.0
      d3-selection: 1.4.2
      flame-gradient: 1.0.0
      lodash.debounce: 4.0.8
      pump: 3.0.3
      querystringify: 2.2.0
      rimraf: 3.0.2
    transitivePeerDependencies:
      - supports-color

  '@clinic/heap-profiler@5.0.0':
    dependencies:
      '@clinic/clinic-common': 7.1.0
      '@nearform/heap-profiler': 2.0.0
      abort-controller: 3.0.0
      copy-to-clipboard: 3.3.3
      d3-array: 2.12.1
      d3-fg: 6.14.0
      d3-selection: 1.4.2
      fs-extra: 11.3.0
      lodash.debounce: 4.0.8
      on-net-listen: 1.1.2
      pump: 3.0.3
      querystringify: 2.2.0
      sinusoidal-decimal: 1.0.0

  '@clinic/node-trace-log-join@2.0.0':
    dependencies:
      '@clinic/trace-events-parser': 2.0.0
      multistream: 2.1.1
      pump: 3.0.3
      through2: 2.0.5

  '@clinic/trace-events-parser@2.0.0':
    dependencies:
      turbo-json-parse: 2.3.0

  '@colors/colors@1.5.0':
    optional: true

  '@colors/colors@1.6.0': {}

  '@commitlint/cli@19.8.1(@types/node@24.1.0)(typescript@5.9.2)':
    dependencies:
      '@commitlint/format': 19.8.1
      '@commitlint/lint': 19.8.1
      '@commitlint/load': 19.8.1(@types/node@24.1.0)(typescript@5.9.2)
      '@commitlint/read': 19.8.1
      '@commitlint/types': 19.8.1
      tinyexec: 1.0.1
      yargs: 17.7.2
    transitivePeerDependencies:
      - '@types/node'
      - typescript

  '@commitlint/config-conventional@19.8.1':
    dependencies:
      '@commitlint/types': 19.8.1
      conventional-changelog-conventionalcommits: 7.0.2

  '@commitlint/config-validator@19.8.1':
    dependencies:
      '@commitlint/types': 19.8.1
      ajv: 8.17.1

  '@commitlint/ensure@19.8.1':
    dependencies:
      '@commitlint/types': 19.8.1
      lodash.camelcase: 4.3.0
      lodash.kebabcase: 4.1.1
      lodash.snakecase: 4.1.1
      lodash.startcase: 4.4.0
      lodash.upperfirst: 4.3.1

  '@commitlint/execute-rule@19.8.1': {}

  '@commitlint/format@19.8.1':
    dependencies:
      '@commitlint/types': 19.8.1
      chalk: 5.4.1

  '@commitlint/is-ignored@19.8.1':
    dependencies:
      '@commitlint/types': 19.8.1
      semver: 7.7.2

  '@commitlint/lint@19.8.1':
    dependencies:
      '@commitlint/is-ignored': 19.8.1
      '@commitlint/parse': 19.8.1
      '@commitlint/rules': 19.8.1
      '@commitlint/types': 19.8.1

  '@commitlint/load@19.8.1(@types/node@24.1.0)(typescript@5.9.2)':
    dependencies:
      '@commitlint/config-validator': 19.8.1
      '@commitlint/execute-rule': 19.8.1
      '@commitlint/resolve-extends': 19.8.1
      '@commitlint/types': 19.8.1
      chalk: 5.4.1
      cosmiconfig: 9.0.0(typescript@5.9.2)
      cosmiconfig-typescript-loader: 6.1.0(@types/node@24.1.0)(cosmiconfig@9.0.0(typescript@5.9.2))(typescript@5.9.2)
      lodash.isplainobject: 4.0.6
      lodash.merge: 4.6.2
      lodash.uniq: 4.5.0
    transitivePeerDependencies:
      - '@types/node'
      - typescript

  '@commitlint/message@19.8.1': {}

  '@commitlint/parse@19.8.1':
    dependencies:
      '@commitlint/types': 19.8.1
      conventional-changelog-angular: 7.0.0
      conventional-commits-parser: 5.0.0

  '@commitlint/read@19.8.1':
    dependencies:
      '@commitlint/top-level': 19.8.1
      '@commitlint/types': 19.8.1
      git-raw-commits: 4.0.0
      minimist: 1.2.8
      tinyexec: 1.0.1

  '@commitlint/resolve-extends@19.8.1':
    dependencies:
      '@commitlint/config-validator': 19.8.1
      '@commitlint/types': 19.8.1
      global-directory: 4.0.1
      import-meta-resolve: 4.1.0
      lodash.mergewith: 4.6.2
      resolve-from: 5.0.0

  '@commitlint/rules@19.8.1':
    dependencies:
      '@commitlint/ensure': 19.8.1
      '@commitlint/message': 19.8.1
      '@commitlint/to-lines': 19.8.1
      '@commitlint/types': 19.8.1

  '@commitlint/to-lines@19.8.1': {}

  '@commitlint/top-level@19.8.1':
    dependencies:
      find-up: 7.0.0

  '@commitlint/types@19.8.1':
    dependencies:
      '@types/conventional-commits-parser': 5.0.1
      chalk: 5.4.1

  '@cspell/cspell-bundled-dicts@9.2.0':
    dependencies:
      '@cspell/dict-ada': 4.1.1
      '@cspell/dict-al': 1.1.1
      '@cspell/dict-aws': 4.0.14
      '@cspell/dict-bash': 4.2.1
      '@cspell/dict-companies': 3.2.3
      '@cspell/dict-cpp': 6.0.9
      '@cspell/dict-cryptocurrencies': 5.0.5
      '@cspell/dict-csharp': 4.0.7
      '@cspell/dict-css': 4.0.18
      '@cspell/dict-dart': 2.3.1
      '@cspell/dict-data-science': 2.0.9
      '@cspell/dict-django': 4.1.5
      '@cspell/dict-docker': 1.1.16
      '@cspell/dict-dotnet': 5.0.10
      '@cspell/dict-elixir': 4.0.8
      '@cspell/dict-en-common-misspellings': 2.1.3
      '@cspell/dict-en-gb-mit': 3.1.6
      '@cspell/dict-en_us': 4.4.16
      '@cspell/dict-filetypes': 3.0.13
      '@cspell/dict-flutter': 1.1.1
      '@cspell/dict-fonts': 4.0.5
      '@cspell/dict-fsharp': 1.1.1
      '@cspell/dict-fullstack': 3.2.7
      '@cspell/dict-gaming-terms': 1.1.2
      '@cspell/dict-git': 3.0.7
      '@cspell/dict-golang': 6.0.23
      '@cspell/dict-google': 1.0.9
      '@cspell/dict-haskell': 4.0.6
      '@cspell/dict-html': 4.0.12
      '@cspell/dict-html-symbol-entities': 4.0.4
      '@cspell/dict-java': 5.0.12
      '@cspell/dict-julia': 1.1.1
      '@cspell/dict-k8s': 1.0.12
      '@cspell/dict-kotlin': 1.1.1
      '@cspell/dict-latex': 4.0.4
      '@cspell/dict-lorem-ipsum': 4.0.5
      '@cspell/dict-lua': 4.0.8
      '@cspell/dict-makefile': 1.0.5
      '@cspell/dict-markdown': 2.0.12(@cspell/dict-css@4.0.18)(@cspell/dict-html-symbol-entities@4.0.4)(@cspell/dict-html@4.0.12)(@cspell/dict-typescript@3.2.3)
      '@cspell/dict-monkeyc': 1.0.11
      '@cspell/dict-node': 5.0.8
      '@cspell/dict-npm': 5.2.13
      '@cspell/dict-php': 4.0.15
      '@cspell/dict-powershell': 5.0.15
      '@cspell/dict-public-licenses': 2.0.14
      '@cspell/dict-python': 4.2.19
      '@cspell/dict-r': 2.1.1
      '@cspell/dict-ruby': 5.0.9
      '@cspell/dict-rust': 4.0.12
      '@cspell/dict-scala': 5.0.8
      '@cspell/dict-shell': 1.1.1
      '@cspell/dict-software-terms': 5.1.5
      '@cspell/dict-sql': 2.2.1
      '@cspell/dict-svelte': 1.0.7
      '@cspell/dict-swift': 2.0.6
      '@cspell/dict-terraform': 1.1.3
      '@cspell/dict-typescript': 3.2.3
      '@cspell/dict-vue': 3.0.5

  '@cspell/cspell-pipe@9.2.0': {}

  '@cspell/cspell-resolver@9.2.0':
    dependencies:
      global-directory: 4.0.1

  '@cspell/cspell-service-bus@9.2.0': {}

  '@cspell/cspell-types@9.2.0': {}

  '@cspell/dict-ada@4.1.1': {}

  '@cspell/dict-al@1.1.1': {}

  '@cspell/dict-aws@4.0.14': {}

  '@cspell/dict-bash@4.2.1':
    dependencies:
      '@cspell/dict-shell': 1.1.1

  '@cspell/dict-companies@3.2.3': {}

  '@cspell/dict-cpp@6.0.9': {}

  '@cspell/dict-cryptocurrencies@5.0.5': {}

  '@cspell/dict-csharp@4.0.7': {}

  '@cspell/dict-css@4.0.18': {}

  '@cspell/dict-dart@2.3.1': {}

  '@cspell/dict-data-science@2.0.9': {}

  '@cspell/dict-django@4.1.5': {}

  '@cspell/dict-docker@1.1.16': {}

  '@cspell/dict-dotnet@5.0.10': {}

  '@cspell/dict-elixir@4.0.8': {}

  '@cspell/dict-en-common-misspellings@2.1.3': {}

  '@cspell/dict-en-gb-mit@3.1.6': {}

  '@cspell/dict-en_us@4.4.16': {}

  '@cspell/dict-filetypes@3.0.13': {}

  '@cspell/dict-flutter@1.1.1': {}

  '@cspell/dict-fonts@4.0.5': {}

  '@cspell/dict-fsharp@1.1.1': {}

  '@cspell/dict-fullstack@3.2.7': {}

  '@cspell/dict-gaming-terms@1.1.2': {}

  '@cspell/dict-git@3.0.7': {}

  '@cspell/dict-golang@6.0.23': {}

  '@cspell/dict-google@1.0.9': {}

  '@cspell/dict-haskell@4.0.6': {}

  '@cspell/dict-html-symbol-entities@4.0.4': {}

  '@cspell/dict-html@4.0.12': {}

  '@cspell/dict-java@5.0.12': {}

  '@cspell/dict-julia@1.1.1': {}

  '@cspell/dict-k8s@1.0.12': {}

  '@cspell/dict-kotlin@1.1.1': {}

  '@cspell/dict-latex@4.0.4': {}

  '@cspell/dict-lorem-ipsum@4.0.5': {}

  '@cspell/dict-lua@4.0.8': {}

  '@cspell/dict-makefile@1.0.5': {}

  '@cspell/dict-markdown@2.0.12(@cspell/dict-css@4.0.18)(@cspell/dict-html-symbol-entities@4.0.4)(@cspell/dict-html@4.0.12)(@cspell/dict-typescript@3.2.3)':
    dependencies:
      '@cspell/dict-css': 4.0.18
      '@cspell/dict-html': 4.0.12
      '@cspell/dict-html-symbol-entities': 4.0.4
      '@cspell/dict-typescript': 3.2.3

  '@cspell/dict-monkeyc@1.0.11': {}

  '@cspell/dict-node@5.0.8': {}

  '@cspell/dict-npm@5.2.13': {}

  '@cspell/dict-php@4.0.15': {}

  '@cspell/dict-powershell@5.0.15': {}

  '@cspell/dict-public-licenses@2.0.14': {}

  '@cspell/dict-python@4.2.19':
    dependencies:
      '@cspell/dict-data-science': 2.0.9

  '@cspell/dict-r@2.1.1': {}

  '@cspell/dict-ruby@5.0.9': {}

  '@cspell/dict-rust@4.0.12': {}

  '@cspell/dict-scala@5.0.8': {}

  '@cspell/dict-shell@1.1.1': {}

  '@cspell/dict-software-terms@5.1.5': {}

  '@cspell/dict-sql@2.2.1': {}

  '@cspell/dict-svelte@1.0.7': {}

  '@cspell/dict-swift@2.0.6': {}

  '@cspell/dict-terraform@1.1.3': {}

  '@cspell/dict-typescript@3.2.3': {}

  '@cspell/dict-vue@3.0.5': {}

  '@cspell/dynamic-import@9.2.0':
    dependencies:
      '@cspell/url': 9.2.0
      import-meta-resolve: 4.1.0

  '@cspell/eslint-plugin@9.2.0(eslint@9.32.0(jiti@2.5.1))':
    dependencies:
      '@cspell/cspell-types': 9.2.0
      '@cspell/url': 9.2.0
      cspell-lib: 9.2.0
      eslint: 9.32.0(jiti@2.5.1)
      synckit: 0.11.11

  '@cspell/filetypes@9.2.0': {}

  '@cspell/strong-weak-map@9.2.0': {}

  '@cspell/url@9.2.0': {}

  '@cspotcode/source-map-support@0.8.1':
    dependencies:
      '@jridgewell/trace-mapping': 0.3.9

  '@csstools/color-helpers@5.0.2': {}

  '@csstools/css-calc@2.1.4(@csstools/css-parser-algorithms@3.0.5(@csstools/css-tokenizer@3.0.4))(@csstools/css-tokenizer@3.0.4)':
    dependencies:
      '@csstools/css-parser-algorithms': 3.0.5(@csstools/css-tokenizer@3.0.4)
      '@csstools/css-tokenizer': 3.0.4

  '@csstools/css-color-parser@3.0.10(@csstools/css-parser-algorithms@3.0.5(@csstools/css-tokenizer@3.0.4))(@csstools/css-tokenizer@3.0.4)':
    dependencies:
      '@csstools/color-helpers': 5.0.2
      '@csstools/css-calc': 2.1.4(@csstools/css-parser-algorithms@3.0.5(@csstools/css-tokenizer@3.0.4))(@csstools/css-tokenizer@3.0.4)
      '@csstools/css-parser-algorithms': 3.0.5(@csstools/css-tokenizer@3.0.4)
      '@csstools/css-tokenizer': 3.0.4

  '@csstools/css-parser-algorithms@3.0.5(@csstools/css-tokenizer@3.0.4)':
    dependencies:
      '@csstools/css-tokenizer': 3.0.4

  '@csstools/css-tokenizer@3.0.4': {}

  '@dabh/diagnostics@2.0.3':
    dependencies:
      colorspace: 1.1.4
      enabled: 2.0.0
      kuler: 2.0.0

  '@emnapi/core@1.4.5':
    dependencies:
      '@emnapi/wasi-threads': 1.0.4
      tslib: 2.8.1
    optional: true

  '@emnapi/runtime@1.4.5':
    dependencies:
      tslib: 2.8.1
    optional: true

  '@emnapi/wasi-threads@1.0.4':
    dependencies:
      tslib: 2.8.1
    optional: true

  '@epic-web/invariant@1.0.0': {}

  '@es-joy/jsdoccomment@0.52.0':
    dependencies:
      '@types/estree': 1.0.8
      '@typescript-eslint/types': 8.38.0
      comment-parser: 1.4.1
      esquery: 1.6.0
      jsdoc-type-pratt-parser: 4.1.0

  '@esbuild/aix-ppc64@0.25.8':
    optional: true

  '@esbuild/android-arm64@0.25.8':
    optional: true

  '@esbuild/android-arm@0.25.8':
    optional: true

  '@esbuild/android-x64@0.25.8':
    optional: true

  '@esbuild/darwin-arm64@0.25.8':
    optional: true

  '@esbuild/darwin-x64@0.25.8':
    optional: true

  '@esbuild/freebsd-arm64@0.25.8':
    optional: true

  '@esbuild/freebsd-x64@0.25.8':
    optional: true

  '@esbuild/linux-arm64@0.25.8':
    optional: true

  '@esbuild/linux-arm@0.25.8':
    optional: true

  '@esbuild/linux-ia32@0.25.8':
    optional: true

  '@esbuild/linux-loong64@0.25.8':
    optional: true

  '@esbuild/linux-mips64el@0.25.8':
    optional: true

  '@esbuild/linux-ppc64@0.25.8':
    optional: true

  '@esbuild/linux-riscv64@0.25.8':
    optional: true

  '@esbuild/linux-s390x@0.25.8':
    optional: true

  '@esbuild/linux-x64@0.25.8':
    optional: true

  '@esbuild/netbsd-arm64@0.25.8':
    optional: true

  '@esbuild/netbsd-x64@0.25.8':
    optional: true

  '@esbuild/openbsd-arm64@0.25.8':
    optional: true

  '@esbuild/openbsd-x64@0.25.8':
    optional: true

  '@esbuild/openharmony-arm64@0.25.8':
    optional: true

  '@esbuild/sunos-x64@0.25.8':
    optional: true

  '@esbuild/win32-arm64@0.25.8':
    optional: true

  '@esbuild/win32-ia32@0.25.8':
    optional: true

  '@esbuild/win32-x64@0.25.8':
    optional: true

  '@eslint-community/eslint-utils@4.7.0(eslint@9.32.0(jiti@2.5.1))':
    dependencies:
      eslint: 9.32.0(jiti@2.5.1)
      eslint-visitor-keys: 3.4.3

  '@eslint-community/regexpp@4.12.1': {}

  '@eslint/config-array@0.21.0':
    dependencies:
      '@eslint/object-schema': 2.1.6
      debug: 4.4.1
      minimatch: 3.1.2
    transitivePeerDependencies:
      - supports-color

  '@eslint/config-helpers@0.3.0': {}

  '@eslint/core@0.15.1':
    dependencies:
      '@types/json-schema': 7.0.15

  '@eslint/eslintrc@3.3.1':
    dependencies:
      ajv: 6.12.6
      debug: 4.4.1
      espree: 10.4.0
      globals: 14.0.0
      ignore: 5.3.2
      import-fresh: 3.3.1
      js-yaml: 4.1.0
      minimatch: 3.1.2
      strip-json-comments: 3.1.1
    transitivePeerDependencies:
      - supports-color

  '@eslint/js@9.32.0': {}

  '@eslint/object-schema@2.1.6': {}

  '@eslint/plugin-kit@0.3.4':
    dependencies:
      '@eslint/core': 0.15.1
      levn: 0.4.1

  '@gar/promisify@1.1.3':
    optional: true

  '@humanfs/core@0.19.1': {}

  '@humanfs/node@0.16.6':
    dependencies:
      '@humanfs/core': 0.19.1
      '@humanwhocodes/retry': 0.3.1

  '@humanwhocodes/gitignore-to-minimatch@1.0.2': {}

  '@humanwhocodes/module-importer@1.0.1': {}

  '@humanwhocodes/retry@0.3.1': {}

  '@humanwhocodes/retry@0.4.3': {}

  '@isaacs/balanced-match@4.0.1': {}

  '@isaacs/brace-expansion@5.0.0':
    dependencies:
      '@isaacs/balanced-match': 4.0.1

  '@isaacs/cliui@8.0.2':
    dependencies:
      string-width: 5.1.2
      string-width-cjs: string-width@4.2.3
      strip-ansi: 7.1.0
      strip-ansi-cjs: strip-ansi@6.0.1
      wrap-ansi: 8.1.0
      wrap-ansi-cjs: wrap-ansi@7.0.0

  '@isaacs/fs-minipass@4.0.1':
    dependencies:
      minipass: 7.1.2

  '@istanbuljs/schema@0.1.3': {}

  '@jercle/yargonaut@1.1.5':
    dependencies:
      chalk: 4.1.2
      figlet: 1.8.2
      parent-require: 1.0.0

  '@jridgewell/gen-mapping@0.3.12':
    dependencies:
      '@jridgewell/sourcemap-codec': 1.5.4
      '@jridgewell/trace-mapping': 0.3.29

  '@jridgewell/resolve-uri@3.1.2': {}

  '@jridgewell/sourcemap-codec@1.5.4': {}

  '@jridgewell/trace-mapping@0.3.29':
    dependencies:
      '@jridgewell/resolve-uri': 3.1.2
      '@jridgewell/sourcemap-codec': 1.5.4

  '@jridgewell/trace-mapping@0.3.9':
    dependencies:
      '@jridgewell/resolve-uri': 3.1.2
      '@jridgewell/sourcemap-codec': 1.5.4

  '@jsr/std__assert@1.0.13':
    dependencies:
      '@jsr/std__internal': 1.0.10

  '@jsr/std__expect@1.0.16':
    dependencies:
      '@jsr/std__assert': 1.0.13
      '@jsr/std__internal': 1.0.10

  '@jsr/std__internal@1.0.10': {}

  '@mikro-orm/cli@6.4.16(mariadb@3.4.2)':
    dependencies:
      '@jercle/yargonaut': 1.1.5
      '@mikro-orm/core': 6.4.16
      '@mikro-orm/knex': 6.4.16(@mikro-orm/core@6.4.16)(mariadb@3.4.2)(sqlite3@5.1.7)
      fs-extra: 11.3.0
      tsconfig-paths: 4.2.0
      yargs: 17.7.2
    transitivePeerDependencies:
      - better-sqlite3
      - libsql
      - mariadb
      - mysql
      - mysql2
      - pg
      - pg-native
      - sqlite3
      - supports-color
      - tedious

  '@mikro-orm/core@6.4.16':
    dependencies:
      dataloader: 2.2.3
      dotenv: 16.5.0
      esprima: 4.0.1
      fs-extra: 11.3.0
      globby: 11.1.0
      mikro-orm: 6.4.16
      reflect-metadata: 0.2.2

  '@mikro-orm/knex@6.4.16(@mikro-orm/core@6.4.16)(mariadb@3.4.2)(sqlite3@5.1.7)':
    dependencies:
      '@mikro-orm/core': 6.4.16
      fs-extra: 11.3.0
      knex: 3.1.0(sqlite3@5.1.7)
      sqlstring: 2.3.3
    optionalDependencies:
      mariadb: 3.4.2
    transitivePeerDependencies:
      - mysql
      - mysql2
      - pg
      - pg-native
      - sqlite3
      - supports-color
      - tedious

  '@mikro-orm/mariadb@6.4.16(@mikro-orm/core@6.4.16)':
    dependencies:
      '@mikro-orm/core': 6.4.16
      '@mikro-orm/knex': 6.4.16(@mikro-orm/core@6.4.16)(mariadb@3.4.2)(sqlite3@5.1.7)
      mariadb: 3.4.2
    transitivePeerDependencies:
      - better-sqlite3
      - libsql
      - mysql
      - mysql2
      - pg
      - pg-native
      - sqlite3
      - supports-color
      - tedious

  '@mikro-orm/reflection@6.4.16(@mikro-orm/core@6.4.16)':
    dependencies:
      '@mikro-orm/core': 6.4.16
      globby: 11.1.0
      ts-morph: 26.0.0

  '@mikro-orm/sqlite@6.4.16(@mikro-orm/core@6.4.16)(mariadb@3.4.2)':
    dependencies:
      '@mikro-orm/core': 6.4.16
      '@mikro-orm/knex': 6.4.16(@mikro-orm/core@6.4.16)(mariadb@3.4.2)(sqlite3@5.1.7)
      fs-extra: 11.3.0
      sqlite3: 5.1.7
      sqlstring-sqlite: 0.1.1
    transitivePeerDependencies:
      - better-sqlite3
      - bluebird
      - libsql
      - mariadb
      - mysql
      - mysql2
      - pg
      - pg-native
      - supports-color
      - tedious

  '@mongodb-js/saslprep@1.3.0':
    dependencies:
      sparse-bitfield: 3.0.3

  '@napi-rs/wasm-runtime@0.2.12':
    dependencies:
      '@emnapi/core': 1.4.5
      '@emnapi/runtime': 1.4.5
      '@tybys/wasm-util': 0.10.0
    optional: true

  '@nearform/heap-profiler@2.0.0':
    dependencies:
      abort-controller: 3.0.0
      sonic-boom: 1.4.1

  '@nodelib/fs.scandir@2.1.5':
    dependencies:
      '@nodelib/fs.stat': 2.0.5
      run-parallel: 1.2.0

  '@nodelib/fs.stat@2.0.5': {}

  '@nodelib/fs.walk@1.2.8':
    dependencies:
      '@nodelib/fs.scandir': 2.1.5
      fastq: 1.19.1

  '@nolyfill/is-core-module@1.0.39': {}

  '@npmcli/fs@1.1.1':
    dependencies:
      '@gar/promisify': 1.1.3
      semver: 7.7.2
    optional: true

  '@npmcli/move-file@1.1.2':
    dependencies:
      mkdirp: 1.0.4
      rimraf: 3.0.2
    optional: true

  '@one-ini/wasm@0.1.1': {}

  '@pkgjs/parseargs@0.11.0':
    optional: true

  '@pkgr/core@0.2.9': {}

  '@rolldown/pluginutils@1.0.0-beta.29': {}

  '@rollup/rollup-android-arm-eabi@4.46.1':
    optional: true

  '@rollup/rollup-android-arm64@4.46.1':
    optional: true

  '@rollup/rollup-darwin-arm64@4.46.1':
    optional: true

  '@rollup/rollup-darwin-x64@4.46.1':
    optional: true

  '@rollup/rollup-freebsd-arm64@4.46.1':
    optional: true

  '@rollup/rollup-freebsd-x64@4.46.1':
    optional: true

  '@rollup/rollup-linux-arm-gnueabihf@4.46.1':
    optional: true

  '@rollup/rollup-linux-arm-musleabihf@4.46.1':
    optional: true

  '@rollup/rollup-linux-arm64-gnu@4.46.1':
    optional: true

  '@rollup/rollup-linux-arm64-musl@4.46.1':
    optional: true

  '@rollup/rollup-linux-loongarch64-gnu@4.46.1':
    optional: true

  '@rollup/rollup-linux-ppc64-gnu@4.46.1':
    optional: true

  '@rollup/rollup-linux-riscv64-gnu@4.46.1':
    optional: true

  '@rollup/rollup-linux-riscv64-musl@4.46.1':
    optional: true

  '@rollup/rollup-linux-s390x-gnu@4.46.1':
    optional: true

  '@rollup/rollup-linux-x64-gnu@4.46.1':
    optional: true

  '@rollup/rollup-linux-x64-musl@4.46.1':
    optional: true

  '@rollup/rollup-win32-arm64-msvc@4.46.1':
    optional: true

  '@rollup/rollup-win32-ia32-msvc@4.46.1':
    optional: true

  '@rollup/rollup-win32-x64-msvc@4.46.1':
    optional: true

  '@sindresorhus/is@5.6.0': {}

  '@stylistic/eslint-plugin@2.11.0(eslint@9.32.0(jiti@2.5.1))(typescript@5.9.2)':
    dependencies:
      '@typescript-eslint/utils': 8.38.0(eslint@9.32.0(jiti@2.5.1))(typescript@5.9.2)
      eslint: 9.32.0(jiti@2.5.1)
      eslint-visitor-keys: 4.2.1
      espree: 10.4.0
      estraverse: 5.3.0
      picomatch: 4.0.3
    transitivePeerDependencies:
      - supports-color
      - typescript

  '@szmarczak/http-timer@5.0.1':
    dependencies:
      defer-to-connect: 2.0.1

  '@tailwindcss/node@4.1.11':
    dependencies:
      '@ampproject/remapping': 2.3.0
      enhanced-resolve: 5.18.2
      jiti: 2.5.1
      lightningcss: 1.30.1
      magic-string: 0.30.17
      source-map-js: 1.2.1
      tailwindcss: 4.1.11

  '@tailwindcss/oxide-android-arm64@4.1.11':
    optional: true

  '@tailwindcss/oxide-darwin-arm64@4.1.11':
    optional: true

  '@tailwindcss/oxide-darwin-x64@4.1.11':
    optional: true

  '@tailwindcss/oxide-freebsd-x64@4.1.11':
    optional: true

  '@tailwindcss/oxide-linux-arm-gnueabihf@4.1.11':
    optional: true

  '@tailwindcss/oxide-linux-arm64-gnu@4.1.11':
    optional: true

  '@tailwindcss/oxide-linux-arm64-musl@4.1.11':
    optional: true

  '@tailwindcss/oxide-linux-x64-gnu@4.1.11':
    optional: true

  '@tailwindcss/oxide-linux-x64-musl@4.1.11':
    optional: true

  '@tailwindcss/oxide-wasm32-wasi@4.1.11':
    optional: true

  '@tailwindcss/oxide-win32-arm64-msvc@4.1.11':
    optional: true

  '@tailwindcss/oxide-win32-x64-msvc@4.1.11':
    optional: true

  '@tailwindcss/oxide@4.1.11':
    dependencies:
      detect-libc: 2.0.4
      tar: 7.4.3
    optionalDependencies:
      '@tailwindcss/oxide-android-arm64': 4.1.11
      '@tailwindcss/oxide-darwin-arm64': 4.1.11
      '@tailwindcss/oxide-darwin-x64': 4.1.11
      '@tailwindcss/oxide-freebsd-x64': 4.1.11
      '@tailwindcss/oxide-linux-arm-gnueabihf': 4.1.11
      '@tailwindcss/oxide-linux-arm64-gnu': 4.1.11
      '@tailwindcss/oxide-linux-arm64-musl': 4.1.11
      '@tailwindcss/oxide-linux-x64-gnu': 4.1.11
      '@tailwindcss/oxide-linux-x64-musl': 4.1.11
      '@tailwindcss/oxide-wasm32-wasi': 4.1.11
      '@tailwindcss/oxide-win32-arm64-msvc': 4.1.11
      '@tailwindcss/oxide-win32-x64-msvc': 4.1.11

  '@tailwindcss/typography@0.5.16(tailwindcss@4.1.11)':
    dependencies:
      lodash.castarray: 4.4.0
      lodash.isplainobject: 4.0.6
      lodash.merge: 4.6.2
      postcss-selector-parser: 6.0.10
      tailwindcss: 4.1.11

  '@tailwindcss/vite@4.1.11(vite@7.0.6(@types/node@24.1.0)(jiti@2.5.1)(lightningcss@1.30.1)(tsx@4.20.3)(yaml@2.8.0))':
    dependencies:
      '@tailwindcss/node': 4.1.11
      '@tailwindcss/oxide': 4.1.11
      tailwindcss: 4.1.11
      vite: 7.0.6(@types/node@24.1.0)(jiti@2.5.1)(lightningcss@1.30.1)(tsx@4.20.3)(yaml@2.8.0)

  '@tensorflow/tfjs-backend-cpu@3.21.0(@tensorflow/tfjs-core@3.21.0(encoding@0.1.13))':
    dependencies:
      '@tensorflow/tfjs-core': 3.21.0(encoding@0.1.13)
      '@types/seedrandom': 2.4.34
      seedrandom: 3.0.5

  '@tensorflow/tfjs-core@3.21.0(encoding@0.1.13)':
    dependencies:
      '@types/long': 4.0.2
      '@types/offscreencanvas': 2019.3.0
      '@types/seedrandom': 2.4.34
      '@types/webgl-ext': 0.0.30
      '@webgpu/types': 0.1.16
      long: 4.0.0
      node-fetch: 2.6.13(encoding@0.1.13)
      seedrandom: 3.0.5
    transitivePeerDependencies:
      - encoding

  '@tootallnate/once@1.1.2':
    optional: true

  '@ts-morph/common@0.27.0':
    dependencies:
      fast-glob: 3.3.3
      minimatch: 10.0.3
      path-browserify: 1.0.1

  '@tsconfig/node10@1.0.11': {}

  '@tsconfig/node12@1.0.11': {}

  '@tsconfig/node14@1.0.3': {}

  '@tsconfig/node16@1.0.4': {}

  '@tsconfig/node22@22.0.2': {}

  '@tybys/wasm-util@0.10.0':
    dependencies:
      tslib: 2.8.1
    optional: true

  '@types/chai@5.2.2':
    dependencies:
      '@types/deep-eql': 4.0.2

  '@types/conventional-commits-parser@5.0.1':
    dependencies:
      '@types/node': 24.1.0

  '@types/deep-eql@4.0.2': {}

  '@types/estree@1.0.8': {}

  '@types/geojson@7946.0.16': {}

  '@types/http-cache-semantics@4.0.4': {}

  '@types/istanbul-lib-coverage@2.0.6': {}

  '@types/jsdom@21.1.7':
    dependencies:
      '@types/node': 24.1.0
      '@types/tough-cookie': 4.0.5
      parse5: 7.3.0

  '@types/json-schema@7.0.15': {}

  '@types/long@4.0.2': {}

  '@types/node@22.16.5':
    dependencies:
      undici-types: 6.21.0

  '@types/node@24.1.0':
    dependencies:
      undici-types: 7.8.0

  '@types/offscreencanvas@2019.3.0': {}

  '@types/prismjs@1.26.5': {}

  '@types/seedrandom@2.4.34': {}

  '@types/semver@7.7.0': {}

  '@types/tough-cookie@4.0.5': {}

  '@types/triple-beam@1.3.5': {}

  '@types/webgl-ext@0.0.30': {}

  '@types/webidl-conversions@7.0.3': {}

  '@types/whatwg-url@11.0.5':
    dependencies:
      '@types/webidl-conversions': 7.0.3

  '@types/ws@8.18.1':
    dependencies:
      '@types/node': 24.1.0

  '@typescript-eslint/eslint-plugin@8.38.0(@typescript-eslint/parser@8.38.0(eslint@9.32.0(jiti@2.5.1))(typescript@5.9.2))(eslint@9.32.0(jiti@2.5.1))(typescript@5.9.2)':
    dependencies:
      '@eslint-community/regexpp': 4.12.1
      '@typescript-eslint/parser': 8.38.0(eslint@9.32.0(jiti@2.5.1))(typescript@5.9.2)
      '@typescript-eslint/scope-manager': 8.38.0
      '@typescript-eslint/type-utils': 8.38.0(eslint@9.32.0(jiti@2.5.1))(typescript@5.9.2)
      '@typescript-eslint/utils': 8.38.0(eslint@9.32.0(jiti@2.5.1))(typescript@5.9.2)
      '@typescript-eslint/visitor-keys': 8.38.0
      eslint: 9.32.0(jiti@2.5.1)
      graphemer: 1.4.0
      ignore: 7.0.5
      natural-compare: 1.4.0
      ts-api-utils: 2.1.0(typescript@5.9.2)
      typescript: 5.9.2
    transitivePeerDependencies:
      - supports-color

  '@typescript-eslint/parser@8.38.0(eslint@9.32.0(jiti@2.5.1))(typescript@5.9.2)':
    dependencies:
      '@typescript-eslint/scope-manager': 8.38.0
      '@typescript-eslint/types': 8.38.0
      '@typescript-eslint/typescript-estree': 8.38.0(typescript@5.9.2)
      '@typescript-eslint/visitor-keys': 8.38.0
      debug: 4.4.1
      eslint: 9.32.0(jiti@2.5.1)
      typescript: 5.9.2
    transitivePeerDependencies:
      - supports-color

  '@typescript-eslint/project-service@8.38.0(typescript@5.9.2)':
    dependencies:
      '@typescript-eslint/tsconfig-utils': 8.38.0(typescript@5.9.2)
      '@typescript-eslint/types': 8.38.0
      debug: 4.4.1
      typescript: 5.9.2
    transitivePeerDependencies:
      - supports-color

  '@typescript-eslint/scope-manager@8.38.0':
    dependencies:
      '@typescript-eslint/types': 8.38.0
      '@typescript-eslint/visitor-keys': 8.38.0

  '@typescript-eslint/tsconfig-utils@8.38.0(typescript@5.9.2)':
    dependencies:
      typescript: 5.9.2

  '@typescript-eslint/type-utils@8.38.0(eslint@9.32.0(jiti@2.5.1))(typescript@5.9.2)':
    dependencies:
      '@typescript-eslint/types': 8.38.0
      '@typescript-eslint/typescript-estree': 8.38.0(typescript@5.9.2)
      '@typescript-eslint/utils': 8.38.0(eslint@9.32.0(jiti@2.5.1))(typescript@5.9.2)
      debug: 4.4.1
      eslint: 9.32.0(jiti@2.5.1)
      ts-api-utils: 2.1.0(typescript@5.9.2)
      typescript: 5.9.2
    transitivePeerDependencies:
      - supports-color

  '@typescript-eslint/types@8.38.0': {}

  '@typescript-eslint/typescript-estree@8.38.0(typescript@5.9.2)':
    dependencies:
      '@typescript-eslint/project-service': 8.38.0(typescript@5.9.2)
      '@typescript-eslint/tsconfig-utils': 8.38.0(typescript@5.9.2)
      '@typescript-eslint/types': 8.38.0
      '@typescript-eslint/visitor-keys': 8.38.0
      debug: 4.4.1
      fast-glob: 3.3.3
      is-glob: 4.0.3
      minimatch: 9.0.5
      semver: 7.7.2
      ts-api-utils: 2.1.0(typescript@5.9.2)
      typescript: 5.9.2
    transitivePeerDependencies:
      - supports-color

  '@typescript-eslint/utils@8.38.0(eslint@9.32.0(jiti@2.5.1))(typescript@5.9.2)':
    dependencies:
      '@eslint-community/eslint-utils': 4.7.0(eslint@9.32.0(jiti@2.5.1))
      '@typescript-eslint/scope-manager': 8.38.0
      '@typescript-eslint/types': 8.38.0
      '@typescript-eslint/typescript-estree': 8.38.0(typescript@5.9.2)
      eslint: 9.32.0(jiti@2.5.1)
      typescript: 5.9.2
    transitivePeerDependencies:
      - supports-color

  '@typescript-eslint/visitor-keys@8.38.0':
    dependencies:
      '@typescript-eslint/types': 8.38.0
      eslint-visitor-keys: 4.2.1

  '@unrs/resolver-binding-android-arm-eabi@1.11.1':
    optional: true

  '@unrs/resolver-binding-android-arm64@1.11.1':
    optional: true

  '@unrs/resolver-binding-darwin-arm64@1.11.1':
    optional: true

  '@unrs/resolver-binding-darwin-x64@1.11.1':
    optional: true

  '@unrs/resolver-binding-freebsd-x64@1.11.1':
    optional: true

  '@unrs/resolver-binding-linux-arm-gnueabihf@1.11.1':
    optional: true

  '@unrs/resolver-binding-linux-arm-musleabihf@1.11.1':
    optional: true

  '@unrs/resolver-binding-linux-arm64-gnu@1.11.1':
    optional: true

  '@unrs/resolver-binding-linux-arm64-musl@1.11.1':
    optional: true

  '@unrs/resolver-binding-linux-ppc64-gnu@1.11.1':
    optional: true

  '@unrs/resolver-binding-linux-riscv64-gnu@1.11.1':
    optional: true

  '@unrs/resolver-binding-linux-riscv64-musl@1.11.1':
    optional: true

  '@unrs/resolver-binding-linux-s390x-gnu@1.11.1':
    optional: true

  '@unrs/resolver-binding-linux-x64-gnu@1.11.1':
    optional: true

  '@unrs/resolver-binding-linux-x64-musl@1.11.1':
    optional: true

  '@unrs/resolver-binding-wasm32-wasi@1.11.1':
    dependencies:
      '@napi-rs/wasm-runtime': 0.2.12
    optional: true

  '@unrs/resolver-binding-win32-arm64-msvc@1.11.1':
    optional: true

  '@unrs/resolver-binding-win32-ia32-msvc@1.11.1':
    optional: true

  '@unrs/resolver-binding-win32-x64-msvc@1.11.1':
    optional: true

<<<<<<< HEAD
  '@vitejs/plugin-vue-jsx@5.0.1(vite@7.0.6(@types/node@24.1.0)(jiti@2.5.1)(lightningcss@1.30.1)(tsx@4.20.3)(yaml@2.8.0))(vue@3.5.18(typescript@5.8.3))':
=======
  '@vitejs/plugin-vue-jsx@5.0.1(vite@7.0.6(@types/node@24.1.0)(jiti@2.5.1)(tsx@4.20.3)(yaml@2.8.0))(vue@3.5.18(typescript@5.9.2))':
>>>>>>> 9bf18e35
    dependencies:
      '@babel/core': 7.28.0
      '@babel/plugin-transform-typescript': 7.28.0(@babel/core@7.28.0)
      '@rolldown/pluginutils': 1.0.0-beta.29
      '@vue/babel-plugin-jsx': 1.4.0(@babel/core@7.28.0)
<<<<<<< HEAD
      vite: 7.0.6(@types/node@24.1.0)(jiti@2.5.1)(lightningcss@1.30.1)(tsx@4.20.3)(yaml@2.8.0)
      vue: 3.5.18(typescript@5.8.3)
    transitivePeerDependencies:
      - supports-color

  '@vitejs/plugin-vue@6.0.1(vite@7.0.6(@types/node@24.1.0)(jiti@2.5.1)(lightningcss@1.30.1)(tsx@4.20.3)(yaml@2.8.0))(vue@3.5.18(typescript@5.8.3))':
    dependencies:
      '@rolldown/pluginutils': 1.0.0-beta.29
      vite: 7.0.6(@types/node@24.1.0)(jiti@2.5.1)(lightningcss@1.30.1)(tsx@4.20.3)(yaml@2.8.0)
      vue: 3.5.18(typescript@5.8.3)
=======
      vite: 7.0.6(@types/node@24.1.0)(jiti@2.5.1)(tsx@4.20.3)(yaml@2.8.0)
      vue: 3.5.18(typescript@5.9.2)
    transitivePeerDependencies:
      - supports-color

  '@vitejs/plugin-vue@6.0.1(vite@7.0.6(@types/node@24.1.0)(jiti@2.5.1)(tsx@4.20.3)(yaml@2.8.0))(vue@3.5.18(typescript@5.9.2))':
    dependencies:
      '@rolldown/pluginutils': 1.0.0-beta.29
      vite: 7.0.6(@types/node@24.1.0)(jiti@2.5.1)(tsx@4.20.3)(yaml@2.8.0)
      vue: 3.5.18(typescript@5.9.2)
>>>>>>> 9bf18e35

  '@vitest/coverage-v8@3.2.4(vitest@3.2.4(@types/node@24.1.0)(jiti@2.5.1)(jsdom@26.1.0(bufferutil@4.0.9)(utf-8-validate@6.0.5))(lightningcss@1.30.1)(tsx@4.20.3)(yaml@2.8.0))':
    dependencies:
      '@ampproject/remapping': 2.3.0
      '@bcoe/v8-coverage': 1.0.2
      ast-v8-to-istanbul: 0.3.3
      debug: 4.4.1
      istanbul-lib-coverage: 3.2.2
      istanbul-lib-report: 3.0.1
      istanbul-lib-source-maps: 5.0.6
      istanbul-reports: 3.1.7
      magic-string: 0.30.17
      magicast: 0.3.5
      std-env: 3.9.0
      test-exclude: 7.0.1
      tinyrainbow: 2.0.0
      vitest: 3.2.4(@types/node@24.1.0)(jiti@2.5.1)(jsdom@26.1.0(bufferutil@4.0.9)(utf-8-validate@6.0.5))(lightningcss@1.30.1)(tsx@4.20.3)(yaml@2.8.0)
    transitivePeerDependencies:
      - supports-color

  '@vitest/expect@3.2.4':
    dependencies:
      '@types/chai': 5.2.2
      '@vitest/spy': 3.2.4
      '@vitest/utils': 3.2.4
      chai: 5.2.1
      tinyrainbow: 2.0.0

  '@vitest/mocker@3.2.4(vite@7.0.6(@types/node@24.1.0)(jiti@2.5.1)(lightningcss@1.30.1)(tsx@4.20.3)(yaml@2.8.0))':
    dependencies:
      '@vitest/spy': 3.2.4
      estree-walker: 3.0.3
      magic-string: 0.30.17
    optionalDependencies:
      vite: 7.0.6(@types/node@24.1.0)(jiti@2.5.1)(lightningcss@1.30.1)(tsx@4.20.3)(yaml@2.8.0)

  '@vitest/pretty-format@3.2.4':
    dependencies:
      tinyrainbow: 2.0.0

  '@vitest/runner@3.2.4':
    dependencies:
      '@vitest/utils': 3.2.4
      pathe: 2.0.3
      strip-literal: 3.0.0

  '@vitest/snapshot@3.2.4':
    dependencies:
      '@vitest/pretty-format': 3.2.4
      magic-string: 0.30.17
      pathe: 2.0.3

  '@vitest/spy@3.2.4':
    dependencies:
      tinyspy: 4.0.3

  '@vitest/utils@3.2.4':
    dependencies:
      '@vitest/pretty-format': 3.2.4
      loupe: 3.2.0
      tinyrainbow: 2.0.0

  '@vue/babel-helper-vue-transform-on@1.4.0': {}

  '@vue/babel-plugin-jsx@1.4.0(@babel/core@7.28.0)':
    dependencies:
      '@babel/helper-module-imports': 7.27.1
      '@babel/helper-plugin-utils': 7.27.1
      '@babel/plugin-syntax-jsx': 7.27.1(@babel/core@7.28.0)
      '@babel/template': 7.27.2
      '@babel/traverse': 7.28.0
      '@babel/types': 7.28.2
      '@vue/babel-helper-vue-transform-on': 1.4.0
      '@vue/babel-plugin-resolve-type': 1.4.0(@babel/core@7.28.0)
      '@vue/shared': 3.5.18
    optionalDependencies:
      '@babel/core': 7.28.0
    transitivePeerDependencies:
      - supports-color

  '@vue/babel-plugin-resolve-type@1.4.0(@babel/core@7.28.0)':
    dependencies:
      '@babel/code-frame': 7.27.1
      '@babel/core': 7.28.0
      '@babel/helper-module-imports': 7.27.1
      '@babel/helper-plugin-utils': 7.27.1
      '@babel/parser': 7.28.0
      '@vue/compiler-sfc': 3.5.18
    transitivePeerDependencies:
      - supports-color

  '@vue/compiler-core@3.5.18':
    dependencies:
      '@babel/parser': 7.28.0
      '@vue/shared': 3.5.18
      entities: 4.5.0
      estree-walker: 2.0.2
      source-map-js: 1.2.1

  '@vue/compiler-dom@3.5.18':
    dependencies:
      '@vue/compiler-core': 3.5.18
      '@vue/shared': 3.5.18

  '@vue/compiler-sfc@3.5.18':
    dependencies:
      '@babel/parser': 7.28.0
      '@vue/compiler-core': 3.5.18
      '@vue/compiler-dom': 3.5.18
      '@vue/compiler-ssr': 3.5.18
      '@vue/shared': 3.5.18
      estree-walker: 2.0.2
      magic-string: 0.30.17
      postcss: 8.5.6
      source-map-js: 1.2.1

  '@vue/compiler-ssr@3.5.18':
    dependencies:
      '@vue/compiler-dom': 3.5.18
      '@vue/shared': 3.5.18

  '@vue/devtools-api@6.6.4': {}

  '@vue/reactivity@3.5.18':
    dependencies:
      '@vue/shared': 3.5.18

  '@vue/runtime-core@3.5.18':
    dependencies:
      '@vue/reactivity': 3.5.18
      '@vue/shared': 3.5.18

  '@vue/runtime-dom@3.5.18':
    dependencies:
      '@vue/reactivity': 3.5.18
      '@vue/runtime-core': 3.5.18
      '@vue/shared': 3.5.18
      csstype: 3.1.3

  '@vue/server-renderer@3.5.18(vue@3.5.18(typescript@5.9.2))':
    dependencies:
      '@vue/compiler-ssr': 3.5.18
      '@vue/shared': 3.5.18
      vue: 3.5.18(typescript@5.9.2)

  '@vue/shared@3.5.18': {}

  '@vue/test-utils@2.4.6':
    dependencies:
      js-beautify: 1.15.4
      vue-component-type-helpers: 2.2.12

  '@vue/tsconfig@0.7.0(typescript@5.9.2)(vue@3.5.18(typescript@5.9.2))':
    optionalDependencies:
      typescript: 5.9.2
      vue: 3.5.18(typescript@5.9.2)

  '@webgpu/types@0.1.16': {}

  JSONStream@1.3.5:
    dependencies:
      jsonparse: 1.3.1
      through: 2.3.8

  abbrev@1.1.1:
    optional: true

  abbrev@2.0.0: {}

  abort-controller@3.0.0:
    dependencies:
      event-target-shim: 5.0.1

  acorn-jsx@5.3.2(acorn@8.15.0):
    dependencies:
      acorn: 8.15.0

  acorn-node@1.8.2:
    dependencies:
      acorn: 7.4.1
      acorn-walk: 7.2.0
      xtend: 4.0.2

  acorn-walk@7.2.0: {}

  acorn-walk@8.3.4:
    dependencies:
      acorn: 8.15.0

  acorn@7.4.1: {}

  acorn@8.15.0: {}

  agent-base@6.0.2:
    dependencies:
      debug: 4.4.1
    transitivePeerDependencies:
      - supports-color
    optional: true

  agent-base@7.1.4: {}

  agentkeepalive@4.6.0:
    dependencies:
      humanize-ms: 1.2.1
    optional: true

  aggregate-error@3.1.0:
    dependencies:
      clean-stack: 2.2.0
      indent-string: 4.0.0

  ajv-formats@2.1.1(ajv@8.17.1):
    optionalDependencies:
      ajv: 8.17.1

  ajv-formats@3.0.1(ajv@8.17.1):
    optionalDependencies:
      ajv: 8.17.1

  ajv@6.12.6:
    dependencies:
      fast-deep-equal: 3.1.3
      fast-json-stable-stringify: 2.1.0
      json-schema-traverse: 0.4.1
      uri-js: 4.4.1

  ajv@8.17.1:
    dependencies:
      fast-deep-equal: 3.1.3
      fast-uri: 3.0.6
      json-schema-traverse: 1.0.0
      require-from-string: 2.0.2

  ansi-align@3.0.1:
    dependencies:
      string-width: 4.2.3

  ansi-escapes@3.2.0: {}

  ansi-escapes@7.0.0:
    dependencies:
      environment: 1.1.0

  ansi-regex@2.1.1: {}

  ansi-regex@3.0.1: {}

  ansi-regex@4.1.1: {}

  ansi-regex@5.0.1: {}

  ansi-regex@6.1.0: {}

  ansi-styles@2.2.1: {}

  ansi-styles@3.2.1:
    dependencies:
      color-convert: 1.9.3

  ansi-styles@4.3.0:
    dependencies:
      color-convert: 2.0.1

  ansi-styles@6.2.1: {}

  any-shell-escape@0.1.1: {}

  anymatch@3.1.3:
    dependencies:
      normalize-path: 3.0.0
      picomatch: 2.3.1

  aproba@2.1.0:
    optional: true

  are-docs-informative@0.0.2: {}

  are-we-there-yet@3.0.1:
    dependencies:
      delegates: 1.0.0
      readable-stream: 3.6.2
    optional: true

  arg@4.1.3: {}

  argparse@2.0.1: {}

  array-buffer-byte-length@1.0.2:
    dependencies:
      call-bound: 1.0.4
      is-array-buffer: 3.0.5

  array-flatten@3.0.0: {}

  array-from@2.1.1: {}

  array-ify@1.0.0: {}

  array-includes@3.1.9:
    dependencies:
      call-bind: 1.0.8
      call-bound: 1.0.4
      define-properties: 1.2.1
      es-abstract: 1.24.0
      es-object-atoms: 1.1.1
      get-intrinsic: 1.3.0
      is-string: 1.1.1
      math-intrinsics: 1.1.0

  array-timsort@1.0.3: {}

  array-union@2.1.0: {}

  array.prototype.findlast@1.2.5:
    dependencies:
      call-bind: 1.0.8
      define-properties: 1.2.1
      es-abstract: 1.24.0
      es-errors: 1.3.0
      es-object-atoms: 1.1.1
      es-shim-unscopables: 1.1.0

  array.prototype.flat@1.3.3:
    dependencies:
      call-bind: 1.0.8
      define-properties: 1.2.1
      es-abstract: 1.24.0
      es-shim-unscopables: 1.1.0

  array.prototype.flatmap@1.3.3:
    dependencies:
      call-bind: 1.0.8
      define-properties: 1.2.1
      es-abstract: 1.24.0
      es-shim-unscopables: 1.1.0

  array.prototype.tosorted@1.1.4:
    dependencies:
      call-bind: 1.0.8
      define-properties: 1.2.1
      es-abstract: 1.24.0
      es-errors: 1.3.0
      es-shim-unscopables: 1.1.0

  arraybuffer.prototype.slice@1.0.4:
    dependencies:
      array-buffer-byte-length: 1.0.2
      call-bind: 1.0.8
      define-properties: 1.2.1
      es-abstract: 1.24.0
      es-errors: 1.3.0
      get-intrinsic: 1.3.0
      is-array-buffer: 3.0.5

  asn1.js@4.10.1:
    dependencies:
      bn.js: 4.12.2
      inherits: 2.0.4
      minimalistic-assert: 1.0.1

  asn1@0.2.6:
    dependencies:
      safer-buffer: 2.1.2

  assert-plus@1.0.0: {}

  assert@1.5.1:
    dependencies:
      object.assign: 4.1.7
      util: 0.10.4

  assertion-error@2.0.1: {}

  ast-v8-to-istanbul@0.3.3:
    dependencies:
      '@jridgewell/trace-mapping': 0.3.29
      estree-walker: 3.0.3
      js-tokens: 9.0.1

  async-function@1.0.0: {}

  async@2.6.4:
    dependencies:
      lodash: 4.17.21

  async@3.2.6: {}

  asynckit@0.4.0: {}

  atomic-sleep@1.0.0: {}

  atomically@1.7.0: {}

  autocannon@7.15.0:
    dependencies:
      chalk: 4.1.2
      char-spinner: 1.0.1
      cli-table3: 0.6.5
      color-support: 1.1.3
      cross-argv: 2.0.0
      form-data: 4.0.4
      has-async-hooks: 1.0.0
      hdr-histogram-js: 3.0.1
      hdr-histogram-percentiles-obj: 3.0.0
      http-parser-js: 0.5.10
      hyperid: 3.3.0
      lodash.chunk: 4.2.0
      lodash.clonedeep: 4.5.0
      lodash.flatten: 4.4.0
      manage-path: 2.0.0
      on-net-listen: 1.1.2
      pretty-bytes: 5.6.0
      progress: 2.0.3
      reinterval: 1.1.0
      retimer: 3.0.0
      semver: 7.7.2
      subarg: 1.0.0
      timestring: 6.0.0

  available-typed-arrays@1.0.7:
    dependencies:
      possible-typed-array-names: 1.1.0

  aws-sign2@0.7.0: {}

  aws4@1.13.2: {}

  b4a@1.6.7: {}

  balanced-match@1.0.2: {}

  base64-js@1.5.1: {}

  basic-ftp@5.0.5: {}

  bcrypt-pbkdf@1.0.2:
    dependencies:
      tweetnacl: 0.14.5

  binary-extensions@2.3.0: {}

  bindings@1.5.0:
    dependencies:
      file-uri-to-path: 1.0.0

  bit-twiddle@1.0.2: {}

  bl@4.1.0:
    dependencies:
      buffer: 5.7.1
      inherits: 2.0.4
      readable-stream: 3.6.2

  bn.js@4.12.2: {}

  bn.js@5.2.2: {}

  boolbase@1.0.0: {}

  boxen@5.1.2:
    dependencies:
      ansi-align: 3.0.1
      camelcase: 6.3.0
      chalk: 4.1.2
      cli-boxes: 2.2.1
      string-width: 4.2.3
      type-fest: 0.20.2
      widest-line: 3.1.0
      wrap-ansi: 7.0.0

  brace-expansion@1.1.12:
    dependencies:
      balanced-match: 1.0.2
      concat-map: 0.0.1

  brace-expansion@2.0.2:
    dependencies:
      balanced-match: 1.0.2

  braces@3.0.3:
    dependencies:
      fill-range: 7.1.1

  brfs@2.0.2:
    dependencies:
      quote-stream: 1.0.2
      resolve: 1.22.10
      static-module: 3.0.4
      through2: 2.0.5

  brorand@1.1.0: {}

  browser-pack@6.1.0:
    dependencies:
      JSONStream: 1.3.5
      combine-source-map: 0.8.0
      defined: 1.0.1
      safe-buffer: 5.2.1
      through2: 2.0.5
      umd: 3.0.3

  browser-process-hrtime@0.1.3: {}

  browser-resolve@2.0.0:
    dependencies:
      resolve: 1.22.10

  browserify-aes@1.2.0:
    dependencies:
      buffer-xor: 1.0.3
      cipher-base: 1.0.6
      create-hash: 1.2.0
      evp_bytestokey: 1.0.3
      inherits: 2.0.4
      safe-buffer: 5.2.1

  browserify-cipher@1.0.1:
    dependencies:
      browserify-aes: 1.2.0
      browserify-des: 1.0.2
      evp_bytestokey: 1.0.3

  browserify-des@1.0.2:
    dependencies:
      cipher-base: 1.0.6
      des.js: 1.1.0
      inherits: 2.0.4
      safe-buffer: 5.2.1

  browserify-rsa@4.1.1:
    dependencies:
      bn.js: 5.2.2
      randombytes: 2.1.0
      safe-buffer: 5.2.1

  browserify-sign@4.2.3:
    dependencies:
      bn.js: 5.2.2
      browserify-rsa: 4.1.1
      create-hash: 1.2.0
      create-hmac: 1.1.7
      elliptic: 6.6.1
      hash-base: 3.0.5
      inherits: 2.0.4
      parse-asn1: 5.1.7
      readable-stream: 2.3.8
      safe-buffer: 5.2.1

  browserify-zlib@0.2.0:
    dependencies:
      pako: 1.0.11

  browserify@17.0.1:
    dependencies:
      JSONStream: 1.3.5
      assert: 1.5.1
      browser-pack: 6.1.0
      browser-resolve: 2.0.0
      browserify-zlib: 0.2.0
      buffer: 5.2.1
      cached-path-relative: 1.1.0
      concat-stream: 1.6.2
      console-browserify: 1.2.0
      constants-browserify: 1.0.0
      crypto-browserify: 3.12.1
      defined: 1.0.1
      deps-sort: 2.0.1
      domain-browser: 1.2.0
      duplexer2: 0.1.4
      events: 3.3.0
      glob: 7.2.3
      hasown: 2.0.2
      htmlescape: 1.1.1
      https-browserify: 1.0.0
      inherits: 2.0.4
      insert-module-globals: 7.2.1
      labeled-stream-splicer: 2.0.2
      mkdirp-classic: 0.5.3
      module-deps: 6.2.3
      os-browserify: 0.3.0
      parents: 1.0.1
      path-browserify: 1.0.1
      process: 0.11.10
      punycode: 1.4.1
      querystring-es3: 0.2.1
      read-only-stream: 2.0.0
      readable-stream: 2.3.8
      resolve: 1.22.10
      shasum-object: 1.0.0
      shell-quote: 1.8.3
      stream-browserify: 3.0.0
      stream-http: 3.2.0
      string_decoder: 1.3.0
      subarg: 1.0.0
      syntax-error: 1.4.0
      through2: 2.0.5
      timers-browserify: 1.4.2
      tty-browserify: 0.0.1
      url: 0.11.4
      util: 0.12.5
      vm-browserify: 1.1.2
      xtend: 4.0.2

  browserslist@4.25.1:
    dependencies:
      caniuse-lite: 1.0.30001727
      electron-to-chromium: 1.5.191
      node-releases: 2.0.19
      update-browserslist-db: 1.1.3(browserslist@4.25.1)

  bson@6.10.4: {}

  buffer-equal@0.0.1: {}

  buffer-from@1.1.2: {}

  buffer-xor@1.0.3: {}

  buffer@5.2.1:
    dependencies:
      base64-js: 1.5.1
      ieee754: 1.2.1

  buffer@5.7.1:
    dependencies:
      base64-js: 1.5.1
      ieee754: 1.2.1

  bufferutil@4.0.9:
    dependencies:
      node-gyp-build: 4.8.4
    optional: true

  builtin-status-codes@3.0.0: {}

  c8@10.1.3:
    dependencies:
      '@bcoe/v8-coverage': 1.0.2
      '@istanbuljs/schema': 0.1.3
      find-up: 5.0.0
      foreground-child: 3.3.1
      istanbul-lib-coverage: 3.2.2
      istanbul-lib-report: 3.0.1
      istanbul-reports: 3.1.7
      test-exclude: 7.0.1
      v8-to-istanbul: 9.3.0
      yargs: 17.7.2
      yargs-parser: 21.1.1

  cac@6.7.14: {}

  cacache@15.3.0:
    dependencies:
      '@npmcli/fs': 1.1.1
      '@npmcli/move-file': 1.1.2
      chownr: 2.0.0
      fs-minipass: 2.1.0
      glob: 7.2.3
      infer-owner: 1.0.4
      lru-cache: 6.0.0
      minipass: 3.3.6
      minipass-collect: 1.0.2
      minipass-flush: 1.0.5
      minipass-pipeline: 1.2.4
      mkdirp: 1.0.4
      p-map: 4.0.0
      promise-inflight: 1.0.1
      rimraf: 3.0.2
      ssri: 8.0.1
      tar: 6.2.1
      unique-filename: 1.1.1
    transitivePeerDependencies:
      - bluebird
    optional: true

  cacheable-lookup@7.0.0: {}

  cacheable-request@10.2.14:
    dependencies:
      '@types/http-cache-semantics': 4.0.4
      get-stream: 6.0.1
      http-cache-semantics: 4.2.0
      keyv: 4.5.4
      mimic-response: 4.0.0
      normalize-url: 8.0.2
      responselike: 3.0.0

  cached-path-relative@1.1.0: {}

  call-bind-apply-helpers@1.0.2:
    dependencies:
      es-errors: 1.3.0
      function-bind: 1.1.2

  call-bind@1.0.8:
    dependencies:
      call-bind-apply-helpers: 1.0.2
      es-define-property: 1.0.1
      get-intrinsic: 1.3.0
      set-function-length: 1.2.2

  call-bound@1.0.4:
    dependencies:
      call-bind-apply-helpers: 1.0.2
      get-intrinsic: 1.3.0

  callsites@3.1.0: {}

  camel-case@3.0.0:
    dependencies:
      no-case: 2.3.2
      upper-case: 1.1.3

  camelcase@5.3.1: {}

  camelcase@6.3.0: {}

  caniuse-lite@1.0.30001727: {}

  caseless@0.12.0: {}

  cephes@2.0.0: {}

  chai@5.2.1:
    dependencies:
      assertion-error: 2.0.1
      check-error: 2.1.1
      deep-eql: 5.0.2
      loupe: 3.2.0
      pathval: 2.0.1

  chalk@1.1.3:
    dependencies:
      ansi-styles: 2.2.1
      escape-string-regexp: 1.0.5
      has-ansi: 2.0.0
      strip-ansi: 3.0.1
      supports-color: 2.0.0

  chalk@2.4.2:
    dependencies:
      ansi-styles: 3.2.1
      escape-string-regexp: 1.0.5
      supports-color: 5.5.0

  chalk@4.1.2:
    dependencies:
      ansi-styles: 4.3.0
      supports-color: 7.2.0

  chalk@5.4.1: {}

  char-spinner@1.0.1: {}

  chardet@0.7.0: {}

  check-error@2.1.1: {}

  chokidar@3.6.0:
    dependencies:
      anymatch: 3.1.3
      braces: 3.0.3
      glob-parent: 5.1.2
      is-binary-path: 2.1.0
      is-glob: 4.0.3
      normalize-path: 3.0.0
      readdirp: 3.6.0
    optionalDependencies:
      fsevents: 2.3.3

  chownr@1.1.4: {}

  chownr@2.0.0: {}

  chownr@3.0.0: {}

  ci-info@2.0.0: {}

  cipher-base@1.0.6:
    dependencies:
      inherits: 2.0.4
      safe-buffer: 5.2.1

  class-variance-authority@0.7.1:
    dependencies:
      clsx: 2.1.1

  clean-stack@2.2.0: {}

  clear-module@4.1.2:
    dependencies:
      parent-module: 2.0.0
      resolve-from: 5.0.0

  cli-boxes@2.2.1: {}

  cli-cursor@2.1.0:
    dependencies:
      restore-cursor: 2.0.0

  cli-cursor@3.1.0:
    dependencies:
      restore-cursor: 3.1.0

  cli-cursor@5.0.0:
    dependencies:
      restore-cursor: 5.1.0

  cli-spinners@2.9.2: {}

  cli-table3@0.6.5:
    dependencies:
      string-width: 4.2.3
    optionalDependencies:
      '@colors/colors': 1.5.0

  cli-truncate@4.0.0:
    dependencies:
      slice-ansi: 5.0.0
      string-width: 7.2.0

  cli-width@2.2.1: {}

  clinic@13.0.0(encoding@0.1.13):
    dependencies:
      '@clinic/bubbleprof': 10.0.0
      '@clinic/doctor': 11.0.0(encoding@0.1.13)
      '@clinic/flame': 13.0.0
      '@clinic/heap-profiler': 5.0.0
      any-shell-escape: 0.1.1
      async: 3.2.6
      autocannon: 7.15.0
      commist: 1.1.0
      cross-argv: 1.0.0
      dargs: 7.0.0
      env-string: 1.0.1
      execspawn: 1.0.1
      insight: 0.11.1
      minimist: 1.2.8
      open: 7.4.2
      ora: 5.4.1
      rimraf: 3.0.2
      stream-collector: 1.0.1
      subarg: 1.0.0
      update-notifier: 5.1.0
    transitivePeerDependencies:
      - encoding
      - supports-color

  clipboard-copy@4.0.1: {}

  cliui@5.0.0:
    dependencies:
      string-width: 3.1.0
      strip-ansi: 5.2.0
      wrap-ansi: 5.1.0

  cliui@8.0.1:
    dependencies:
      string-width: 4.2.3
      strip-ansi: 6.0.1
      wrap-ansi: 7.0.0

  clone@1.0.4: {}

  clsx@2.1.1: {}

  code-block-writer@13.0.3: {}

  code-point-at@1.1.0: {}

  color-convert@1.9.3:
    dependencies:
      color-name: 1.1.3

  color-convert@2.0.1:
    dependencies:
      color-name: 1.1.4

  color-name@1.1.3: {}

  color-name@1.1.4: {}

  color-string@1.9.1:
    dependencies:
      color-name: 1.1.4
      simple-swizzle: 0.2.2

  color-support@1.1.3: {}

  color@3.2.1:
    dependencies:
      color-convert: 1.9.3
      color-string: 1.9.1

  colorette@2.0.19: {}

  colorette@2.0.20: {}

  colorspace@1.1.4:
    dependencies:
      color: 3.2.1
      text-hex: 1.0.0

  combine-source-map@0.8.0:
    dependencies:
      convert-source-map: 1.1.3
      inline-source-map: 0.6.3
      lodash.memoize: 3.0.4
      source-map: 0.5.7

  combined-stream@1.0.8:
    dependencies:
      delayed-stream: 1.0.0

  commander@10.0.1: {}

  commander@14.0.0: {}

  commander@2.20.3: {}

  comment-json@4.2.5:
    dependencies:
      array-timsort: 1.0.3
      core-util-is: 1.0.3
      esprima: 4.0.1
      has-own-prop: 2.0.0
      repeat-string: 1.6.1

  comment-parser@1.4.1: {}

  commist@1.1.0:
    dependencies:
      leven: 2.1.0
      minimist: 1.2.8

  compare-func@2.0.0:
    dependencies:
      array-ify: 1.0.0
      dot-prop: 5.3.0

  concat-map@0.0.1: {}

  concat-stream@1.6.2:
    dependencies:
      buffer-from: 1.1.2
      inherits: 2.0.4
      readable-stream: 2.3.8
      typedarray: 0.0.6

  concat-stream@2.0.0:
    dependencies:
      buffer-from: 1.1.2
      inherits: 2.0.4
      readable-stream: 3.6.2
      typedarray: 0.0.6

  conf@10.2.0:
    dependencies:
      ajv: 8.17.1
      ajv-formats: 2.1.1(ajv@8.17.1)
      atomically: 1.7.0
      debounce-fn: 4.0.0
      dot-prop: 6.0.1
      env-paths: 2.2.1
      json-schema-typed: 7.0.3
      onetime: 5.1.2
      pkg-up: 3.1.0
      semver: 7.7.2

  config-chain@1.1.13:
    dependencies:
      ini: 1.3.8
      proto-list: 1.2.4

  configstore@5.0.1:
    dependencies:
      dot-prop: 5.3.0
      graceful-fs: 4.2.11
      make-dir: 3.1.0
      unique-string: 2.0.0
      write-file-atomic: 3.0.3
      xdg-basedir: 4.0.0

  console-browserify@1.2.0: {}

  console-control-strings@1.1.0:
    optional: true

  constants-browserify@1.0.0: {}

  conventional-changelog-angular@7.0.0:
    dependencies:
      compare-func: 2.0.0

  conventional-changelog-conventionalcommits@7.0.2:
    dependencies:
      compare-func: 2.0.0

  conventional-commits-parser@5.0.0:
    dependencies:
      JSONStream: 1.3.5
      is-text-path: 2.0.0
      meow: 12.1.1
      split2: 4.2.0

  convert-source-map@1.1.3: {}

  convert-source-map@1.9.0: {}

  convert-source-map@2.0.0: {}

  copy-to-clipboard@3.3.3:
    dependencies:
      toggle-selection: 1.0.6

  core-util-is@1.0.2: {}

  core-util-is@1.0.3: {}

  cosmiconfig-typescript-loader@6.1.0(@types/node@24.1.0)(cosmiconfig@9.0.0(typescript@5.9.2))(typescript@5.9.2):
    dependencies:
      '@types/node': 24.1.0
      cosmiconfig: 9.0.0(typescript@5.9.2)
      jiti: 2.5.1
      typescript: 5.9.2

  cosmiconfig@9.0.0(typescript@5.9.2):
    dependencies:
      env-paths: 2.2.1
      import-fresh: 3.3.1
      js-yaml: 4.1.0
      parse-json: 5.2.0
    optionalDependencies:
      typescript: 5.9.2

  create-ecdh@4.0.4:
    dependencies:
      bn.js: 4.12.2
      elliptic: 6.6.1

  create-hash@1.1.3:
    dependencies:
      cipher-base: 1.0.6
      inherits: 2.0.4
      ripemd160: 2.0.2
      sha.js: 2.4.12

  create-hash@1.2.0:
    dependencies:
      cipher-base: 1.0.6
      inherits: 2.0.4
      md5.js: 1.3.5
      ripemd160: 2.0.2
      sha.js: 2.4.12

  create-hmac@1.1.7:
    dependencies:
      cipher-base: 1.0.6
      create-hash: 1.2.0
      inherits: 2.0.4
      ripemd160: 2.0.2
      safe-buffer: 5.2.1
      sha.js: 2.4.12

  create-require@1.1.1: {}

  cross-argv@1.0.0: {}

  cross-argv@2.0.0: {}

  cross-env@10.0.0:
    dependencies:
      '@epic-web/invariant': 1.0.0
      cross-spawn: 7.0.6

  cross-spawn@7.0.6:
    dependencies:
      path-key: 3.1.1
      shebang-command: 2.0.0
      which: 2.0.2

  crypto-browserify@3.12.1:
    dependencies:
      browserify-cipher: 1.0.1
      browserify-sign: 4.2.3
      create-ecdh: 4.0.4
      create-hash: 1.2.0
      create-hmac: 1.1.7
      diffie-hellman: 5.0.3
      hash-base: 3.0.5
      inherits: 2.0.4
      pbkdf2: 3.1.3
      public-encrypt: 4.0.3
      randombytes: 2.1.0
      randomfill: 1.0.4

  crypto-random-string@2.0.0: {}

  cspell-config-lib@9.2.0:
    dependencies:
      '@cspell/cspell-types': 9.2.0
      comment-json: 4.2.5
      smol-toml: 1.4.1
      yaml: 2.8.0

  cspell-dictionary@9.2.0:
    dependencies:
      '@cspell/cspell-pipe': 9.2.0
      '@cspell/cspell-types': 9.2.0
      cspell-trie-lib: 9.2.0
      fast-equals: 5.2.2

  cspell-glob@9.2.0:
    dependencies:
      '@cspell/url': 9.2.0
      picomatch: 4.0.3

  cspell-grammar@9.2.0:
    dependencies:
      '@cspell/cspell-pipe': 9.2.0
      '@cspell/cspell-types': 9.2.0

  cspell-io@9.2.0:
    dependencies:
      '@cspell/cspell-service-bus': 9.2.0
      '@cspell/url': 9.2.0

  cspell-lib@9.2.0:
    dependencies:
      '@cspell/cspell-bundled-dicts': 9.2.0
      '@cspell/cspell-pipe': 9.2.0
      '@cspell/cspell-resolver': 9.2.0
      '@cspell/cspell-types': 9.2.0
      '@cspell/dynamic-import': 9.2.0
      '@cspell/filetypes': 9.2.0
      '@cspell/strong-weak-map': 9.2.0
      '@cspell/url': 9.2.0
      clear-module: 4.1.2
      comment-json: 4.2.5
      cspell-config-lib: 9.2.0
      cspell-dictionary: 9.2.0
      cspell-glob: 9.2.0
      cspell-grammar: 9.2.0
      cspell-io: 9.2.0
      cspell-trie-lib: 9.2.0
      env-paths: 3.0.0
      fast-equals: 5.2.2
      gensequence: 7.0.0
      import-fresh: 3.3.1
      resolve-from: 5.0.0
      vscode-languageserver-textdocument: 1.0.12
      vscode-uri: 3.1.0
      xdg-basedir: 5.1.0

  cspell-trie-lib@9.2.0:
    dependencies:
      '@cspell/cspell-pipe': 9.2.0
      '@cspell/cspell-types': 9.2.0
      gensequence: 7.0.0

  cssesc@3.0.0: {}

  cssstyle@4.6.0:
    dependencies:
      '@asamuzakjp/css-color': 3.2.0
      rrweb-cssom: 0.8.0

  csstype@3.1.3: {}

  cwise-compiler@1.1.3:
    dependencies:
      uniq: 1.0.1

  d3-array@2.12.1:
    dependencies:
      internmap: 1.0.1

  d3-axis@1.0.12: {}

  d3-color@3.1.0: {}

  d3-dispatch@1.0.6: {}

  d3-drag@1.2.5:
    dependencies:
      d3-dispatch: 1.0.6
      d3-selection: 1.4.2

  d3-ease@1.0.7: {}

  d3-fg@6.14.0:
    dependencies:
      d3-array: 2.12.1
      d3-dispatch: 1.0.6
      d3-ease: 1.0.7
      d3-hierarchy: 1.1.9
      d3-scale: 3.3.0
      d3-selection: 1.4.2
      d3-zoom: 1.8.3
      escape-string-regexp: 1.0.5
      hsl-to-rgb-for-reals: 1.1.1

  d3-format@1.4.5: {}

  d3-hierarchy@1.1.9: {}

  d3-interpolate@1.4.0:
    dependencies:
      d3-color: 3.1.0

  d3-path@1.0.9: {}

  d3-scale@3.3.0:
    dependencies:
      d3-array: 2.12.1
      d3-format: 1.4.5
      d3-interpolate: 1.4.0
      d3-time: 2.1.1
      d3-time-format: 2.3.0

  d3-selection@1.4.2: {}

  d3-shape@1.3.7:
    dependencies:
      d3-path: 1.0.9

  d3-time-format@2.3.0:
    dependencies:
      d3-time: 1.1.0

  d3-time@1.1.0: {}

  d3-time@2.1.1:
    dependencies:
      d3-array: 2.12.1

  d3-timer@1.0.10: {}

  d3-transition@1.3.2:
    dependencies:
      d3-color: 3.1.0
      d3-dispatch: 1.0.6
      d3-ease: 1.0.7
      d3-interpolate: 1.4.0
      d3-selection: 1.4.2
      d3-timer: 1.0.10

  d3-zoom@1.8.3:
    dependencies:
      d3-dispatch: 1.0.6
      d3-drag: 1.2.5
      d3-interpolate: 1.4.0
      d3-selection: 1.4.2
      d3-transition: 1.3.2

  d@1.0.2:
    dependencies:
      es5-ext: 0.10.64
      type: 2.7.3

  dargs@7.0.0: {}

  dargs@8.1.0: {}

  dash-ast@1.0.0: {}

  dash-ast@2.0.1: {}

  dashdash@1.14.1:
    dependencies:
      assert-plus: 1.0.0

  data-urls@5.0.0:
    dependencies:
      whatwg-mimetype: 4.0.0
      whatwg-url: 14.2.0

  data-view-buffer@1.0.2:
    dependencies:
      call-bound: 1.0.4
      es-errors: 1.3.0
      is-data-view: 1.0.2

  data-view-byte-length@1.0.2:
    dependencies:
      call-bound: 1.0.4
      es-errors: 1.3.0
      is-data-view: 1.0.2

  data-view-byte-offset@1.0.1:
    dependencies:
      call-bound: 1.0.4
      es-errors: 1.3.0
      is-data-view: 1.0.2

  dataloader@2.2.3: {}

  date-fns@4.1.0: {}

  debounce-fn@4.0.0:
    dependencies:
      mimic-fn: 3.1.0

  debounce@1.2.1: {}

  debug@3.2.7:
    dependencies:
      ms: 2.1.3
    optional: true

  debug@4.3.4:
    dependencies:
      ms: 2.1.2

  debug@4.4.1:
    dependencies:
      ms: 2.1.3

  decamelize@1.2.0: {}

  decimal.js@10.6.0: {}

  decompress-response@6.0.0:
    dependencies:
      mimic-response: 3.1.0

  deep-eql@5.0.2: {}

  deep-extend@0.6.0: {}

  deep-is@0.1.4: {}

  defaults@1.0.4:
    dependencies:
      clone: 1.0.4

  defer-to-connect@2.0.1: {}

  define-data-property@1.1.4:
    dependencies:
      es-define-property: 1.0.1
      es-errors: 1.3.0
      gopd: 1.2.0

  define-properties@1.2.1:
    dependencies:
      define-data-property: 1.1.4
      has-property-descriptors: 1.0.2
      object-keys: 1.1.1

  defined@1.0.1: {}

  del@6.1.1:
    dependencies:
      globby: 11.1.0
      graceful-fs: 4.2.11
      is-glob: 4.0.3
      is-path-cwd: 2.2.0
      is-path-inside: 3.0.3
      p-map: 4.0.0
      rimraf: 3.0.2
      slash: 3.0.0

  delayed-stream@1.0.0: {}

  delegates@1.0.0:
    optional: true

  denque@2.1.0: {}

  depd@2.0.0: {}

  deps-sort@2.0.1:
    dependencies:
      JSONStream: 1.3.5
      shasum-object: 1.0.0
      subarg: 1.0.0
      through2: 2.0.5

  des.js@1.1.0:
    dependencies:
      inherits: 2.0.4
      minimalistic-assert: 1.0.1

  detect-libc@2.0.4: {}

  detective@5.2.1:
    dependencies:
      acorn-node: 1.8.2
      defined: 1.0.1
      minimist: 1.2.8

  diff@4.0.2: {}

  diffie-hellman@5.0.3:
    dependencies:
      bn.js: 4.12.2
      miller-rabin: 4.0.1
      randombytes: 2.1.0

  dir-glob@3.0.1:
    dependencies:
      path-type: 4.0.0

  distributions@2.2.0:
    dependencies:
      cephes: 2.0.0

  doctrine@2.1.0:
    dependencies:
      esutils: 2.0.3

  domain-browser@1.2.0: {}

  dot-prop@5.3.0:
    dependencies:
      is-obj: 2.0.0

  dot-prop@6.0.1:
    dependencies:
      is-obj: 2.0.0

  dotenv@16.5.0: {}

  dunder-proto@1.0.1:
    dependencies:
      call-bind-apply-helpers: 1.0.2
      es-errors: 1.3.0
      gopd: 1.2.0

  dup@1.0.0: {}

  duplexer2@0.1.4:
    dependencies:
      readable-stream: 2.3.8

  duplexify@4.1.3:
    dependencies:
      end-of-stream: 1.4.5
      inherits: 2.0.4
      readable-stream: 3.6.2
      stream-shift: 1.0.3

  eastasianwidth@0.2.0: {}

  ecc-jsbn@0.1.2:
    dependencies:
      jsbn: 0.1.1
      safer-buffer: 2.1.2

  editorconfig@1.0.4:
    dependencies:
      '@one-ini/wasm': 0.1.1
      commander: 10.0.1
      minimatch: 9.0.1
      semver: 7.7.2

  ee-first@1.1.1: {}

  electron-to-chromium@1.5.191: {}

  elliptic@6.6.1:
    dependencies:
      bn.js: 4.12.2
      brorand: 1.1.0
      hash.js: 1.1.7
      hmac-drbg: 1.0.1
      inherits: 2.0.4
      minimalistic-assert: 1.0.1
      minimalistic-crypto-utils: 1.0.1

  emoji-regex@10.4.0: {}

  emoji-regex@7.0.3: {}

  emoji-regex@8.0.0: {}

  emoji-regex@9.2.2: {}

  enabled@2.0.0: {}

  encodeurl@2.0.0: {}

  encoding@0.1.13:
    dependencies:
      iconv-lite: 0.6.3
    optional: true

  end-of-stream@1.4.5:
    dependencies:
      once: 1.4.0

  endpoint@0.4.5:
    dependencies:
      inherits: 2.0.4

  enhanced-resolve@5.18.2:
    dependencies:
      graceful-fs: 4.2.11
      tapable: 2.2.2

  entities@4.5.0: {}

  entities@6.0.1: {}

  env-paths@2.2.1: {}

  env-paths@3.0.0: {}

  env-string@1.0.1: {}

  environment@1.1.0: {}

  err-code@2.0.3:
    optional: true

  error-ex@1.3.2:
    dependencies:
      is-arrayish: 0.2.1

  es-abstract@1.24.0:
    dependencies:
      array-buffer-byte-length: 1.0.2
      arraybuffer.prototype.slice: 1.0.4
      available-typed-arrays: 1.0.7
      call-bind: 1.0.8
      call-bound: 1.0.4
      data-view-buffer: 1.0.2
      data-view-byte-length: 1.0.2
      data-view-byte-offset: 1.0.1
      es-define-property: 1.0.1
      es-errors: 1.3.0
      es-object-atoms: 1.1.1
      es-set-tostringtag: 2.1.0
      es-to-primitive: 1.3.0
      function.prototype.name: 1.1.8
      get-intrinsic: 1.3.0
      get-proto: 1.0.1
      get-symbol-description: 1.1.0
      globalthis: 1.0.4
      gopd: 1.2.0
      has-property-descriptors: 1.0.2
      has-proto: 1.2.0
      has-symbols: 1.1.0
      hasown: 2.0.2
      internal-slot: 1.1.0
      is-array-buffer: 3.0.5
      is-callable: 1.2.7
      is-data-view: 1.0.2
      is-negative-zero: 2.0.3
      is-regex: 1.2.1
      is-set: 2.0.3
      is-shared-array-buffer: 1.0.4
      is-string: 1.1.1
      is-typed-array: 1.1.15
      is-weakref: 1.1.1
      math-intrinsics: 1.1.0
      object-inspect: 1.13.4
      object-keys: 1.1.1
      object.assign: 4.1.7
      own-keys: 1.0.1
      regexp.prototype.flags: 1.5.4
      safe-array-concat: 1.1.3
      safe-push-apply: 1.0.0
      safe-regex-test: 1.1.0
      set-proto: 1.0.0
      stop-iteration-iterator: 1.1.0
      string.prototype.trim: 1.2.10
      string.prototype.trimend: 1.0.9
      string.prototype.trimstart: 1.0.8
      typed-array-buffer: 1.0.3
      typed-array-byte-length: 1.0.3
      typed-array-byte-offset: 1.0.4
      typed-array-length: 1.0.7
      unbox-primitive: 1.1.0
      which-typed-array: 1.1.19

  es-define-property@1.0.1: {}

  es-errors@1.3.0: {}

  es-iterator-helpers@1.2.1:
    dependencies:
      call-bind: 1.0.8
      call-bound: 1.0.4
      define-properties: 1.2.1
      es-abstract: 1.24.0
      es-errors: 1.3.0
      es-set-tostringtag: 2.1.0
      function-bind: 1.1.2
      get-intrinsic: 1.3.0
      globalthis: 1.0.4
      gopd: 1.2.0
      has-property-descriptors: 1.0.2
      has-proto: 1.2.0
      has-symbols: 1.1.0
      internal-slot: 1.1.0
      iterator.prototype: 1.1.5
      safe-array-concat: 1.1.3

  es-module-lexer@1.7.0: {}

  es-object-atoms@1.1.1:
    dependencies:
      es-errors: 1.3.0

  es-set-tostringtag@2.1.0:
    dependencies:
      es-errors: 1.3.0
      get-intrinsic: 1.3.0
      has-tostringtag: 1.0.2
      hasown: 2.0.2

  es-shim-unscopables@1.1.0:
    dependencies:
      hasown: 2.0.2

  es-to-primitive@1.3.0:
    dependencies:
      is-callable: 1.2.7
      is-date-object: 1.1.0
      is-symbol: 1.1.1

  es5-ext@0.10.64:
    dependencies:
      es6-iterator: 2.0.3
      es6-symbol: 3.1.4
      esniff: 2.0.1
      next-tick: 1.1.0

  es6-iterator@2.0.3:
    dependencies:
      d: 1.0.2
      es5-ext: 0.10.64
      es6-symbol: 3.1.4

  es6-map@0.1.5:
    dependencies:
      d: 1.0.2
      es5-ext: 0.10.64
      es6-iterator: 2.0.3
      es6-set: 0.1.6
      es6-symbol: 3.1.4
      event-emitter: 0.3.5

  es6-set@0.1.6:
    dependencies:
      d: 1.0.2
      es5-ext: 0.10.64
      es6-iterator: 2.0.3
      es6-symbol: 3.1.4
      event-emitter: 0.3.5
      type: 2.7.3

  es6-symbol@3.1.4:
    dependencies:
      d: 1.0.2
      ext: 1.7.0

  esbuild-plugin-clean@1.0.1(esbuild@0.25.8):
    dependencies:
      chalk: 4.1.2
      del: 6.1.1
      esbuild: 0.25.8

  esbuild-plugin-copy@2.1.1(esbuild@0.25.8):
    dependencies:
      chalk: 4.1.2
      chokidar: 3.6.0
      esbuild: 0.25.8
      fs-extra: 10.1.0
      globby: 11.1.0

  esbuild@0.25.8:
    optionalDependencies:
      '@esbuild/aix-ppc64': 0.25.8
      '@esbuild/android-arm': 0.25.8
      '@esbuild/android-arm64': 0.25.8
      '@esbuild/android-x64': 0.25.8
      '@esbuild/darwin-arm64': 0.25.8
      '@esbuild/darwin-x64': 0.25.8
      '@esbuild/freebsd-arm64': 0.25.8
      '@esbuild/freebsd-x64': 0.25.8
      '@esbuild/linux-arm': 0.25.8
      '@esbuild/linux-arm64': 0.25.8
      '@esbuild/linux-ia32': 0.25.8
      '@esbuild/linux-loong64': 0.25.8
      '@esbuild/linux-mips64el': 0.25.8
      '@esbuild/linux-ppc64': 0.25.8
      '@esbuild/linux-riscv64': 0.25.8
      '@esbuild/linux-s390x': 0.25.8
      '@esbuild/linux-x64': 0.25.8
      '@esbuild/netbsd-arm64': 0.25.8
      '@esbuild/netbsd-x64': 0.25.8
      '@esbuild/openbsd-arm64': 0.25.8
      '@esbuild/openbsd-x64': 0.25.8
      '@esbuild/openharmony-arm64': 0.25.8
      '@esbuild/sunos-x64': 0.25.8
      '@esbuild/win32-arm64': 0.25.8
      '@esbuild/win32-ia32': 0.25.8
      '@esbuild/win32-x64': 0.25.8

  escalade@3.2.0: {}

  escape-goat@2.1.1: {}

  escape-html@1.0.3: {}

  escape-string-regexp@1.0.5: {}

  escape-string-regexp@4.0.0: {}

  escodegen@1.14.3:
    dependencies:
      esprima: 4.0.1
      estraverse: 4.3.0
      esutils: 2.0.3
      optionator: 0.8.3
    optionalDependencies:
      source-map: 0.6.1

  escodegen@2.1.0:
    dependencies:
      esprima: 4.0.1
      estraverse: 5.3.0
      esutils: 2.0.3
    optionalDependencies:
      source-map: 0.6.1

  eslint-compat-utils@0.5.1(eslint@9.32.0(jiti@2.5.1)):
    dependencies:
      eslint: 9.32.0(jiti@2.5.1)
      semver: 7.7.2

  eslint-import-context@0.1.9(unrs-resolver@1.11.1):
    dependencies:
      get-tsconfig: 4.10.1
      stable-hash-x: 0.2.0
    optionalDependencies:
      unrs-resolver: 1.11.1

  eslint-import-resolver-node@0.3.9:
    dependencies:
      debug: 3.2.7
      is-core-module: 2.16.1
      resolve: 1.22.10
    transitivePeerDependencies:
      - supports-color
    optional: true

  eslint-import-resolver-typescript@3.10.1(eslint-plugin-import-x@4.16.1(@typescript-eslint/utils@8.38.0(eslint@9.32.0(jiti@2.5.1))(typescript@5.9.2))(eslint-import-resolver-node@0.3.9)(eslint@9.32.0(jiti@2.5.1)))(eslint@9.32.0(jiti@2.5.1)):
    dependencies:
      '@nolyfill/is-core-module': 1.0.39
      debug: 4.4.1
      eslint: 9.32.0(jiti@2.5.1)
      get-tsconfig: 4.10.1
      is-bun-module: 2.0.0
      stable-hash: 0.0.5
      tinyglobby: 0.2.14
      unrs-resolver: 1.11.1
    optionalDependencies:
      eslint-plugin-import-x: 4.16.1(@typescript-eslint/utils@8.38.0(eslint@9.32.0(jiti@2.5.1))(typescript@5.9.2))(eslint-import-resolver-node@0.3.9)(eslint@9.32.0(jiti@2.5.1))
    transitivePeerDependencies:
      - supports-color

  eslint-plugin-es-x@7.8.0(eslint@9.32.0(jiti@2.5.1)):
    dependencies:
      '@eslint-community/eslint-utils': 4.7.0(eslint@9.32.0(jiti@2.5.1))
      '@eslint-community/regexpp': 4.12.1
      eslint: 9.32.0(jiti@2.5.1)
      eslint-compat-utils: 0.5.1(eslint@9.32.0(jiti@2.5.1))

  eslint-plugin-import-x@4.16.1(@typescript-eslint/utils@8.38.0(eslint@9.32.0(jiti@2.5.1))(typescript@5.9.2))(eslint-import-resolver-node@0.3.9)(eslint@9.32.0(jiti@2.5.1)):
    dependencies:
      '@typescript-eslint/types': 8.38.0
      comment-parser: 1.4.1
      debug: 4.4.1
      eslint: 9.32.0(jiti@2.5.1)
      eslint-import-context: 0.1.9(unrs-resolver@1.11.1)
      is-glob: 4.0.3
      minimatch: 10.0.3
      semver: 7.7.2
      stable-hash-x: 0.2.0
      unrs-resolver: 1.11.1
    optionalDependencies:
      '@typescript-eslint/utils': 8.38.0(eslint@9.32.0(jiti@2.5.1))(typescript@5.9.2)
      eslint-import-resolver-node: 0.3.9
    transitivePeerDependencies:
      - supports-color

  eslint-plugin-jsdoc@52.0.2(eslint@9.32.0(jiti@2.5.1)):
    dependencies:
      '@es-joy/jsdoccomment': 0.52.0
      are-docs-informative: 0.0.2
      comment-parser: 1.4.1
      debug: 4.4.1
      escape-string-regexp: 4.0.0
      eslint: 9.32.0(jiti@2.5.1)
      espree: 10.4.0
      esquery: 1.6.0
      parse-imports-exports: 0.2.4
      semver: 7.7.2
      spdx-expression-parse: 4.0.0
    transitivePeerDependencies:
      - supports-color

  eslint-plugin-n@17.21.3(eslint@9.32.0(jiti@2.5.1))(typescript@5.9.2):
    dependencies:
      '@eslint-community/eslint-utils': 4.7.0(eslint@9.32.0(jiti@2.5.1))
      enhanced-resolve: 5.18.2
      eslint: 9.32.0(jiti@2.5.1)
      eslint-plugin-es-x: 7.8.0(eslint@9.32.0(jiti@2.5.1))
      get-tsconfig: 4.10.1
      globals: 15.15.0
      globrex: 0.1.2
      ignore: 5.3.2
      semver: 7.7.2
      ts-declaration-location: 1.0.7(typescript@5.9.2)
    transitivePeerDependencies:
      - typescript

  eslint-plugin-perfectionist@4.15.0(eslint@9.32.0(jiti@2.5.1))(typescript@5.9.2):
    dependencies:
      '@typescript-eslint/types': 8.38.0
      '@typescript-eslint/utils': 8.38.0(eslint@9.32.0(jiti@2.5.1))(typescript@5.9.2)
      eslint: 9.32.0(jiti@2.5.1)
      natural-orderby: 5.0.0
    transitivePeerDependencies:
      - supports-color
      - typescript

  eslint-plugin-promise@7.2.1(eslint@9.32.0(jiti@2.5.1)):
    dependencies:
      '@eslint-community/eslint-utils': 4.7.0(eslint@9.32.0(jiti@2.5.1))
      eslint: 9.32.0(jiti@2.5.1)

  eslint-plugin-react@7.37.5(eslint@9.32.0(jiti@2.5.1)):
    dependencies:
      array-includes: 3.1.9
      array.prototype.findlast: 1.2.5
      array.prototype.flatmap: 1.3.3
      array.prototype.tosorted: 1.1.4
      doctrine: 2.1.0
      es-iterator-helpers: 1.2.1
      eslint: 9.32.0(jiti@2.5.1)
      estraverse: 5.3.0
      hasown: 2.0.2
      jsx-ast-utils: 3.3.5
      minimatch: 3.1.2
      object.entries: 1.1.9
      object.fromentries: 2.0.8
      object.values: 1.2.1
      prop-types: 15.8.1
      resolve: 2.0.0-next.5
      semver: 7.7.2
      string.prototype.matchall: 4.0.12
      string.prototype.repeat: 1.0.0

  eslint-plugin-vue@10.4.0(@typescript-eslint/parser@8.38.0(eslint@9.32.0(jiti@2.5.1))(typescript@5.9.2))(eslint@9.32.0(jiti@2.5.1))(vue-eslint-parser@10.2.0(eslint@9.32.0(jiti@2.5.1))):
    dependencies:
      '@eslint-community/eslint-utils': 4.7.0(eslint@9.32.0(jiti@2.5.1))
      eslint: 9.32.0(jiti@2.5.1)
      natural-compare: 1.4.0
      nth-check: 2.1.1
      postcss-selector-parser: 6.1.2
      semver: 7.7.2
      vue-eslint-parser: 10.2.0(eslint@9.32.0(jiti@2.5.1))
      xml-name-validator: 4.0.0
    optionalDependencies:
      '@typescript-eslint/parser': 8.38.0(eslint@9.32.0(jiti@2.5.1))(typescript@5.9.2)

  eslint-scope@8.4.0:
    dependencies:
      esrecurse: 4.3.0
      estraverse: 5.3.0

  eslint-visitor-keys@3.4.3: {}

  eslint-visitor-keys@4.2.1: {}

  eslint@9.32.0(jiti@2.5.1):
    dependencies:
      '@eslint-community/eslint-utils': 4.7.0(eslint@9.32.0(jiti@2.5.1))
      '@eslint-community/regexpp': 4.12.1
      '@eslint/config-array': 0.21.0
      '@eslint/config-helpers': 0.3.0
      '@eslint/core': 0.15.1
      '@eslint/eslintrc': 3.3.1
      '@eslint/js': 9.32.0
      '@eslint/plugin-kit': 0.3.4
      '@humanfs/node': 0.16.6
      '@humanwhocodes/module-importer': 1.0.1
      '@humanwhocodes/retry': 0.4.3
      '@types/estree': 1.0.8
      '@types/json-schema': 7.0.15
      ajv: 6.12.6
      chalk: 4.1.2
      cross-spawn: 7.0.6
      debug: 4.4.1
      escape-string-regexp: 4.0.0
      eslint-scope: 8.4.0
      eslint-visitor-keys: 4.2.1
      espree: 10.4.0
      esquery: 1.6.0
      esutils: 2.0.3
      fast-deep-equal: 3.1.3
      file-entry-cache: 8.0.0
      find-up: 5.0.0
      glob-parent: 6.0.2
      ignore: 5.3.2
      imurmurhash: 0.1.4
      is-glob: 4.0.3
      json-stable-stringify-without-jsonify: 1.0.1
      lodash.merge: 4.6.2
      minimatch: 3.1.2
      natural-compare: 1.4.0
      optionator: 0.9.4
    optionalDependencies:
      jiti: 2.5.1
    transitivePeerDependencies:
      - supports-color

  esm@3.2.25: {}

  esniff@2.0.1:
    dependencies:
      d: 1.0.2
      es5-ext: 0.10.64
      event-emitter: 0.3.5
      type: 2.7.3

  espree@10.4.0:
    dependencies:
      acorn: 8.15.0
      acorn-jsx: 5.3.2(acorn@8.15.0)
      eslint-visitor-keys: 4.2.1

  esprima@4.0.1: {}

  esquery@1.6.0:
    dependencies:
      estraverse: 5.3.0

  esrecurse@4.3.0:
    dependencies:
      estraverse: 5.3.0

  estraverse@4.3.0: {}

  estraverse@5.3.0: {}

  estree-is-function@1.0.0: {}

  estree-is-member-expression@1.0.0: {}

  estree-walker@2.0.2: {}

  estree-walker@3.0.3:
    dependencies:
      '@types/estree': 1.0.8

  esutils@2.0.3: {}

  etag@1.8.1: {}

  event-emitter@0.3.5:
    dependencies:
      d: 1.0.2
      es5-ext: 0.10.64

  event-target-shim@5.0.1: {}

  eventemitter3@5.0.1: {}

  events@3.3.0: {}

  evp_bytestokey@1.0.3:
    dependencies:
      md5.js: 1.3.5
      safe-buffer: 5.2.1

  execa@4.1.0:
    dependencies:
      cross-spawn: 7.0.6
      get-stream: 5.2.0
      human-signals: 1.1.1
      is-stream: 2.0.1
      merge-stream: 2.0.0
      npm-run-path: 4.0.1
      onetime: 5.1.2
      signal-exit: 3.0.7
      strip-final-newline: 2.0.0

  execspawn@1.0.1:
    dependencies:
      util-extend: 1.0.3

  expand-template@2.0.3: {}

  expect-type@1.2.2: {}

  ext@1.7.0:
    dependencies:
      type: 2.7.3

  extend@3.0.2: {}

  external-editor@3.1.0:
    dependencies:
      chardet: 0.7.0
      iconv-lite: 0.4.24
      tmp: 0.0.33

  extsprintf@1.3.0: {}

  fast-deep-equal@3.1.3: {}

  fast-equals@5.2.2: {}

  fast-glob@3.3.3:
    dependencies:
      '@nodelib/fs.stat': 2.0.5
      '@nodelib/fs.walk': 1.2.8
      glob-parent: 5.1.2
      merge2: 1.4.1
      micromatch: 4.0.8

  fast-json-stable-stringify@2.1.0: {}

  fast-levenshtein@2.0.6: {}

  fast-safe-stringify@2.1.1: {}

  fast-uri@3.0.6: {}

  fastq@1.19.1:
    dependencies:
      reusify: 1.1.0

  fdir@6.4.6(picomatch@4.0.3):
    optionalDependencies:
      picomatch: 4.0.3

  fecha@4.2.3: {}

  figlet@1.8.2: {}

  figures@2.0.0:
    dependencies:
      escape-string-regexp: 1.0.5

  file-entry-cache@8.0.0:
    dependencies:
      flat-cache: 4.0.1

  file-stream-rotator@0.6.1:
    dependencies:
      moment: 2.30.1

  file-uri-to-path@1.0.0: {}

  fill-range@7.1.1:
    dependencies:
      to-regex-range: 5.0.1

  finalhandler@2.1.0:
    dependencies:
      debug: 4.4.1
      encodeurl: 2.0.0
      escape-html: 1.0.3
      on-finished: 2.4.1
      parseurl: 1.3.3
      statuses: 2.0.2
    transitivePeerDependencies:
      - supports-color

  find-up@3.0.0:
    dependencies:
      locate-path: 3.0.0

  find-up@5.0.0:
    dependencies:
      locate-path: 6.0.0
      path-exists: 4.0.0

  find-up@7.0.0:
    dependencies:
      locate-path: 7.2.0
      path-exists: 5.0.0
      unicorn-magic: 0.1.0

  flame-gradient@1.0.0:
    dependencies:
      sinusoidal-decimal: 1.0.0

  flat-cache@4.0.1:
    dependencies:
      flatted: 3.3.3
      keyv: 4.5.4

  flatstr@1.0.12: {}

  flatted@3.3.3: {}

  fn.name@1.1.0: {}

  for-each@0.3.5:
    dependencies:
      is-callable: 1.2.7

  foreground-child@3.3.1:
    dependencies:
      cross-spawn: 7.0.6
      signal-exit: 4.1.0

  forever-agent@0.6.1: {}

  form-data-encoder@2.1.4: {}

  form-data@2.3.3:
    dependencies:
      asynckit: 0.4.0
      combined-stream: 1.0.8
      mime-types: 2.1.35

  form-data@4.0.4:
    dependencies:
      asynckit: 0.4.0
      combined-stream: 1.0.8
      es-set-tostringtag: 2.1.0
      hasown: 2.0.2
      mime-types: 2.1.35

  fresh@2.0.0: {}

  from2-string@1.1.0:
    dependencies:
      from2: 2.3.0

  from2@2.3.0:
    dependencies:
      inherits: 2.0.4
      readable-stream: 2.3.8

  fs-constants@1.0.0: {}

  fs-extra@10.1.0:
    dependencies:
      graceful-fs: 4.2.11
      jsonfile: 6.1.0
      universalify: 2.0.1

  fs-extra@11.3.0:
    dependencies:
      graceful-fs: 4.2.11
      jsonfile: 6.1.0
      universalify: 2.0.1

  fs-minipass@2.1.0:
    dependencies:
      minipass: 3.3.6

  fs.realpath@1.0.0: {}

  fsevents@2.3.3:
    optional: true

  function-bind@1.1.2: {}

  function.prototype.name@1.1.8:
    dependencies:
      call-bind: 1.0.8
      call-bound: 1.0.4
      define-properties: 1.2.1
      functions-have-names: 1.2.3
      hasown: 2.0.2
      is-callable: 1.2.7

  functions-have-names@1.2.3: {}

  gauge@4.0.4:
    dependencies:
      aproba: 2.1.0
      color-support: 1.1.3
      console-control-strings: 1.1.0
      has-unicode: 2.0.1
      signal-exit: 3.0.7
      string-width: 4.2.3
      strip-ansi: 6.0.1
      wide-align: 1.1.5
    optional: true

  generate-function@2.3.1:
    dependencies:
      is-property: 1.0.2

  generate-object-property@1.2.0:
    dependencies:
      is-property: 1.0.2

  gensequence@7.0.0: {}

  gensync@1.0.0-beta.2: {}

  get-assigned-identifiers@1.2.0: {}

  get-caller-file@2.0.5: {}

  get-east-asian-width@1.3.0: {}

  get-intrinsic@1.3.0:
    dependencies:
      call-bind-apply-helpers: 1.0.2
      es-define-property: 1.0.1
      es-errors: 1.3.0
      es-object-atoms: 1.1.1
      function-bind: 1.1.2
      get-proto: 1.0.1
      gopd: 1.2.0
      has-symbols: 1.1.0
      hasown: 2.0.2
      math-intrinsics: 1.1.0

  get-package-type@0.1.0: {}

  get-proto@1.0.1:
    dependencies:
      dunder-proto: 1.0.1
      es-object-atoms: 1.1.1

  get-stream@5.2.0:
    dependencies:
      pump: 3.0.3

  get-stream@6.0.1: {}

  get-symbol-description@1.1.0:
    dependencies:
      call-bound: 1.0.4
      es-errors: 1.3.0
      get-intrinsic: 1.3.0

  get-tsconfig@4.10.1:
    dependencies:
      resolve-pkg-maps: 1.0.0

  getopts@2.3.0: {}

  getpass@0.1.7:
    dependencies:
      assert-plus: 1.0.0

  git-raw-commits@4.0.0:
    dependencies:
      dargs: 8.1.0
      meow: 12.1.1
      split2: 4.2.0

  github-from-package@0.0.0: {}

  glob-parent@5.1.2:
    dependencies:
      is-glob: 4.0.3

  glob-parent@6.0.2:
    dependencies:
      is-glob: 4.0.3

  glob@10.4.5:
    dependencies:
      foreground-child: 3.3.1
      jackspeak: 3.4.3
      minimatch: 9.0.5
      minipass: 7.1.2
      package-json-from-dist: 1.0.1
      path-scurry: 1.11.1

  glob@11.0.3:
    dependencies:
      foreground-child: 3.3.1
      jackspeak: 4.1.1
      minimatch: 10.0.3
      minipass: 7.1.2
      package-json-from-dist: 1.0.1
      path-scurry: 2.0.0

  glob@7.2.3:
    dependencies:
      fs.realpath: 1.0.0
      inflight: 1.0.6
      inherits: 2.0.4
      minimatch: 3.1.2
      once: 1.4.0
      path-is-absolute: 1.0.1

  global-directory@4.0.1:
    dependencies:
      ini: 4.1.1

  global-dirs@3.0.1:
    dependencies:
      ini: 2.0.0

  globals@14.0.0: {}

  globals@15.15.0: {}

  globalthis@1.0.4:
    dependencies:
      define-properties: 1.2.1
      gopd: 1.2.0

  globby@11.1.0:
    dependencies:
      array-union: 2.1.0
      dir-glob: 3.0.1
      fast-glob: 3.3.3
      ignore: 5.3.2
      merge2: 1.4.1
      slash: 3.0.0

  globrex@0.1.2: {}

  gopd@1.2.0: {}

  got@12.6.1:
    dependencies:
      '@sindresorhus/is': 5.6.0
      '@szmarczak/http-timer': 5.0.1
      cacheable-lookup: 7.0.0
      cacheable-request: 10.2.14
      decompress-response: 6.0.0
      form-data-encoder: 2.1.4
      get-stream: 6.0.1
      http2-wrapper: 2.2.1
      lowercase-keys: 3.0.0
      p-cancelable: 3.0.0
      responselike: 3.0.0

  graceful-fs@4.2.11: {}

  graphemer@1.4.0: {}

  har-schema@2.0.0: {}

  har-validator@5.1.5:
    dependencies:
      ajv: 6.12.6
      har-schema: 2.0.0

  has-ansi@2.0.0:
    dependencies:
      ansi-regex: 2.1.1

  has-async-hooks@1.0.0: {}

  has-bigints@1.1.0: {}

  has-flag@3.0.0: {}

  has-flag@4.0.0: {}

  has-own-prop@2.0.0: {}

  has-property-descriptors@1.0.2:
    dependencies:
      es-define-property: 1.0.1

  has-proto@1.2.0:
    dependencies:
      dunder-proto: 1.0.1

  has-symbols@1.1.0: {}

  has-tostringtag@1.0.2:
    dependencies:
      has-symbols: 1.1.0

  has-unicode@2.0.1: {}

  has-yarn@2.1.0: {}

  has@1.0.4: {}

  hash-base@2.0.2:
    dependencies:
      inherits: 2.0.4

  hash-base@3.0.5:
    dependencies:
      inherits: 2.0.4
      safe-buffer: 5.2.1

  hash.js@1.1.7:
    dependencies:
      inherits: 2.0.4
      minimalistic-assert: 1.0.1

  hasown@2.0.2:
    dependencies:
      function-bind: 1.1.2

  hdr-histogram-js@3.0.1:
    dependencies:
      '@assemblyscript/loader': 0.19.23
      base64-js: 1.5.1
      pako: 1.0.11

  hdr-histogram-percentiles-obj@3.0.0: {}

  hidden-markov-model-tf@4.0.0(@tensorflow/tfjs-core@3.21.0(encoding@0.1.13)):
    dependencies:
      '@tensorflow/tfjs-core': 3.21.0(encoding@0.1.13)
      ml-kmeans: 4.2.1
      ndarray: 1.0.19
      ndarray-cholesky-factorization: 1.0.2
      ndarray-determinant: 1.0.0
      ndarray-inv: 0.2.0
      seedrandom: 3.0.5
      semver: 7.7.2

  hmac-drbg@1.0.1:
    dependencies:
      hash.js: 1.1.7
      minimalistic-assert: 1.0.1
      minimalistic-crypto-utils: 1.0.1

  hsl-to-rgb-for-reals@1.1.1: {}

  html-encoding-sniffer@4.0.0:
    dependencies:
      whatwg-encoding: 3.1.1

  html-escaper@2.0.2: {}

  htmlescape@1.1.1: {}

  http-cache-semantics@4.2.0: {}

  http-errors@2.0.0:
    dependencies:
      depd: 2.0.0
      inherits: 2.0.4
      setprototypeof: 1.2.0
      statuses: 2.0.1
      toidentifier: 1.0.1

  http-parser-js@0.5.10: {}

  http-proxy-agent@4.0.1:
    dependencies:
      '@tootallnate/once': 1.1.2
      agent-base: 6.0.2
      debug: 4.4.1
    transitivePeerDependencies:
      - supports-color
    optional: true

  http-proxy-agent@7.0.2:
    dependencies:
      agent-base: 7.1.4
      debug: 4.4.1
    transitivePeerDependencies:
      - supports-color

  http-signature@1.2.0:
    dependencies:
      assert-plus: 1.0.0
      jsprim: 1.4.2
      sshpk: 1.18.0

  http-status-codes@2.3.0: {}

  http2-wrapper@2.2.1:
    dependencies:
      quick-lru: 5.1.1
      resolve-alpn: 1.2.1

  https-browserify@1.0.0: {}

  https-proxy-agent@5.0.1:
    dependencies:
      agent-base: 6.0.2
      debug: 4.4.1
    transitivePeerDependencies:
      - supports-color
    optional: true

  https-proxy-agent@7.0.6:
    dependencies:
      agent-base: 7.1.4
      debug: 4.4.1
    transitivePeerDependencies:
      - supports-color

  human-signals@1.1.1: {}

  humanize-ms@1.2.1:
    dependencies:
      ms: 2.1.3
    optional: true

  hyperid@3.3.0:
    dependencies:
      buffer: 5.7.1
      uuid: 9.0.1
      uuid-parse: 1.1.0

  hyperscript-attribute-to-property@1.0.2: {}

  hyperx@2.5.4:
    dependencies:
      hyperscript-attribute-to-property: 1.0.2

  iconv-lite@0.4.24:
    dependencies:
      safer-buffer: 2.1.2

  iconv-lite@0.6.3:
    dependencies:
      safer-buffer: 2.1.2

  ieee754@1.2.1: {}

  ignore@5.3.2: {}

  ignore@7.0.5: {}

  import-fresh@3.3.1:
    dependencies:
      parent-module: 1.0.1
      resolve-from: 4.0.0

  import-lazy@2.1.0: {}

  import-meta-resolve@4.1.0: {}

  imurmurhash@0.1.4: {}

  indent-string@4.0.0: {}

  infer-owner@1.0.4:
    optional: true

  inflight@1.0.6:
    dependencies:
      once: 1.4.0
      wrappy: 1.0.2

  inherits@2.0.3: {}

  inherits@2.0.4: {}

  ini@1.3.8: {}

  ini@2.0.0: {}

  ini@4.1.1: {}

  inline-source-map@0.6.3:
    dependencies:
      source-map: 0.5.7

  inquirer@6.5.2:
    dependencies:
      ansi-escapes: 3.2.0
      chalk: 2.4.2
      cli-cursor: 2.1.0
      cli-width: 2.2.1
      external-editor: 3.1.0
      figures: 2.0.0
      lodash: 4.17.21
      mute-stream: 0.0.7
      run-async: 2.4.1
      rxjs: 6.6.7
      string-width: 2.1.1
      strip-ansi: 5.2.0
      through: 2.3.8

  insert-module-globals@7.2.1:
    dependencies:
      JSONStream: 1.3.5
      acorn-node: 1.8.2
      combine-source-map: 0.8.0
      concat-stream: 1.6.2
      is-buffer: 1.1.6
      path-is-absolute: 1.0.1
      process: 0.11.10
      through2: 2.0.5
      undeclared-identifiers: 1.1.3
      xtend: 4.0.2

  insight@0.11.1:
    dependencies:
      async: 2.6.4
      chalk: 4.1.2
      conf: 10.2.0
      inquirer: 6.5.2
      lodash.debounce: 4.0.8
      os-name: 4.0.1
      request: 2.88.2
      tough-cookie: 4.1.4
      uuid: 9.0.1

  internal-slot@1.1.0:
    dependencies:
      es-errors: 1.3.0
      hasown: 2.0.2
      side-channel: 1.1.0

  internmap@1.0.1: {}

  interpret@2.2.0: {}

  iota-array@1.0.0: {}

  ip-address@9.0.5:
    dependencies:
      jsbn: 1.1.0
      sprintf-js: 1.1.3
    optional: true

  is-any-array@2.0.1: {}

  is-arguments@1.2.0:
    dependencies:
      call-bound: 1.0.4
      has-tostringtag: 1.0.2

  is-array-buffer@3.0.5:
    dependencies:
      call-bind: 1.0.8
      call-bound: 1.0.4
      get-intrinsic: 1.3.0

  is-arrayish@0.2.1: {}

  is-arrayish@0.3.2: {}

  is-async-function@2.1.1:
    dependencies:
      async-function: 1.0.0
      call-bound: 1.0.4
      get-proto: 1.0.1
      has-tostringtag: 1.0.2
      safe-regex-test: 1.1.0

  is-bigint@1.1.0:
    dependencies:
      has-bigints: 1.1.0

  is-binary-path@2.1.0:
    dependencies:
      binary-extensions: 2.3.0

  is-boolean-attribute@0.0.1: {}

  is-boolean-object@1.2.2:
    dependencies:
      call-bound: 1.0.4
      has-tostringtag: 1.0.2

  is-buffer@1.1.6: {}

  is-buffer@2.0.5: {}

  is-bun-module@2.0.0:
    dependencies:
      semver: 7.7.2

  is-callable@1.2.7: {}

  is-ci@2.0.0:
    dependencies:
      ci-info: 2.0.0

  is-core-module@2.16.1:
    dependencies:
      hasown: 2.0.2

  is-data-view@1.0.2:
    dependencies:
      call-bound: 1.0.4
      get-intrinsic: 1.3.0
      is-typed-array: 1.1.15

  is-date-object@1.1.0:
    dependencies:
      call-bound: 1.0.4
      has-tostringtag: 1.0.2

  is-docker@2.2.1: {}

  is-extglob@2.1.1: {}

  is-finalizationregistry@1.1.1:
    dependencies:
      call-bound: 1.0.4

  is-fullwidth-code-point@1.0.0:
    dependencies:
      number-is-nan: 1.0.1

  is-fullwidth-code-point@2.0.0: {}

  is-fullwidth-code-point@3.0.0: {}

  is-fullwidth-code-point@4.0.0: {}

  is-fullwidth-code-point@5.0.0:
    dependencies:
      get-east-asian-width: 1.3.0

  is-generator-function@1.1.0:
    dependencies:
      call-bound: 1.0.4
      get-proto: 1.0.1
      has-tostringtag: 1.0.2
      safe-regex-test: 1.1.0

  is-glob@4.0.3:
    dependencies:
      is-extglob: 2.1.1

  is-installed-globally@0.4.0:
    dependencies:
      global-dirs: 3.0.1
      is-path-inside: 3.0.3

  is-interactive@1.0.0: {}

  is-lambda@1.0.1:
    optional: true

  is-map@2.0.3: {}

  is-negative-zero@2.0.3: {}

  is-npm@5.0.0: {}

  is-number-object@1.1.1:
    dependencies:
      call-bound: 1.0.4
      has-tostringtag: 1.0.2

  is-number@7.0.0: {}

  is-obj@2.0.0: {}

  is-path-cwd@2.2.0: {}

  is-path-inside@3.0.3: {}

  is-potential-custom-element-name@1.0.1: {}

  is-property@1.0.2: {}

  is-regex@1.2.1:
    dependencies:
      call-bound: 1.0.4
      gopd: 1.2.0
      has-tostringtag: 1.0.2
      hasown: 2.0.2

  is-set@2.0.3: {}

  is-shared-array-buffer@1.0.4:
    dependencies:
      call-bound: 1.0.4

  is-stream@2.0.1: {}

  is-string@1.1.1:
    dependencies:
      call-bound: 1.0.4
      has-tostringtag: 1.0.2

  is-symbol@1.1.1:
    dependencies:
      call-bound: 1.0.4
      has-symbols: 1.1.0
      safe-regex-test: 1.1.0

  is-text-path@2.0.0:
    dependencies:
      text-extensions: 2.4.0

  is-typed-array@1.1.15:
    dependencies:
      which-typed-array: 1.1.19

  is-typedarray@1.0.0: {}

  is-unicode-supported@0.1.0: {}

  is-weakmap@2.0.2: {}

  is-weakref@1.1.1:
    dependencies:
      call-bound: 1.0.4

  is-weakset@2.0.4:
    dependencies:
      call-bound: 1.0.4
      get-intrinsic: 1.3.0

  is-wsl@1.1.0: {}

  is-wsl@2.2.0:
    dependencies:
      is-docker: 2.2.1

  is-yarn-global@0.3.0: {}

  isarray@1.0.0: {}

  isarray@2.0.5: {}

  isexe@2.0.0: {}

  isstream@0.1.2: {}

  istanbul-lib-coverage@3.2.2: {}

  istanbul-lib-report@3.0.1:
    dependencies:
      istanbul-lib-coverage: 3.2.2
      make-dir: 4.0.0
      supports-color: 7.2.0

  istanbul-lib-source-maps@5.0.6:
    dependencies:
      '@jridgewell/trace-mapping': 0.3.29
      debug: 4.4.1
      istanbul-lib-coverage: 3.2.2
    transitivePeerDependencies:
      - supports-color

  istanbul-reports@3.1.7:
    dependencies:
      html-escaper: 2.0.2
      istanbul-lib-report: 3.0.1

  iterator.prototype@1.1.5:
    dependencies:
      define-data-property: 1.1.4
      es-object-atoms: 1.1.1
      get-intrinsic: 1.3.0
      get-proto: 1.0.1
      has-symbols: 1.1.0
      set-function-name: 2.0.2

  jackspeak@3.4.3:
    dependencies:
      '@isaacs/cliui': 8.0.2
    optionalDependencies:
      '@pkgjs/parseargs': 0.11.0

  jackspeak@4.1.1:
    dependencies:
      '@isaacs/cliui': 8.0.2

  jiti@2.5.1: {}

  js-beautify@1.15.4:
    dependencies:
      config-chain: 1.1.13
      editorconfig: 1.0.4
      glob: 10.4.5
      js-cookie: 3.0.5
      nopt: 7.2.1

  js-cookie@3.0.5: {}

  js-tokens@4.0.0: {}

  js-tokens@9.0.1: {}

  js-yaml@4.1.0:
    dependencies:
      argparse: 2.0.1

  jsbn@0.1.1: {}

  jsbn@1.1.0:
    optional: true

  jsdoc-type-pratt-parser@4.1.0: {}

  jsdom@26.1.0(bufferutil@4.0.9)(utf-8-validate@6.0.5):
    dependencies:
      cssstyle: 4.6.0
      data-urls: 5.0.0
      decimal.js: 10.6.0
      html-encoding-sniffer: 4.0.0
      http-proxy-agent: 7.0.2
      https-proxy-agent: 7.0.6
      is-potential-custom-element-name: 1.0.1
      nwsapi: 2.2.21
      parse5: 7.3.0
      rrweb-cssom: 0.8.0
      saxes: 6.0.0
      symbol-tree: 3.2.4
      tough-cookie: 4.1.4
      w3c-xmlserializer: 5.0.0
      webidl-conversions: 7.0.0
      whatwg-encoding: 3.1.1
      whatwg-mimetype: 4.0.0
      whatwg-url: 14.2.0
      ws: 8.18.3(bufferutil@4.0.9)(utf-8-validate@6.0.5)
      xml-name-validator: 5.0.0
    transitivePeerDependencies:
      - bufferutil
      - supports-color
      - utf-8-validate

  jsesc@3.1.0: {}

  json-buffer@3.0.1: {}

  json-parse-even-better-errors@2.3.1: {}

  json-schema-traverse@0.4.1: {}

  json-schema-traverse@1.0.0: {}

  json-schema-typed@7.0.3: {}

  json-schema@0.4.0: {}

  json-stable-stringify-without-jsonify@1.0.1: {}

  json-stringify-safe@5.0.1: {}

  json5@2.2.3: {}

  jsonfile@6.1.0:
    dependencies:
      universalify: 2.0.1
    optionalDependencies:
      graceful-fs: 4.2.11

  jsonparse@1.3.1: {}

  jsonstream2@3.0.0:
    dependencies:
      jsonparse: 1.3.1
      through2: 3.0.2
      type-component: 0.0.1

  jsprim@1.4.2:
    dependencies:
      assert-plus: 1.0.0
      extsprintf: 1.3.0
      json-schema: 0.4.0
      verror: 1.10.0

  jsx-ast-utils@3.3.5:
    dependencies:
      array-includes: 3.1.9
      array.prototype.flat: 1.3.3
      object.assign: 4.1.7
      object.values: 1.2.1

  keyv@4.5.4:
    dependencies:
      json-buffer: 3.0.1

  knex@3.1.0(sqlite3@5.1.7):
    dependencies:
      colorette: 2.0.19
      commander: 10.0.1
      debug: 4.3.4
      escalade: 3.2.0
      esm: 3.2.25
      get-package-type: 0.1.0
      getopts: 2.3.0
      interpret: 2.2.0
      lodash: 4.17.21
      pg-connection-string: 2.6.2
      rechoir: 0.8.0
      resolve-from: 5.0.0
      tarn: 3.0.2
      tildify: 2.0.0
    optionalDependencies:
      sqlite3: 5.1.7
    transitivePeerDependencies:
      - supports-color

  kuler@2.0.0: {}

  labeled-stream-splicer@2.0.2:
    dependencies:
      inherits: 2.0.4
      stream-splicer: 2.0.1

  latest-version@5.1.0:
    dependencies:
      package-json: 6.5.0

  leven@2.1.0: {}

  levn@0.3.0:
    dependencies:
      prelude-ls: 1.1.2
      type-check: 0.3.2

  levn@0.4.1:
    dependencies:
      prelude-ls: 1.2.1
      type-check: 0.4.0

  lightningcss-darwin-arm64@1.30.1:
    optional: true

  lightningcss-darwin-x64@1.30.1:
    optional: true

  lightningcss-freebsd-x64@1.30.1:
    optional: true

  lightningcss-linux-arm-gnueabihf@1.30.1:
    optional: true

  lightningcss-linux-arm64-gnu@1.30.1:
    optional: true

  lightningcss-linux-arm64-musl@1.30.1:
    optional: true

  lightningcss-linux-x64-gnu@1.30.1:
    optional: true

  lightningcss-linux-x64-musl@1.30.1:
    optional: true

  lightningcss-win32-arm64-msvc@1.30.1:
    optional: true

  lightningcss-win32-x64-msvc@1.30.1:
    optional: true

  lightningcss@1.30.1:
    dependencies:
      detect-libc: 2.0.4
    optionalDependencies:
      lightningcss-darwin-arm64: 1.30.1
      lightningcss-darwin-x64: 1.30.1
      lightningcss-freebsd-x64: 1.30.1
      lightningcss-linux-arm-gnueabihf: 1.30.1
      lightningcss-linux-arm64-gnu: 1.30.1
      lightningcss-linux-arm64-musl: 1.30.1
      lightningcss-linux-x64-gnu: 1.30.1
      lightningcss-linux-x64-musl: 1.30.1
      lightningcss-win32-arm64-msvc: 1.30.1
      lightningcss-win32-x64-msvc: 1.30.1

  lilconfig@3.1.3: {}

  lines-and-columns@1.2.4: {}

  lint-staged@16.1.2:
    dependencies:
      chalk: 5.4.1
      commander: 14.0.0
      debug: 4.4.1
      lilconfig: 3.1.3
      listr2: 8.3.3
      micromatch: 4.0.8
      nano-spawn: 1.0.2
      pidtree: 0.6.0
      string-argv: 0.3.2
      yaml: 2.8.0
    transitivePeerDependencies:
      - supports-color

  listr2@8.3.3:
    dependencies:
      cli-truncate: 4.0.0
      colorette: 2.0.20
      eventemitter3: 5.0.1
      log-update: 6.1.0
      rfdc: 1.4.1
      wrap-ansi: 9.0.0

  locate-path@3.0.0:
    dependencies:
      p-locate: 3.0.0
      path-exists: 3.0.0

  locate-path@6.0.0:
    dependencies:
      p-locate: 5.0.0

  locate-path@7.2.0:
    dependencies:
      p-locate: 6.0.0

  lodash.camelcase@4.3.0: {}

  lodash.castarray@4.4.0: {}

  lodash.chunk@4.2.0: {}

  lodash.clonedeep@4.5.0: {}

  lodash.debounce@4.0.8: {}

  lodash.flatten@4.4.0: {}

  lodash.isplainobject@4.0.6: {}

  lodash.kebabcase@4.1.1: {}

  lodash.memoize@3.0.4: {}

  lodash.merge@4.6.2: {}

  lodash.mergewith@4.6.2: {}

  lodash.snakecase@4.1.1: {}

  lodash.startcase@4.4.0: {}

  lodash.uniq@4.5.0: {}

  lodash.upperfirst@4.3.1: {}

  lodash@4.17.21: {}

  log-symbols@4.1.0:
    dependencies:
      chalk: 4.1.2
      is-unicode-supported: 0.1.0

  log-update@6.1.0:
    dependencies:
      ansi-escapes: 7.0.0
      cli-cursor: 5.0.0
      slice-ansi: 7.1.0
      strip-ansi: 7.1.0
      wrap-ansi: 9.0.0

  logform@2.7.0:
    dependencies:
      '@colors/colors': 1.6.0
      '@types/triple-beam': 1.3.5
      fecha: 4.2.3
      ms: 2.1.3
      safe-stable-stringify: 2.5.0
      triple-beam: 1.4.1

  long@4.0.0: {}

  loose-envify@1.4.0:
    dependencies:
      js-tokens: 4.0.0

  loupe@3.2.0: {}

  lower-case@1.1.4: {}

  lowercase-keys@3.0.0: {}

  lru-cache@10.4.3: {}

  lru-cache@11.1.0: {}

  lru-cache@5.1.1:
    dependencies:
      yallist: 3.1.1

  lru-cache@6.0.0:
    dependencies:
      yallist: 4.0.0
    optional: true

  lucide-vue-next@0.534.0(vue@3.5.18(typescript@5.8.3)):
    dependencies:
      vue: 3.5.18(typescript@5.8.3)

  macos-release@2.5.1: {}

  magic-string@0.23.2:
    dependencies:
      sourcemap-codec: 1.4.8

  magic-string@0.25.1:
    dependencies:
      sourcemap-codec: 1.4.8

  magic-string@0.30.17:
    dependencies:
      '@jridgewell/sourcemap-codec': 1.5.4

  magicast@0.3.5:
    dependencies:
      '@babel/parser': 7.28.0
      '@babel/types': 7.28.2
      source-map-js: 1.2.1

  make-dir@3.1.0:
    dependencies:
      semver: 7.7.2

  make-dir@4.0.0:
    dependencies:
      semver: 7.7.2

  make-error@1.3.6: {}

  make-fetch-happen@9.1.0:
    dependencies:
      agentkeepalive: 4.6.0
      cacache: 15.3.0
      http-cache-semantics: 4.2.0
      http-proxy-agent: 4.0.1
      https-proxy-agent: 5.0.1
      is-lambda: 1.0.1
      lru-cache: 6.0.0
      minipass: 3.3.6
      minipass-collect: 1.0.2
      minipass-fetch: 1.4.1
      minipass-flush: 1.0.5
      minipass-pipeline: 1.2.4
      negotiator: 0.6.4
      promise-retry: 2.0.1
      socks-proxy-agent: 6.2.1
      ssri: 8.0.1
    transitivePeerDependencies:
      - bluebird
      - supports-color
    optional: true

  manage-path@2.0.0: {}

  mariadb@3.4.2:
    dependencies:
      '@types/geojson': 7946.0.16
      '@types/node': 22.16.5
      denque: 2.1.0
      iconv-lite: 0.6.3
      lru-cache: 10.4.3

  math-intrinsics@1.1.0: {}

  md5.js@1.3.5:
    dependencies:
      hash-base: 3.0.5
      inherits: 2.0.4
      safe-buffer: 5.2.1

  memory-pager@1.5.0: {}

  meow@12.1.1: {}

  merge-source-map@1.0.4:
    dependencies:
      source-map: 0.5.7

  merge-stream@2.0.0: {}

  merge2@1.4.1: {}

  micromatch@4.0.8:
    dependencies:
      braces: 3.0.3
      picomatch: 2.3.1

  mikro-orm@6.4.16: {}

  miller-rabin@4.0.1:
    dependencies:
      bn.js: 4.12.2
      brorand: 1.1.0

  mime-db@1.52.0: {}

  mime-db@1.54.0: {}

  mime-types@2.1.35:
    dependencies:
      mime-db: 1.52.0

  mime-types@3.0.1:
    dependencies:
      mime-db: 1.54.0

  mimic-fn@1.2.0: {}

  mimic-fn@2.1.0: {}

  mimic-fn@3.1.0: {}

  mimic-function@5.0.1: {}

  mimic-response@3.1.0: {}

  mimic-response@4.0.0: {}

  minify-stream@2.1.0:
    dependencies:
      concat-stream: 2.0.0
      convert-source-map: 1.9.0
      duplexify: 4.1.3
      from2-string: 1.1.0
      terser: 4.8.1
      xtend: 4.0.2

  minimalistic-assert@1.0.1: {}

  minimalistic-crypto-utils@1.0.1: {}

  minimatch@10.0.3:
    dependencies:
      '@isaacs/brace-expansion': 5.0.0

  minimatch@3.1.2:
    dependencies:
      brace-expansion: 1.1.12

  minimatch@9.0.1:
    dependencies:
      brace-expansion: 2.0.2

  minimatch@9.0.5:
    dependencies:
      brace-expansion: 2.0.2

  minimist@1.2.8: {}

  minipass-collect@1.0.2:
    dependencies:
      minipass: 3.3.6
    optional: true

  minipass-fetch@1.4.1:
    dependencies:
      minipass: 3.3.6
      minipass-sized: 1.0.3
      minizlib: 2.1.2
    optionalDependencies:
      encoding: 0.1.13
    optional: true

  minipass-flush@1.0.5:
    dependencies:
      minipass: 3.3.6
    optional: true

  minipass-pipeline@1.2.4:
    dependencies:
      minipass: 3.3.6
    optional: true

  minipass-sized@1.0.3:
    dependencies:
      minipass: 3.3.6
    optional: true

  minipass@3.3.6:
    dependencies:
      yallist: 4.0.0

  minipass@5.0.0: {}

  minipass@7.1.2: {}

  minizlib@2.1.2:
    dependencies:
      minipass: 3.3.6
      yallist: 4.0.0

  minizlib@3.0.2:
    dependencies:
      minipass: 7.1.2

  mkdirp-classic@0.5.3: {}

  mkdirp@1.0.4: {}

  mkdirp@3.0.1: {}

  ml-array-max@1.2.4:
    dependencies:
      is-any-array: 2.0.1

  ml-array-min@1.2.3:
    dependencies:
      is-any-array: 2.0.1

  ml-array-rescale@1.3.7:
    dependencies:
      is-any-array: 2.0.1
      ml-array-max: 1.2.4
      ml-array-min: 1.2.3

  ml-distance-euclidean@2.0.0: {}

  ml-kmeans@4.2.1:
    dependencies:
      ml-distance-euclidean: 2.0.0
      ml-matrix: 5.3.0
      ml-nearest-vector: 2.0.1
      ml-random: 0.5.0

  ml-matrix@5.3.0:
    dependencies:
      ml-array-max: 1.2.4
      ml-array-rescale: 1.3.7

  ml-nearest-vector@2.0.1:
    dependencies:
      ml-distance-euclidean: 2.0.0

  ml-random@0.5.0:
    dependencies:
      ml-xsadd: 2.0.0

  ml-xsadd@2.0.0: {}

  mnemonist@0.40.3:
    dependencies:
      obliterator: 2.0.5

  module-deps@6.2.3:
    dependencies:
      JSONStream: 1.3.5
      browser-resolve: 2.0.0
      cached-path-relative: 1.1.0
      concat-stream: 1.6.2
      defined: 1.0.1
      detective: 5.2.1
      duplexer2: 0.1.4
      inherits: 2.0.4
      parents: 1.0.1
      readable-stream: 2.3.8
      resolve: 1.22.10
      stream-combiner2: 1.1.1
      subarg: 1.0.0
      through2: 2.0.5
      xtend: 4.0.2

  moment@2.30.1: {}

  mongodb-connection-string-url@3.0.2:
    dependencies:
      '@types/whatwg-url': 11.0.5
      whatwg-url: 14.2.0

  mongodb@6.18.0(socks@2.8.6):
    dependencies:
      '@mongodb-js/saslprep': 1.3.0
      bson: 6.10.4
      mongodb-connection-string-url: 3.0.2
    optionalDependencies:
      socks: 2.8.6

  morphdom@2.7.5: {}

  ms@2.1.2: {}

  ms@2.1.3: {}

  multistream@2.1.1:
    dependencies:
      inherits: 2.0.4
      readable-stream: 2.3.8

  mute-stream@0.0.7: {}

  mutexify@1.4.0:
    dependencies:
      queue-tick: 1.0.1

  nano-spawn@1.0.2: {}

  nanoassert@1.1.0: {}

  nanobench@2.1.1:
    dependencies:
      browser-process-hrtime: 0.1.3
      chalk: 1.1.3
      mutexify: 1.4.0
      pretty-hrtime: 1.0.3

  nanohtml@1.10.0:
    dependencies:
      acorn-node: 1.8.2
      camel-case: 3.0.0
      convert-source-map: 1.9.0
      estree-is-member-expression: 1.0.0
      hyperx: 2.5.4
      is-boolean-attribute: 0.0.1
      nanoassert: 1.1.0
      nanobench: 2.1.1
      normalize-html-whitespace: 0.2.0
      through2: 2.0.5
      transform-ast: 2.4.4

  nanoid@3.3.11: {}

  napi-build-utils@2.0.0: {}

  napi-postinstall@0.3.2: {}

  natural-compare@1.4.0: {}

  natural-orderby@5.0.0: {}

  ndarray-blas-level1@1.1.3: {}

  ndarray-cholesky-factorization@1.0.2:
    dependencies:
      ndarray: 1.0.19
      ndarray-blas-level1: 1.1.3
      ndarray-scratch: 1.2.0

  ndarray-crout-decomposition@1.1.0: {}

  ndarray-determinant@1.0.0:
    dependencies:
      ndarray-crout-decomposition: 1.1.0
      ndarray-diagonal: 1.0.0
      ndarray-ops: 1.2.2
      ndarray-scratch: 1.2.0

  ndarray-diagonal@1.0.0:
    dependencies:
      ndarray: 1.0.19

  ndarray-inv@0.2.0:
    dependencies:
      ndarray: 1.0.19
      ndarray-scratch: 1.2.0

  ndarray-ops@1.2.2:
    dependencies:
      cwise-compiler: 1.1.3

  ndarray-scratch@1.2.0:
    dependencies:
      ndarray: 1.0.19
      ndarray-ops: 1.2.2
      typedarray-pool: 1.2.0

  ndarray@1.0.19:
    dependencies:
      iota-array: 1.0.0
      is-buffer: 1.1.6

  negotiator@0.6.4:
    optional: true

  neostandard@0.12.2(@typescript-eslint/utils@8.38.0(eslint@9.32.0(jiti@2.5.1))(typescript@5.9.2))(eslint-import-resolver-node@0.3.9)(eslint@9.32.0(jiti@2.5.1))(typescript@5.9.2):
    dependencies:
      '@humanwhocodes/gitignore-to-minimatch': 1.0.2
      '@stylistic/eslint-plugin': 2.11.0(eslint@9.32.0(jiti@2.5.1))(typescript@5.9.2)
      eslint: 9.32.0(jiti@2.5.1)
      eslint-import-resolver-typescript: 3.10.1(eslint-plugin-import-x@4.16.1(@typescript-eslint/utils@8.38.0(eslint@9.32.0(jiti@2.5.1))(typescript@5.9.2))(eslint-import-resolver-node@0.3.9)(eslint@9.32.0(jiti@2.5.1)))(eslint@9.32.0(jiti@2.5.1))
      eslint-plugin-import-x: 4.16.1(@typescript-eslint/utils@8.38.0(eslint@9.32.0(jiti@2.5.1))(typescript@5.9.2))(eslint-import-resolver-node@0.3.9)(eslint@9.32.0(jiti@2.5.1))
      eslint-plugin-n: 17.21.3(eslint@9.32.0(jiti@2.5.1))(typescript@5.9.2)
      eslint-plugin-promise: 7.2.1(eslint@9.32.0(jiti@2.5.1))
      eslint-plugin-react: 7.37.5(eslint@9.32.0(jiti@2.5.1))
      find-up: 5.0.0
      globals: 15.15.0
      peowly: 1.3.2
      typescript-eslint: 8.38.0(eslint@9.32.0(jiti@2.5.1))(typescript@5.9.2)
    transitivePeerDependencies:
      - '@typescript-eslint/utils'
      - eslint-import-resolver-node
      - eslint-plugin-import
      - supports-color
      - typescript

  next-tick@1.1.0: {}

  no-case@2.3.2:
    dependencies:
      lower-case: 1.1.4

  node-abi@3.75.0:
    dependencies:
      semver: 7.7.2

  node-addon-api@7.1.1: {}

  node-fetch@2.6.13(encoding@0.1.13):
    dependencies:
      whatwg-url: 5.0.0
    optionalDependencies:
      encoding: 0.1.13

  node-gyp-build@4.8.4:
    optional: true

  node-gyp@8.4.1:
    dependencies:
      env-paths: 2.2.1
      glob: 7.2.3
      graceful-fs: 4.2.11
      make-fetch-happen: 9.1.0
      nopt: 5.0.0
      npmlog: 6.0.2
      rimraf: 3.0.2
      semver: 7.7.2
      tar: 6.2.1
      which: 2.0.2
    transitivePeerDependencies:
      - bluebird
      - supports-color
    optional: true

  node-releases@2.0.19: {}

  nopt@5.0.0:
    dependencies:
      abbrev: 1.1.1
    optional: true

  nopt@7.2.1:
    dependencies:
      abbrev: 2.0.0

  normalize-html-whitespace@0.2.0: {}

  normalize-path@3.0.0: {}

  normalize-url@8.0.2: {}

  npm-run-path@4.0.1:
    dependencies:
      path-key: 3.1.1

  npmlog@6.0.2:
    dependencies:
      are-we-there-yet: 3.0.1
      console-control-strings: 1.1.0
      gauge: 4.0.4
      set-blocking: 2.0.0
    optional: true

  nth-check@2.1.1:
    dependencies:
      boolbase: 1.0.0

  number-is-nan@1.0.1: {}

  nwsapi@2.2.21: {}

  oauth-sign@0.9.0: {}

  object-assign@4.1.1: {}

  object-hash@3.0.0: {}

  object-inspect@1.13.4: {}

  object-keys@1.1.1: {}

  object.assign@4.1.7:
    dependencies:
      call-bind: 1.0.8
      call-bound: 1.0.4
      define-properties: 1.2.1
      es-object-atoms: 1.1.1
      has-symbols: 1.1.0
      object-keys: 1.1.1

  object.entries@1.1.9:
    dependencies:
      call-bind: 1.0.8
      call-bound: 1.0.4
      define-properties: 1.2.1
      es-object-atoms: 1.1.1

  object.fromentries@2.0.8:
    dependencies:
      call-bind: 1.0.8
      define-properties: 1.2.1
      es-abstract: 1.24.0
      es-object-atoms: 1.1.1

  object.values@1.2.1:
    dependencies:
      call-bind: 1.0.8
      call-bound: 1.0.4
      define-properties: 1.2.1
      es-object-atoms: 1.1.1

  obliterator@2.0.5: {}

  on-finished@2.4.1:
    dependencies:
      ee-first: 1.1.1

  on-net-listen@1.1.2: {}

  once@1.4.0:
    dependencies:
      wrappy: 1.0.2

  one-time@1.0.0:
    dependencies:
      fn.name: 1.1.0

  onetime@2.0.1:
    dependencies:
      mimic-fn: 1.2.0

  onetime@5.1.2:
    dependencies:
      mimic-fn: 2.1.0

  onetime@7.0.0:
    dependencies:
      mimic-function: 5.0.1

  open@7.4.2:
    dependencies:
      is-docker: 2.2.1
      is-wsl: 2.2.0

  opn@5.5.0:
    dependencies:
      is-wsl: 1.1.0

  optionator@0.8.3:
    dependencies:
      deep-is: 0.1.4
      fast-levenshtein: 2.0.6
      levn: 0.3.0
      prelude-ls: 1.1.2
      type-check: 0.3.2
      word-wrap: 1.2.5

  optionator@0.9.4:
    dependencies:
      deep-is: 0.1.4
      fast-levenshtein: 2.0.6
      levn: 0.4.1
      prelude-ls: 1.2.1
      type-check: 0.4.0
      word-wrap: 1.2.5

  ora@5.4.1:
    dependencies:
      bl: 4.1.0
      chalk: 4.1.2
      cli-cursor: 3.1.0
      cli-spinners: 2.9.2
      is-interactive: 1.0.0
      is-unicode-supported: 0.1.0
      log-symbols: 4.1.0
      strip-ansi: 6.0.1
      wcwidth: 1.0.1

  os-browserify@0.3.0: {}

  os-name@4.0.1:
    dependencies:
      macos-release: 2.5.1
      windows-release: 4.0.0

  os-tmpdir@1.0.2: {}

  own-keys@1.0.1:
    dependencies:
      get-intrinsic: 1.3.0
      object-keys: 1.1.1
      safe-push-apply: 1.0.0

  p-cancelable@3.0.0: {}

  p-limit@2.3.0:
    dependencies:
      p-try: 2.2.0

  p-limit@3.1.0:
    dependencies:
      yocto-queue: 0.1.0

  p-limit@4.0.0:
    dependencies:
      yocto-queue: 1.2.1

  p-locate@3.0.0:
    dependencies:
      p-limit: 2.3.0

  p-locate@5.0.0:
    dependencies:
      p-limit: 3.1.0

  p-locate@6.0.0:
    dependencies:
      p-limit: 4.0.0

  p-map@4.0.0:
    dependencies:
      aggregate-error: 3.1.0

  p-try@2.2.0: {}

  package-json-from-dist@1.0.1: {}

  package-json@6.5.0:
    dependencies:
      got: 12.6.1
      registry-auth-token: 4.2.2
      registry-url: 5.1.0
      semver: 7.7.2

  pako@1.0.11: {}

  parent-module@1.0.1:
    dependencies:
      callsites: 3.1.0

  parent-module@2.0.0:
    dependencies:
      callsites: 3.1.0

  parent-require@1.0.0: {}

  parents@1.0.1:
    dependencies:
      path-platform: 0.11.15

  parse-asn1@5.1.7:
    dependencies:
      asn1.js: 4.10.1
      browserify-aes: 1.2.0
      evp_bytestokey: 1.0.3
      hash-base: 3.0.5
      pbkdf2: 3.1.3
      safe-buffer: 5.2.1

  parse-imports-exports@0.2.4:
    dependencies:
      parse-statements: 1.0.11

  parse-json@5.2.0:
    dependencies:
      '@babel/code-frame': 7.27.1
      error-ex: 1.3.2
      json-parse-even-better-errors: 2.3.1
      lines-and-columns: 1.2.4

  parse-statements@1.0.11: {}

  parse5@7.3.0:
    dependencies:
      entities: 6.0.1

  parseurl@1.3.3: {}

  path-browserify@1.0.1: {}

  path-exists@3.0.0: {}

  path-exists@4.0.0: {}

  path-exists@5.0.0: {}

  path-is-absolute@1.0.1: {}

  path-key@3.1.1: {}

  path-parse@1.0.7: {}

  path-platform@0.11.15: {}

  path-scurry@1.11.1:
    dependencies:
      lru-cache: 10.4.3
      minipass: 7.1.2

  path-scurry@2.0.0:
    dependencies:
      lru-cache: 11.1.0
      minipass: 7.1.2

  path-type@4.0.0: {}

  pathe@2.0.3: {}

  pathval@2.0.1: {}

  pbkdf2@3.1.3:
    dependencies:
      create-hash: 1.1.3
      create-hmac: 1.1.7
      ripemd160: 2.0.1
      safe-buffer: 5.2.1
      sha.js: 2.4.12
      to-buffer: 1.2.1

  peowly@1.3.2: {}

  performance-now@2.1.0: {}

  pg-connection-string@2.6.2: {}

  picocolors@1.1.1: {}

  picomatch@2.3.1: {}

  picomatch@4.0.3: {}

  pidtree@0.6.0: {}

  pify@2.3.0: {}

  pkg-up@3.1.0:
    dependencies:
      find-up: 3.0.0

  poolifier@5.1.0: {}

  possible-typed-array-names@1.1.0: {}

  postcss-import@13.0.0(postcss@8.5.6):
    dependencies:
      postcss: 8.5.6
      postcss-value-parser: 4.2.0
      read-cache: 1.0.0
      resolve: 1.22.10

  postcss-selector-parser@6.0.10:
    dependencies:
      cssesc: 3.0.0
      util-deprecate: 1.0.2

  postcss-selector-parser@6.1.2:
    dependencies:
      cssesc: 3.0.0
      util-deprecate: 1.0.2

  postcss-value-parser@4.2.0: {}

  postcss@8.5.6:
    dependencies:
      nanoid: 3.3.11
      picocolors: 1.1.1
      source-map-js: 1.2.1

  prebuild-install@7.1.3:
    dependencies:
      detect-libc: 2.0.4
      expand-template: 2.0.3
      github-from-package: 0.0.0
      minimist: 1.2.8
      mkdirp-classic: 0.5.3
      napi-build-utils: 2.0.0
      node-abi: 3.75.0
      pump: 3.0.3
      rc: 1.2.8
      simple-get: 4.0.1
      tar-fs: 2.1.3
      tunnel-agent: 0.6.0

  prelude-ls@1.1.2: {}

  prelude-ls@1.2.1: {}

  prettier@3.6.2: {}

  pretty-bytes@5.6.0: {}

  pretty-hrtime@1.0.3: {}

  prism-react-renderer@2.4.1(react@19.1.1):
    dependencies:
      '@types/prismjs': 1.26.5
      clsx: 2.1.1
      react: 19.1.1

  process-nextick-args@2.0.1: {}

  process@0.11.10: {}

  progress@2.0.3: {}

  promise-inflight@1.0.1:
    optional: true

  promise-retry@2.0.1:
    dependencies:
      err-code: 2.0.3
      retry: 0.12.0
    optional: true

  prop-types@15.8.1:
    dependencies:
      loose-envify: 1.4.0
      object-assign: 4.1.1
      react-is: 16.13.1

  proto-list@1.2.4: {}

  protocol-buffers-encodings@1.2.0:
    dependencies:
      b4a: 1.6.7
      signed-varint: 2.0.1
      varint: 5.0.0

  protocol-buffers-schema@3.6.0: {}

  protocol-buffers@4.2.0:
    dependencies:
      generate-function: 2.3.1
      generate-object-property: 1.2.0
      protocol-buffers-encodings: 1.2.0
      protocol-buffers-schema: 3.6.0
      signed-varint: 2.0.1
      varint: 5.0.2

  psl@1.15.0:
    dependencies:
      punycode: 2.3.1

  public-encrypt@4.0.3:
    dependencies:
      bn.js: 4.12.2
      browserify-rsa: 4.1.1
      create-hash: 1.2.0
      parse-asn1: 5.1.7
      randombytes: 2.1.0
      safe-buffer: 5.2.1

  pump@3.0.3:
    dependencies:
      end-of-stream: 1.4.5
      once: 1.4.0

  pumpify@2.0.1:
    dependencies:
      duplexify: 4.1.3
      inherits: 2.0.4
      pump: 3.0.3

  punycode@1.4.1: {}

  punycode@2.3.1: {}

  pupa@2.1.1:
    dependencies:
      escape-goat: 2.1.1

  qs@6.14.0:
    dependencies:
      side-channel: 1.1.0

  qs@6.5.3: {}

  querystring-es3@0.2.1: {}

  querystringify@2.2.0: {}

  queue-microtask@1.2.3: {}

  queue-tick@1.0.1: {}

  quick-lru@5.1.1: {}

  quote-stream@1.0.2:
    dependencies:
      buffer-equal: 0.0.1
      minimist: 1.2.8
      through2: 2.0.5

  randombytes@2.1.0:
    dependencies:
      safe-buffer: 5.2.1

  randomfill@1.0.4:
    dependencies:
      randombytes: 2.1.0
      safe-buffer: 5.2.1

  range-parser@1.2.1: {}

  rc@1.2.8:
    dependencies:
      deep-extend: 0.6.0
      ini: 1.3.8
      minimist: 1.2.8
      strip-json-comments: 2.0.1

  react-is@16.13.1: {}

  react@19.1.1: {}

  read-cache@1.0.0:
    dependencies:
      pify: 2.3.0

  read-only-stream@2.0.0:
    dependencies:
      readable-stream: 2.3.8

  readable-stream@2.3.8:
    dependencies:
      core-util-is: 1.0.3
      inherits: 2.0.4
      isarray: 1.0.0
      process-nextick-args: 2.0.1
      safe-buffer: 5.1.2
      string_decoder: 1.1.1
      util-deprecate: 1.0.2

  readable-stream@3.6.2:
    dependencies:
      inherits: 2.0.4
      string_decoder: 1.3.0
      util-deprecate: 1.0.2

  readdirp@3.6.0:
    dependencies:
      picomatch: 2.3.1

  rechoir@0.8.0:
    dependencies:
      resolve: 1.22.10

  reflect-metadata@0.2.2: {}

  reflect.getprototypeof@1.0.10:
    dependencies:
      call-bind: 1.0.8
      define-properties: 1.2.1
      es-abstract: 1.24.0
      es-errors: 1.3.0
      es-object-atoms: 1.1.1
      get-intrinsic: 1.3.0
      get-proto: 1.0.1
      which-builtin-type: 1.2.1

  regexp.prototype.flags@1.5.4:
    dependencies:
      call-bind: 1.0.8
      define-properties: 1.2.1
      es-errors: 1.3.0
      get-proto: 1.0.1
      gopd: 1.2.0
      set-function-name: 2.0.2

  registry-auth-token@4.2.2:
    dependencies:
      rc: 1.2.8

  registry-url@5.1.0:
    dependencies:
      rc: 1.2.8

  reinterval@1.1.0: {}

  repeat-string@1.6.1: {}

  request@2.88.2:
    dependencies:
      aws-sign2: 0.7.0
      aws4: 1.13.2
      caseless: 0.12.0
      combined-stream: 1.0.8
      extend: 3.0.2
      forever-agent: 0.6.1
      form-data: 2.3.3
      har-validator: 5.1.5
      http-signature: 1.2.0
      is-typedarray: 1.0.0
      isstream: 0.1.2
      json-stringify-safe: 5.0.1
      mime-types: 2.1.35
      oauth-sign: 0.9.0
      performance-now: 2.1.0
      qs: 6.5.3
      safe-buffer: 5.2.1
      tough-cookie: 4.1.4
      tunnel-agent: 0.6.0
      uuid: 9.0.1

  require-directory@2.1.1: {}

  require-from-string@2.0.2: {}

  require-main-filename@2.0.0: {}

  requires-port@1.0.0: {}

  resolve-alpn@1.2.1: {}

  resolve-from@4.0.0: {}

  resolve-from@5.0.0: {}

  resolve-pkg-maps@1.0.0: {}

  resolve@1.22.10:
    dependencies:
      is-core-module: 2.16.1
      path-parse: 1.0.7
      supports-preserve-symlinks-flag: 1.0.0

  resolve@2.0.0-next.5:
    dependencies:
      is-core-module: 2.16.1
      path-parse: 1.0.7
      supports-preserve-symlinks-flag: 1.0.0

  responselike@3.0.0:
    dependencies:
      lowercase-keys: 3.0.0

  restore-cursor@2.0.0:
    dependencies:
      onetime: 2.0.1
      signal-exit: 3.0.7

  restore-cursor@3.1.0:
    dependencies:
      onetime: 5.1.2
      signal-exit: 3.0.7

  restore-cursor@5.1.0:
    dependencies:
      onetime: 7.0.0
      signal-exit: 4.1.0

  retimer@3.0.0: {}

  retry@0.12.0:
    optional: true

  reusify@1.1.0: {}

  rfdc@1.4.1: {}

  rimraf@3.0.2:
    dependencies:
      glob: 7.2.3

  rimraf@6.0.1:
    dependencies:
      glob: 11.0.3
      package-json-from-dist: 1.0.1

  ripemd160@2.0.1:
    dependencies:
      hash-base: 2.0.2
      inherits: 2.0.4

  ripemd160@2.0.2:
    dependencies:
      hash-base: 3.0.5
      inherits: 2.0.4

  rollup@4.46.1:
    dependencies:
      '@types/estree': 1.0.8
    optionalDependencies:
      '@rollup/rollup-android-arm-eabi': 4.46.1
      '@rollup/rollup-android-arm64': 4.46.1
      '@rollup/rollup-darwin-arm64': 4.46.1
      '@rollup/rollup-darwin-x64': 4.46.1
      '@rollup/rollup-freebsd-arm64': 4.46.1
      '@rollup/rollup-freebsd-x64': 4.46.1
      '@rollup/rollup-linux-arm-gnueabihf': 4.46.1
      '@rollup/rollup-linux-arm-musleabihf': 4.46.1
      '@rollup/rollup-linux-arm64-gnu': 4.46.1
      '@rollup/rollup-linux-arm64-musl': 4.46.1
      '@rollup/rollup-linux-loongarch64-gnu': 4.46.1
      '@rollup/rollup-linux-ppc64-gnu': 4.46.1
      '@rollup/rollup-linux-riscv64-gnu': 4.46.1
      '@rollup/rollup-linux-riscv64-musl': 4.46.1
      '@rollup/rollup-linux-s390x-gnu': 4.46.1
      '@rollup/rollup-linux-x64-gnu': 4.46.1
      '@rollup/rollup-linux-x64-musl': 4.46.1
      '@rollup/rollup-win32-arm64-msvc': 4.46.1
      '@rollup/rollup-win32-ia32-msvc': 4.46.1
      '@rollup/rollup-win32-x64-msvc': 4.46.1
      fsevents: 2.3.3

  rrweb-cssom@0.8.0: {}

  run-async@2.4.1: {}

  run-parallel@1.2.0:
    dependencies:
      queue-microtask: 1.2.3

  rxjs@6.6.7:
    dependencies:
      tslib: 1.14.1

  safe-array-concat@1.1.3:
    dependencies:
      call-bind: 1.0.8
      call-bound: 1.0.4
      get-intrinsic: 1.3.0
      has-symbols: 1.1.0
      isarray: 2.0.5

  safe-buffer@5.1.2: {}

  safe-buffer@5.2.1: {}

  safe-push-apply@1.0.0:
    dependencies:
      es-errors: 1.3.0
      isarray: 2.0.5

  safe-regex-test@1.1.0:
    dependencies:
      call-bound: 1.0.4
      es-errors: 1.3.0
      is-regex: 1.2.1

  safe-stable-stringify@2.5.0: {}

  safer-buffer@2.1.2: {}

  saxes@6.0.0:
    dependencies:
      xmlchars: 2.2.0

  scope-analyzer@2.1.2:
    dependencies:
      array-from: 2.1.1
      dash-ast: 2.0.1
      es6-map: 0.1.5
      es6-set: 0.1.6
      es6-symbol: 3.1.4
      estree-is-function: 1.0.0
      get-assigned-identifiers: 1.2.0

  seedrandom@3.0.5: {}

  semver-diff@3.1.1:
    dependencies:
      semver: 7.7.2

  semver@7.7.2: {}

  send@1.2.0:
    dependencies:
      debug: 4.4.1
      encodeurl: 2.0.0
      escape-html: 1.0.3
      etag: 1.8.1
      fresh: 2.0.0
      http-errors: 2.0.0
      mime-types: 3.0.1
      ms: 2.1.3
      on-finished: 2.4.1
      range-parser: 1.2.1
      statuses: 2.0.2
    transitivePeerDependencies:
      - supports-color

  serve-static@2.2.0:
    dependencies:
      encodeurl: 2.0.0
      escape-html: 1.0.3
      parseurl: 1.3.3
      send: 1.2.0
    transitivePeerDependencies:
      - supports-color

  set-blocking@2.0.0: {}

  set-function-length@1.2.2:
    dependencies:
      define-data-property: 1.1.4
      es-errors: 1.3.0
      function-bind: 1.1.2
      get-intrinsic: 1.3.0
      gopd: 1.2.0
      has-property-descriptors: 1.0.2

  set-function-name@2.0.2:
    dependencies:
      define-data-property: 1.1.4
      es-errors: 1.3.0
      functions-have-names: 1.2.3
      has-property-descriptors: 1.0.2

  set-proto@1.0.0:
    dependencies:
      dunder-proto: 1.0.1
      es-errors: 1.3.0
      es-object-atoms: 1.1.1

  setprototypeof@1.2.0: {}

  sha.js@2.4.12:
    dependencies:
      inherits: 2.0.4
      safe-buffer: 5.2.1
      to-buffer: 1.2.1

  shallow-copy@0.0.1: {}

  shasum-object@1.0.0:
    dependencies:
      fast-safe-stringify: 2.1.1

  shebang-command@2.0.0:
    dependencies:
      shebang-regex: 3.0.0

  shebang-regex@3.0.0: {}

  shell-quote@1.8.3: {}

  showdown@1.9.1:
    dependencies:
      yargs: 14.2.3

  side-channel-list@1.0.0:
    dependencies:
      es-errors: 1.3.0
      object-inspect: 1.13.4

  side-channel-map@1.0.1:
    dependencies:
      call-bound: 1.0.4
      es-errors: 1.3.0
      get-intrinsic: 1.3.0
      object-inspect: 1.13.4

  side-channel-weakmap@1.0.2:
    dependencies:
      call-bound: 1.0.4
      es-errors: 1.3.0
      get-intrinsic: 1.3.0
      object-inspect: 1.13.4
      side-channel-map: 1.0.1

  side-channel@1.1.0:
    dependencies:
      es-errors: 1.3.0
      object-inspect: 1.13.4
      side-channel-list: 1.0.0
      side-channel-map: 1.0.1
      side-channel-weakmap: 1.0.2

  siginfo@2.0.0: {}

  signal-exit@3.0.7: {}

  signal-exit@4.1.0: {}

  signed-varint@2.0.1:
    dependencies:
      varint: 5.0.2

  simple-concat@1.0.1: {}

  simple-get@4.0.1:
    dependencies:
      decompress-response: 6.0.0
      once: 1.4.0
      simple-concat: 1.0.1

  simple-swizzle@0.2.2:
    dependencies:
      is-arrayish: 0.3.2

  single-line-log@1.1.2:
    dependencies:
      string-width: 1.0.2

  sinusoidal-decimal@1.0.0: {}

  slash@3.0.0: {}

  slice-ansi@5.0.0:
    dependencies:
      ansi-styles: 6.2.1
      is-fullwidth-code-point: 4.0.0

  slice-ansi@7.1.0:
    dependencies:
      ansi-styles: 6.2.1
      is-fullwidth-code-point: 5.0.0

  smart-buffer@4.2.0:
    optional: true

  smol-toml@1.4.1: {}

  socks-proxy-agent@6.2.1:
    dependencies:
      agent-base: 6.0.2
      debug: 4.4.1
      socks: 2.8.6
    transitivePeerDependencies:
      - supports-color
    optional: true

  socks@2.8.6:
    dependencies:
      ip-address: 9.0.5
      smart-buffer: 4.2.0
    optional: true

  sonic-boom@1.4.1:
    dependencies:
      atomic-sleep: 1.0.0
      flatstr: 1.0.12

  source-map-js@1.2.1: {}

  source-map-support@0.5.21:
    dependencies:
      buffer-from: 1.1.2
      source-map: 0.6.1

  source-map@0.5.7: {}

  source-map@0.6.1: {}

  sourcemap-codec@1.4.8: {}

  sparse-bitfield@3.0.3:
    dependencies:
      memory-pager: 1.5.0

  spdx-exceptions@2.5.0: {}

  spdx-expression-parse@4.0.0:
    dependencies:
      spdx-exceptions: 2.5.0
      spdx-license-ids: 3.0.21

  spdx-license-ids@3.0.21: {}

  split2@4.2.0: {}

  sprintf-js@1.1.3:
    optional: true

  sqlite3@5.1.7:
    dependencies:
      bindings: 1.5.0
      node-addon-api: 7.1.1
      prebuild-install: 7.1.3
      tar: 6.2.1
    optionalDependencies:
      node-gyp: 8.4.1
    transitivePeerDependencies:
      - bluebird
      - supports-color

  sqlstring-sqlite@0.1.1: {}

  sqlstring@2.3.3: {}

  sshpk@1.18.0:
    dependencies:
      asn1: 0.2.6
      assert-plus: 1.0.0
      bcrypt-pbkdf: 1.0.2
      dashdash: 1.14.1
      ecc-jsbn: 0.1.2
      getpass: 0.1.7
      jsbn: 0.1.1
      safer-buffer: 2.1.2
      tweetnacl: 0.14.5

  ssri@8.0.1:
    dependencies:
      minipass: 3.3.6
    optional: true

  stable-hash-x@0.2.0: {}

  stable-hash@0.0.5: {}

  stack-trace@0.0.10: {}

  stackback@0.0.2: {}

  static-eval@2.1.1:
    dependencies:
      escodegen: 2.1.0

  static-module@3.0.4:
    dependencies:
      acorn-node: 1.8.2
      concat-stream: 1.6.2
      convert-source-map: 1.9.0
      duplexer2: 0.1.4
      escodegen: 1.14.3
      has: 1.0.4
      magic-string: 0.25.1
      merge-source-map: 1.0.4
      object-inspect: 1.13.4
      readable-stream: 2.3.8
      scope-analyzer: 2.1.2
      shallow-copy: 0.0.1
      static-eval: 2.1.1
      through2: 2.0.5

  statuses@2.0.1: {}

  statuses@2.0.2: {}

  std-env@3.9.0: {}

  stop-iteration-iterator@1.1.0:
    dependencies:
      es-errors: 1.3.0
      internal-slot: 1.1.0

  stream-browserify@3.0.0:
    dependencies:
      inherits: 2.0.4
      readable-stream: 3.6.2

  stream-collector@1.0.1:
    dependencies:
      once: 1.4.0

  stream-combiner2@1.1.1:
    dependencies:
      duplexer2: 0.1.4
      readable-stream: 2.3.8

  stream-http@3.2.0:
    dependencies:
      builtin-status-codes: 3.0.0
      inherits: 2.0.4
      readable-stream: 3.6.2
      xtend: 4.0.2

  stream-shift@1.0.3: {}

  stream-splicer@2.0.1:
    dependencies:
      inherits: 2.0.4
      readable-stream: 2.3.8

  stream-template@0.0.10:
    dependencies:
      end-of-stream: 1.4.5
      readable-stream: 2.3.8

  streaming-json-stringify@3.1.0:
    dependencies:
      json-stringify-safe: 5.0.1
      readable-stream: 2.3.8

  string-argv@0.3.2: {}

  string-width@1.0.2:
    dependencies:
      code-point-at: 1.1.0
      is-fullwidth-code-point: 1.0.0
      strip-ansi: 3.0.1

  string-width@2.1.1:
    dependencies:
      is-fullwidth-code-point: 2.0.0
      strip-ansi: 4.0.0

  string-width@3.1.0:
    dependencies:
      emoji-regex: 7.0.3
      is-fullwidth-code-point: 2.0.0
      strip-ansi: 5.2.0

  string-width@4.2.3:
    dependencies:
      emoji-regex: 8.0.0
      is-fullwidth-code-point: 3.0.0
      strip-ansi: 6.0.1

  string-width@5.1.2:
    dependencies:
      eastasianwidth: 0.2.0
      emoji-regex: 9.2.2
      strip-ansi: 7.1.0

  string-width@7.2.0:
    dependencies:
      emoji-regex: 10.4.0
      get-east-asian-width: 1.3.0
      strip-ansi: 7.1.0

  string.prototype.matchall@4.0.12:
    dependencies:
      call-bind: 1.0.8
      call-bound: 1.0.4
      define-properties: 1.2.1
      es-abstract: 1.24.0
      es-errors: 1.3.0
      es-object-atoms: 1.1.1
      get-intrinsic: 1.3.0
      gopd: 1.2.0
      has-symbols: 1.1.0
      internal-slot: 1.1.0
      regexp.prototype.flags: 1.5.4
      set-function-name: 2.0.2
      side-channel: 1.1.0

  string.prototype.repeat@1.0.0:
    dependencies:
      define-properties: 1.2.1
      es-abstract: 1.24.0

  string.prototype.trim@1.2.10:
    dependencies:
      call-bind: 1.0.8
      call-bound: 1.0.4
      define-data-property: 1.1.4
      define-properties: 1.2.1
      es-abstract: 1.24.0
      es-object-atoms: 1.1.1
      has-property-descriptors: 1.0.2

  string.prototype.trimend@1.0.9:
    dependencies:
      call-bind: 1.0.8
      call-bound: 1.0.4
      define-properties: 1.2.1
      es-object-atoms: 1.1.1

  string.prototype.trimstart@1.0.8:
    dependencies:
      call-bind: 1.0.8
      define-properties: 1.2.1
      es-object-atoms: 1.1.1

  string_decoder@1.1.1:
    dependencies:
      safe-buffer: 5.1.2

  string_decoder@1.3.0:
    dependencies:
      safe-buffer: 5.2.1

  strip-ansi@3.0.1:
    dependencies:
      ansi-regex: 2.1.1

  strip-ansi@4.0.0:
    dependencies:
      ansi-regex: 3.0.1

  strip-ansi@5.2.0:
    dependencies:
      ansi-regex: 4.1.1

  strip-ansi@6.0.1:
    dependencies:
      ansi-regex: 5.0.1

  strip-ansi@7.1.0:
    dependencies:
      ansi-regex: 6.1.0

  strip-bom@3.0.0: {}

  strip-final-newline@2.0.0: {}

  strip-json-comments@2.0.1: {}

  strip-json-comments@3.1.1: {}

  strip-literal@3.0.0:
    dependencies:
      js-tokens: 9.0.1

  subarg@1.0.0:
    dependencies:
      minimist: 1.2.8

  summary@2.1.0: {}

  supports-color@2.0.0: {}

  supports-color@5.5.0:
    dependencies:
      has-flag: 3.0.0

  supports-color@7.2.0:
    dependencies:
      has-flag: 4.0.0

  supports-preserve-symlinks-flag@1.0.0: {}

  symbol-tree@3.2.4: {}

  synckit@0.11.11:
    dependencies:
      '@pkgr/core': 0.2.9

  syntax-error@1.4.0:
    dependencies:
      acorn-node: 1.8.2

  tachyons@4.12.0: {}

  tailwind-merge@3.3.1: {}

  tailwind-scrollbar@4.0.2(react@19.1.1)(tailwindcss@4.1.11):
    dependencies:
      prism-react-renderer: 2.4.1(react@19.1.1)
      tailwindcss: 4.1.11
    transitivePeerDependencies:
      - react

  tailwindcss-animate@1.0.7(tailwindcss@4.1.11):
    dependencies:
      tailwindcss: 4.1.11

  tailwindcss@4.1.11: {}

  tapable@2.2.2: {}

  tar-fs@2.1.3:
    dependencies:
      chownr: 1.1.4
      mkdirp-classic: 0.5.3
      pump: 3.0.3
      tar-stream: 2.2.0

  tar-stream@2.2.0:
    dependencies:
      bl: 4.1.0
      end-of-stream: 1.4.5
      fs-constants: 1.0.0
      inherits: 2.0.4
      readable-stream: 3.6.2

  tar@6.2.1:
    dependencies:
      chownr: 2.0.0
      fs-minipass: 2.1.0
      minipass: 5.0.0
      minizlib: 2.1.2
      mkdirp: 1.0.4
      yallist: 4.0.0

  tar@7.4.3:
    dependencies:
      '@isaacs/fs-minipass': 4.0.1
      chownr: 3.0.0
      minipass: 7.1.2
      minizlib: 3.0.2
      mkdirp: 3.0.1
      yallist: 5.0.0

  tarn@3.0.2: {}

  terser@4.8.1:
    dependencies:
      acorn: 8.15.0
      commander: 2.20.3
      source-map: 0.6.1
      source-map-support: 0.5.21

  test-exclude@7.0.1:
    dependencies:
      '@istanbuljs/schema': 0.1.3
      glob: 10.4.5
      minimatch: 9.0.5

  text-extensions@2.4.0: {}

  text-hex@1.0.0: {}

  through2@2.0.5:
    dependencies:
      readable-stream: 2.3.8
      xtend: 4.0.2

  through2@3.0.2:
    dependencies:
      inherits: 2.0.4
      readable-stream: 3.6.2

  through2@4.0.2:
    dependencies:
      readable-stream: 3.6.2

  through@2.3.8: {}

  tildify@2.0.0: {}

  timers-browserify@1.4.2:
    dependencies:
      process: 0.11.10

  timestring@6.0.0: {}

  tinybench@2.9.0: {}

  tinyexec@0.3.2: {}

  tinyexec@1.0.1: {}

  tinyglobby@0.2.14:
    dependencies:
      fdir: 6.4.6(picomatch@4.0.3)
      picomatch: 4.0.3

  tinypool@1.1.1: {}

  tinyrainbow@2.0.0: {}

  tinyspy@4.0.3: {}

  tmp@0.0.33:
    dependencies:
      os-tmpdir: 1.0.2

  to-buffer@1.2.1:
    dependencies:
      isarray: 2.0.5
      safe-buffer: 5.2.1
      typed-array-buffer: 1.0.3

  to-regex-range@5.0.1:
    dependencies:
      is-number: 7.0.0

  toggle-selection@1.0.6: {}

  toidentifier@1.0.1: {}

  tough-cookie@4.1.4:
    dependencies:
      psl: 1.15.0
      punycode: 2.3.1
      universalify: 0.2.0
      url-parse: 1.5.10

  tr46@0.0.3: {}

  tr46@5.1.1:
    dependencies:
      punycode: 2.3.1

  transform-ast@2.4.4:
    dependencies:
      acorn-node: 1.8.2
      convert-source-map: 1.9.0
      dash-ast: 1.0.0
      is-buffer: 2.0.5
      magic-string: 0.23.2
      merge-source-map: 1.0.4
      nanobench: 2.1.1

  triple-beam@1.4.1: {}

  ts-api-utils@2.1.0(typescript@5.9.2):
    dependencies:
      typescript: 5.9.2

  ts-declaration-location@1.0.7(typescript@5.9.2):
    dependencies:
      picomatch: 4.0.3
      typescript: 5.9.2

  ts-morph@26.0.0:
    dependencies:
      '@ts-morph/common': 0.27.0
      code-block-writer: 13.0.3

  ts-node@10.9.2(@types/node@24.1.0)(typescript@5.9.2):
    dependencies:
      '@cspotcode/source-map-support': 0.8.1
      '@tsconfig/node10': 1.0.11
      '@tsconfig/node12': 1.0.11
      '@tsconfig/node14': 1.0.3
      '@tsconfig/node16': 1.0.4
      '@types/node': 24.1.0
      acorn: 8.15.0
      acorn-walk: 8.3.4
      arg: 4.1.3
      create-require: 1.1.1
      diff: 4.0.2
      make-error: 1.3.6
      typescript: 5.9.2
      v8-compile-cache-lib: 3.0.1
      yn: 3.1.1

  tsconfig-paths@4.2.0:
    dependencies:
      json5: 2.2.3
      minimist: 1.2.8
      strip-bom: 3.0.0

  tslib@1.14.1: {}

  tslib@2.8.1:
    optional: true

  tsx@4.20.3:
    dependencies:
      esbuild: 0.25.8
      get-tsconfig: 4.10.1
    optionalDependencies:
      fsevents: 2.3.3

  ttest@3.0.0:
    dependencies:
      distributions: 2.2.0
      summary: 2.1.0

  tty-browserify@0.0.1: {}

  tunnel-agent@0.6.0:
    dependencies:
      safe-buffer: 5.2.1

  turbo-json-parse@2.3.0:
    dependencies:
      generate-function: 2.3.1

  tweetnacl@0.14.5: {}

  type-check@0.3.2:
    dependencies:
      prelude-ls: 1.1.2

  type-check@0.4.0:
    dependencies:
      prelude-ls: 1.2.1

  type-component@0.0.1: {}

  type-fest@0.20.2: {}

  type@2.7.3: {}

  typed-array-buffer@1.0.3:
    dependencies:
      call-bound: 1.0.4
      es-errors: 1.3.0
      is-typed-array: 1.1.15

  typed-array-byte-length@1.0.3:
    dependencies:
      call-bind: 1.0.8
      for-each: 0.3.5
      gopd: 1.2.0
      has-proto: 1.2.0
      is-typed-array: 1.1.15

  typed-array-byte-offset@1.0.4:
    dependencies:
      available-typed-arrays: 1.0.7
      call-bind: 1.0.8
      for-each: 0.3.5
      gopd: 1.2.0
      has-proto: 1.2.0
      is-typed-array: 1.1.15
      reflect.getprototypeof: 1.0.10

  typed-array-length@1.0.7:
    dependencies:
      call-bind: 1.0.8
      for-each: 0.3.5
      gopd: 1.2.0
      is-typed-array: 1.1.15
      possible-typed-array-names: 1.1.0
      reflect.getprototypeof: 1.0.10

  typedarray-pool@1.2.0:
    dependencies:
      bit-twiddle: 1.0.2
      dup: 1.0.0

  typedarray-to-buffer@3.1.5:
    dependencies:
      is-typedarray: 1.0.0

  typedarray@0.0.6: {}

  typescript-eslint@8.38.0(eslint@9.32.0(jiti@2.5.1))(typescript@5.9.2):
    dependencies:
      '@typescript-eslint/eslint-plugin': 8.38.0(@typescript-eslint/parser@8.38.0(eslint@9.32.0(jiti@2.5.1))(typescript@5.9.2))(eslint@9.32.0(jiti@2.5.1))(typescript@5.9.2)
      '@typescript-eslint/parser': 8.38.0(eslint@9.32.0(jiti@2.5.1))(typescript@5.9.2)
      '@typescript-eslint/typescript-estree': 8.38.0(typescript@5.9.2)
      '@typescript-eslint/utils': 8.38.0(eslint@9.32.0(jiti@2.5.1))(typescript@5.9.2)
      eslint: 9.32.0(jiti@2.5.1)
      typescript: 5.9.2
    transitivePeerDependencies:
      - supports-color

  typescript@5.9.2: {}

  umd@3.0.3: {}

  unbox-primitive@1.1.0:
    dependencies:
      call-bound: 1.0.4
      has-bigints: 1.1.0
      has-symbols: 1.1.0
      which-boxed-primitive: 1.1.1

  undeclared-identifiers@1.1.3:
    dependencies:
      acorn-node: 1.8.2
      dash-ast: 1.0.0
      get-assigned-identifiers: 1.2.0
      simple-concat: 1.0.1
      xtend: 4.0.2

  undici-types@6.21.0: {}

  undici-types@7.8.0: {}

  unicorn-magic@0.1.0: {}

  uniq@1.0.1: {}

  unique-filename@1.1.1:
    dependencies:
      unique-slug: 2.0.2
    optional: true

  unique-slug@2.0.2:
    dependencies:
      imurmurhash: 0.1.4
    optional: true

  unique-string@2.0.0:
    dependencies:
      crypto-random-string: 2.0.0

  universalify@0.2.0: {}

  universalify@2.0.1: {}

  unrs-resolver@1.11.1:
    dependencies:
      napi-postinstall: 0.3.2
    optionalDependencies:
      '@unrs/resolver-binding-android-arm-eabi': 1.11.1
      '@unrs/resolver-binding-android-arm64': 1.11.1
      '@unrs/resolver-binding-darwin-arm64': 1.11.1
      '@unrs/resolver-binding-darwin-x64': 1.11.1
      '@unrs/resolver-binding-freebsd-x64': 1.11.1
      '@unrs/resolver-binding-linux-arm-gnueabihf': 1.11.1
      '@unrs/resolver-binding-linux-arm-musleabihf': 1.11.1
      '@unrs/resolver-binding-linux-arm64-gnu': 1.11.1
      '@unrs/resolver-binding-linux-arm64-musl': 1.11.1
      '@unrs/resolver-binding-linux-ppc64-gnu': 1.11.1
      '@unrs/resolver-binding-linux-riscv64-gnu': 1.11.1
      '@unrs/resolver-binding-linux-riscv64-musl': 1.11.1
      '@unrs/resolver-binding-linux-s390x-gnu': 1.11.1
      '@unrs/resolver-binding-linux-x64-gnu': 1.11.1
      '@unrs/resolver-binding-linux-x64-musl': 1.11.1
      '@unrs/resolver-binding-wasm32-wasi': 1.11.1
      '@unrs/resolver-binding-win32-arm64-msvc': 1.11.1
      '@unrs/resolver-binding-win32-ia32-msvc': 1.11.1
      '@unrs/resolver-binding-win32-x64-msvc': 1.11.1

  update-browserslist-db@1.1.3(browserslist@4.25.1):
    dependencies:
      browserslist: 4.25.1
      escalade: 3.2.0
      picocolors: 1.1.1

  update-notifier@5.1.0:
    dependencies:
      boxen: 5.1.2
      chalk: 4.1.2
      configstore: 5.0.1
      has-yarn: 2.1.0
      import-lazy: 2.1.0
      is-ci: 2.0.0
      is-installed-globally: 0.4.0
      is-npm: 5.0.0
      is-yarn-global: 0.3.0
      latest-version: 5.1.0
      pupa: 2.1.1
      semver: 7.7.2
      semver-diff: 3.1.1
      xdg-basedir: 4.0.0

  upper-case@1.1.3: {}

  uri-js@4.4.1:
    dependencies:
      punycode: 2.3.1

  url-parse@1.5.10:
    dependencies:
      querystringify: 2.2.0
      requires-port: 1.0.0

  url@0.11.4:
    dependencies:
      punycode: 1.4.1
      qs: 6.14.0

  utf-8-validate@6.0.5:
    dependencies:
      node-gyp-build: 4.8.4
    optional: true

  util-deprecate@1.0.2: {}

  util-extend@1.0.3: {}

  util@0.10.4:
    dependencies:
      inherits: 2.0.3

  util@0.12.5:
    dependencies:
      inherits: 2.0.4
      is-arguments: 1.2.0
      is-generator-function: 1.1.0
      is-typed-array: 1.1.15
      which-typed-array: 1.1.19

  uuid-parse@1.1.0: {}

  uuid@9.0.1: {}

  v8-compile-cache-lib@3.0.1: {}

  v8-to-istanbul@9.3.0:
    dependencies:
      '@jridgewell/trace-mapping': 0.3.29
      '@types/istanbul-lib-coverage': 2.0.6
      convert-source-map: 2.0.0

  varint@5.0.0: {}

  varint@5.0.2: {}

  verror@1.10.0:
    dependencies:
      assert-plus: 1.0.0
      core-util-is: 1.0.2
      extsprintf: 1.3.0

  vite-node@3.2.4(@types/node@24.1.0)(jiti@2.5.1)(lightningcss@1.30.1)(tsx@4.20.3)(yaml@2.8.0):
    dependencies:
      cac: 6.7.14
      debug: 4.4.1
      es-module-lexer: 1.7.0
      pathe: 2.0.3
      vite: 7.0.6(@types/node@24.1.0)(jiti@2.5.1)(lightningcss@1.30.1)(tsx@4.20.3)(yaml@2.8.0)
    transitivePeerDependencies:
      - '@types/node'
      - jiti
      - less
      - lightningcss
      - sass
      - sass-embedded
      - stylus
      - sugarss
      - supports-color
      - terser
      - tsx
      - yaml

  vite@7.0.6(@types/node@24.1.0)(jiti@2.5.1)(lightningcss@1.30.1)(tsx@4.20.3)(yaml@2.8.0):
    dependencies:
      esbuild: 0.25.8
      fdir: 6.4.6(picomatch@4.0.3)
      picomatch: 4.0.3
      postcss: 8.5.6
      rollup: 4.46.1
      tinyglobby: 0.2.14
    optionalDependencies:
      '@types/node': 24.1.0
      fsevents: 2.3.3
      jiti: 2.5.1
      lightningcss: 1.30.1
      tsx: 4.20.3
      yaml: 2.8.0

  vitest@3.2.4(@types/node@24.1.0)(jiti@2.5.1)(jsdom@26.1.0(bufferutil@4.0.9)(utf-8-validate@6.0.5))(lightningcss@1.30.1)(tsx@4.20.3)(yaml@2.8.0):
    dependencies:
      '@types/chai': 5.2.2
      '@vitest/expect': 3.2.4
      '@vitest/mocker': 3.2.4(vite@7.0.6(@types/node@24.1.0)(jiti@2.5.1)(lightningcss@1.30.1)(tsx@4.20.3)(yaml@2.8.0))
      '@vitest/pretty-format': 3.2.4
      '@vitest/runner': 3.2.4
      '@vitest/snapshot': 3.2.4
      '@vitest/spy': 3.2.4
      '@vitest/utils': 3.2.4
      chai: 5.2.1
      debug: 4.4.1
      expect-type: 1.2.2
      magic-string: 0.30.17
      pathe: 2.0.3
      picomatch: 4.0.3
      std-env: 3.9.0
      tinybench: 2.9.0
      tinyexec: 0.3.2
      tinyglobby: 0.2.14
      tinypool: 1.1.1
      tinyrainbow: 2.0.0
      vite: 7.0.6(@types/node@24.1.0)(jiti@2.5.1)(lightningcss@1.30.1)(tsx@4.20.3)(yaml@2.8.0)
      vite-node: 3.2.4(@types/node@24.1.0)(jiti@2.5.1)(lightningcss@1.30.1)(tsx@4.20.3)(yaml@2.8.0)
      why-is-node-running: 2.3.0
    optionalDependencies:
      '@types/node': 24.1.0
      jsdom: 26.1.0(bufferutil@4.0.9)(utf-8-validate@6.0.5)
    transitivePeerDependencies:
      - jiti
      - less
      - lightningcss
      - msw
      - sass
      - sass-embedded
      - stylus
      - sugarss
      - supports-color
      - terser
      - tsx
      - yaml

  vm-browserify@1.1.2: {}

  vscode-languageserver-textdocument@1.0.12: {}

  vscode-uri@3.1.0: {}

  vue-component-type-helpers@2.2.12: {}

  vue-eslint-parser@10.2.0(eslint@9.32.0(jiti@2.5.1)):
    dependencies:
      debug: 4.4.1
      eslint: 9.32.0(jiti@2.5.1)
      eslint-scope: 8.4.0
      eslint-visitor-keys: 4.2.1
      espree: 10.4.0
      esquery: 1.6.0
      semver: 7.7.2
    transitivePeerDependencies:
      - supports-color

  vue-router@4.5.1(vue@3.5.18(typescript@5.9.2)):
    dependencies:
      '@vue/devtools-api': 6.6.4
      vue: 3.5.18(typescript@5.9.2)

  vue-toast-notification@3.1.3(vue@3.5.18(typescript@5.9.2)):
    dependencies:
      vue: 3.5.18(typescript@5.9.2)

  vue@3.5.18(typescript@5.9.2):
    dependencies:
      '@vue/compiler-dom': 3.5.18
      '@vue/compiler-sfc': 3.5.18
      '@vue/runtime-dom': 3.5.18
      '@vue/server-renderer': 3.5.18(vue@3.5.18(typescript@5.9.2))
      '@vue/shared': 3.5.18
    optionalDependencies:
      typescript: 5.9.2

  w3c-xmlserializer@5.0.0:
    dependencies:
      xml-name-validator: 5.0.0

  wcwidth@1.0.1:
    dependencies:
      defaults: 1.0.4

  webfontloader@1.6.28: {}

  webidl-conversions@3.0.1: {}

  webidl-conversions@7.0.0: {}

  whatwg-encoding@3.1.1:
    dependencies:
      iconv-lite: 0.6.3

  whatwg-mimetype@4.0.0: {}

  whatwg-url@14.2.0:
    dependencies:
      tr46: 5.1.1
      webidl-conversions: 7.0.0

  whatwg-url@5.0.0:
    dependencies:
      tr46: 0.0.3
      webidl-conversions: 3.0.1

  which-boxed-primitive@1.1.1:
    dependencies:
      is-bigint: 1.1.0
      is-boolean-object: 1.2.2
      is-number-object: 1.1.1
      is-string: 1.1.1
      is-symbol: 1.1.1

  which-builtin-type@1.2.1:
    dependencies:
      call-bound: 1.0.4
      function.prototype.name: 1.1.8
      has-tostringtag: 1.0.2
      is-async-function: 2.1.1
      is-date-object: 1.1.0
      is-finalizationregistry: 1.1.1
      is-generator-function: 1.1.0
      is-regex: 1.2.1
      is-weakref: 1.1.1
      isarray: 2.0.5
      which-boxed-primitive: 1.1.1
      which-collection: 1.0.2
      which-typed-array: 1.1.19

  which-collection@1.0.2:
    dependencies:
      is-map: 2.0.3
      is-set: 2.0.3
      is-weakmap: 2.0.2
      is-weakset: 2.0.4

  which-module@2.0.1: {}

  which-typed-array@1.1.19:
    dependencies:
      available-typed-arrays: 1.0.7
      call-bind: 1.0.8
      call-bound: 1.0.4
      for-each: 0.3.5
      get-proto: 1.0.1
      gopd: 1.2.0
      has-tostringtag: 1.0.2

  which@2.0.2:
    dependencies:
      isexe: 2.0.0

  why-is-node-running@2.3.0:
    dependencies:
      siginfo: 2.0.0
      stackback: 0.0.2

  wide-align@1.1.5:
    dependencies:
      string-width: 4.2.3
    optional: true

  widest-line@3.1.0:
    dependencies:
      string-width: 4.2.3

  windows-release@4.0.0:
    dependencies:
      execa: 4.1.0

  winston-daily-rotate-file@5.0.0(winston@3.17.0):
    dependencies:
      file-stream-rotator: 0.6.1
      object-hash: 3.0.0
      triple-beam: 1.4.1
      winston: 3.17.0
      winston-transport: 4.9.0

  winston-transport@4.9.0:
    dependencies:
      logform: 2.7.0
      readable-stream: 3.6.2
      triple-beam: 1.4.1

  winston@3.17.0:
    dependencies:
      '@colors/colors': 1.6.0
      '@dabh/diagnostics': 2.0.3
      async: 3.2.6
      is-stream: 2.0.1
      logform: 2.7.0
      one-time: 1.0.0
      readable-stream: 3.6.2
      safe-stable-stringify: 2.5.0
      stack-trace: 0.0.10
      triple-beam: 1.4.1
      winston-transport: 4.9.0

  word-wrap@1.2.5: {}

  wrap-ansi@5.1.0:
    dependencies:
      ansi-styles: 3.2.1
      string-width: 3.1.0
      strip-ansi: 5.2.0

  wrap-ansi@7.0.0:
    dependencies:
      ansi-styles: 4.3.0
      string-width: 4.2.3
      strip-ansi: 6.0.1

  wrap-ansi@8.1.0:
    dependencies:
      ansi-styles: 6.2.1
      string-width: 5.1.2
      strip-ansi: 7.1.0

  wrap-ansi@9.0.0:
    dependencies:
      ansi-styles: 6.2.1
      string-width: 7.2.0
      strip-ansi: 7.1.0

  wrappy@1.0.2: {}

  write-file-atomic@3.0.3:
    dependencies:
      imurmurhash: 0.1.4
      is-typedarray: 1.0.0
      signal-exit: 3.0.7
      typedarray-to-buffer: 3.1.5

  ws@8.18.3(bufferutil@4.0.9)(utf-8-validate@6.0.5):
    optionalDependencies:
      bufferutil: 4.0.9
      utf-8-validate: 6.0.5

  xdg-basedir@4.0.0: {}

  xdg-basedir@5.1.0: {}

  xml-name-validator@4.0.0: {}

  xml-name-validator@5.0.0: {}

  xmlchars@2.2.0: {}

  xtend@4.0.2: {}

  y18n@4.0.3: {}

  y18n@5.0.8: {}

  yallist@3.1.1: {}

  yallist@4.0.0: {}

  yallist@5.0.0: {}

  yaml@2.8.0: {}

  yargs-parser@15.0.3:
    dependencies:
      camelcase: 5.3.1
      decamelize: 1.2.0

  yargs-parser@21.1.1: {}

  yargs@14.2.3:
    dependencies:
      cliui: 5.0.0
      decamelize: 1.2.0
      find-up: 3.0.0
      get-caller-file: 2.0.5
      require-directory: 2.1.1
      require-main-filename: 2.0.0
      set-blocking: 2.0.0
      string-width: 3.1.0
      which-module: 2.0.1
      y18n: 4.0.3
      yargs-parser: 15.0.3

  yargs@17.7.2:
    dependencies:
      cliui: 8.0.1
      escalade: 3.2.0
      get-caller-file: 2.0.5
      require-directory: 2.1.1
      string-width: 4.2.3
      y18n: 5.0.8
      yargs-parser: 21.1.1

  yn@3.1.1: {}

  yocto-queue@0.1.0: {}

  yocto-queue@1.2.1: {}<|MERGE_RESOLUTION|>--- conflicted
+++ resolved
@@ -184,7 +184,7 @@
         version: 2.1.0
       lucide-vue-next:
         specifier: ^0.534.0
-        version: 0.534.0(vue@3.5.18(typescript@5.8.3))
+        version: 0.534.0(vue@3.5.18(typescript@5.9.2))
       serve-static:
         specifier: ^2.2.0
         version: 2.2.0
@@ -221,17 +221,10 @@
         version: 24.1.0
       '@vitejs/plugin-vue':
         specifier: ^6.0.1
-<<<<<<< HEAD
-        version: 6.0.1(vite@7.0.6(@types/node@24.1.0)(jiti@2.5.1)(lightningcss@1.30.1)(tsx@4.20.3)(yaml@2.8.0))(vue@3.5.18(typescript@5.8.3))
+        version: 6.0.1(vite@7.0.6(@types/node@24.1.0)(jiti@2.5.1)(lightningcss@1.30.1)(tsx@4.20.3)(yaml@2.8.0))(vue@3.5.18(typescript@5.9.2))
       '@vitejs/plugin-vue-jsx':
         specifier: ^5.0.1
-        version: 5.0.1(vite@7.0.6(@types/node@24.1.0)(jiti@2.5.1)(lightningcss@1.30.1)(tsx@4.20.3)(yaml@2.8.0))(vue@3.5.18(typescript@5.8.3))
-=======
-        version: 6.0.1(vite@7.0.6(@types/node@24.1.0)(jiti@2.5.1)(tsx@4.20.3)(yaml@2.8.0))(vue@3.5.18(typescript@5.9.2))
-      '@vitejs/plugin-vue-jsx':
-        specifier: ^5.0.1
-        version: 5.0.1(vite@7.0.6(@types/node@24.1.0)(jiti@2.5.1)(tsx@4.20.3)(yaml@2.8.0))(vue@3.5.18(typescript@5.9.2))
->>>>>>> 9bf18e35
+        version: 5.0.1(vite@7.0.6(@types/node@24.1.0)(jiti@2.5.1)(lightningcss@1.30.1)(tsx@4.20.3)(yaml@2.8.0))(vue@3.5.18(typescript@5.9.2))
       '@vitest/coverage-v8':
         specifier: ^3.2.4
         version: 3.2.4(vitest@3.2.4(@types/node@24.1.0)(jiti@2.5.1)(jsdom@26.1.0(bufferutil@4.0.9)(utf-8-validate@6.0.5))(lightningcss@1.30.1)(tsx@4.20.3)(yaml@2.8.0))
@@ -7869,39 +7862,22 @@
   '@unrs/resolver-binding-win32-x64-msvc@1.11.1':
     optional: true
 
-<<<<<<< HEAD
-  '@vitejs/plugin-vue-jsx@5.0.1(vite@7.0.6(@types/node@24.1.0)(jiti@2.5.1)(lightningcss@1.30.1)(tsx@4.20.3)(yaml@2.8.0))(vue@3.5.18(typescript@5.8.3))':
-=======
-  '@vitejs/plugin-vue-jsx@5.0.1(vite@7.0.6(@types/node@24.1.0)(jiti@2.5.1)(tsx@4.20.3)(yaml@2.8.0))(vue@3.5.18(typescript@5.9.2))':
->>>>>>> 9bf18e35
+  '@vitejs/plugin-vue-jsx@5.0.1(vite@7.0.6(@types/node@24.1.0)(jiti@2.5.1)(lightningcss@1.30.1)(tsx@4.20.3)(yaml@2.8.0))(vue@3.5.18(typescript@5.9.2))':
     dependencies:
       '@babel/core': 7.28.0
       '@babel/plugin-transform-typescript': 7.28.0(@babel/core@7.28.0)
       '@rolldown/pluginutils': 1.0.0-beta.29
       '@vue/babel-plugin-jsx': 1.4.0(@babel/core@7.28.0)
-<<<<<<< HEAD
       vite: 7.0.6(@types/node@24.1.0)(jiti@2.5.1)(lightningcss@1.30.1)(tsx@4.20.3)(yaml@2.8.0)
-      vue: 3.5.18(typescript@5.8.3)
-    transitivePeerDependencies:
-      - supports-color
-
-  '@vitejs/plugin-vue@6.0.1(vite@7.0.6(@types/node@24.1.0)(jiti@2.5.1)(lightningcss@1.30.1)(tsx@4.20.3)(yaml@2.8.0))(vue@3.5.18(typescript@5.8.3))':
-    dependencies:
-      '@rolldown/pluginutils': 1.0.0-beta.29
-      vite: 7.0.6(@types/node@24.1.0)(jiti@2.5.1)(lightningcss@1.30.1)(tsx@4.20.3)(yaml@2.8.0)
-      vue: 3.5.18(typescript@5.8.3)
-=======
-      vite: 7.0.6(@types/node@24.1.0)(jiti@2.5.1)(tsx@4.20.3)(yaml@2.8.0)
       vue: 3.5.18(typescript@5.9.2)
     transitivePeerDependencies:
       - supports-color
 
-  '@vitejs/plugin-vue@6.0.1(vite@7.0.6(@types/node@24.1.0)(jiti@2.5.1)(tsx@4.20.3)(yaml@2.8.0))(vue@3.5.18(typescript@5.9.2))':
+  '@vitejs/plugin-vue@6.0.1(vite@7.0.6(@types/node@24.1.0)(jiti@2.5.1)(lightningcss@1.30.1)(tsx@4.20.3)(yaml@2.8.0))(vue@3.5.18(typescript@5.9.2))':
     dependencies:
       '@rolldown/pluginutils': 1.0.0-beta.29
-      vite: 7.0.6(@types/node@24.1.0)(jiti@2.5.1)(tsx@4.20.3)(yaml@2.8.0)
+      vite: 7.0.6(@types/node@24.1.0)(jiti@2.5.1)(lightningcss@1.30.1)(tsx@4.20.3)(yaml@2.8.0)
       vue: 3.5.18(typescript@5.9.2)
->>>>>>> 9bf18e35
 
   '@vitest/coverage-v8@3.2.4(vitest@3.2.4(@types/node@24.1.0)(jiti@2.5.1)(jsdom@26.1.0(bufferutil@4.0.9)(utf-8-validate@6.0.5))(lightningcss@1.30.1)(tsx@4.20.3)(yaml@2.8.0))':
     dependencies:
@@ -11081,9 +11057,9 @@
       yallist: 4.0.0
     optional: true
 
-  lucide-vue-next@0.534.0(vue@3.5.18(typescript@5.8.3)):
-    dependencies:
-      vue: 3.5.18(typescript@5.8.3)
+  lucide-vue-next@0.534.0(vue@3.5.18(typescript@5.9.2)):
+    dependencies:
+      vue: 3.5.18(typescript@5.9.2)
 
   macos-release@2.5.1: {}
 
