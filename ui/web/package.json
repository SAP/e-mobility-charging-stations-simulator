--- conflicted
+++ resolved
@@ -54,12 +54,8 @@
     "jsdom": "^26.1.0",
     "prettier": "^3.6.2",
     "rimraf": "^6.0.1",
-<<<<<<< HEAD
     "tailwind-scrollbar": "^4.0.2",
-    "typescript": "~5.8.3",
-=======
     "typescript": "~5.9.2",
->>>>>>> 9bf18e35
     "vite": "^7.0.6",
     "vitest": "^3.2.4"
   }
