name: 'Bug report'
title: '[BUG] '
description: Create a bug report
body:
  - type: markdown
    attributes:
      value: |
        Thank you for reporting an issue.

<<<<<<< HEAD
        This issue tracker is for bugs and issues found in e-mobility-charging-stations-simulator.
=======
        This issue tracker is for bugs and issues found in emobility-charging-stations-simulator.
>>>>>>> 54828ee6

        Please fill in as much of the template below as you're able.
  - type: checkboxes
    attributes:
      label: Duplicate issue
      options:
        - label: I've searched for any related issues and avoided creating a duplicate issue.
          required: true
  - type: textarea
    attributes:
      label: Description
      description: Description of the bug.
  - type: input
    attributes:
      label: e-mobility-charging-stations-simulator version
  - type: input
    attributes:
      label: Node.js Version
      description: Output of `node -v`.
  - type: textarea
    attributes:
      label: System
      description: Output of `npx envinfo --system`.
  - type: textarea
    attributes:
      label: Expected result
      description: What you expected to happen.
  - type: textarea
    attributes:
      label: Actual result
      description: What actually happened.
  - type: textarea
    attributes:
      label: Attachments
      description: Logs, configurations, screenshots, screencast, etc.<|MERGE_RESOLUTION|>--- conflicted
+++ resolved
@@ -7,11 +7,7 @@
       value: |
         Thank you for reporting an issue.
 
-<<<<<<< HEAD
-        This issue tracker is for bugs and issues found in e-mobility-charging-stations-simulator.
-=======
         This issue tracker is for bugs and issues found in emobility-charging-stations-simulator.
->>>>>>> 54828ee6
 
         Please fill in as much of the template below as you're able.
   - type: checkboxes
