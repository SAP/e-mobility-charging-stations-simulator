import json from '@rollup/plugin-json';
import analyze from 'rollup-plugin-analyzer';
import copy from 'rollup-plugin-copy';
import del from 'rollup-plugin-delete';
import istanbul from 'rollup-plugin-istanbul';
import { terser } from 'rollup-plugin-terser';
import ts from 'rollup-plugin-ts';

const isDevelopmentBuild = process.env.BUILD === 'development';

export default {
  input: ['src/start.ts', 'src/ui/httpd/start.ts', 'src/charging-station/ChargingStationWorker.ts'],
  output: [
    {
      dir: 'dist',
      format: 'es',
      exports: 'auto',
      sourcemap: true,
      preserveModules: true,
      preserveModulesRoot: 'src',
      entryFileNames: '[name].mjs',
      ...(!isDevelopmentBuild && { plugins: [terser({ numWorkers: 2 })] }),
    },
    {
      dir: 'dist',
      format: 'cjs',
      exports: 'auto',
      sourcemap: true,
      preserveModules: true,
      preserveModulesRoot: 'src',
      entryFileNames: '[name].cjs',
      ...(!isDevelopmentBuild && { plugins: [terser({ numWorkers: 2 })] }),
    },
  ],
  external: [
    '@mikro-orm/core',
    '@mikro-orm/reflection',
    'ajv',
    'ajv-draft-04',
    'ajv-formats',
    'basic-ftp',
    'chalk',
    'crypto',
    'express',
    'fs',
<<<<<<< HEAD
    'http',
    '@mikro-orm/core',
    '@mikro-orm/reflection',
=======
>>>>>>> 1798b550
    'mnemonist/lru-map-with-delete',
    'moment',
    'mongodb',
    'path',
    'perf_hooks',
    'poolifier',
    'proper-lockfile',
    'reflect-metadata',
    'tar',
    'url',
    'uuid',
    'winston',
    'winston-daily-rotate-file',
    'winston/lib/winston/transports/index.js',
    'worker_threads',
    'ws',
  ],
  plugins: [
    json(),
    ts({
      tsconfig: 'tsconfig.json',
      browserslist: false,
    }),
    isDevelopmentBuild && istanbul(),
    del({
      targets: ['dist/*', '!dist/assets', 'dist/assets/*.json', 'dist/assets/station-templates'],
    }),
    copy({
      targets: [{ src: 'src/assets', dest: 'dist/' }],
    }),
    isDevelopmentBuild && analyze(),
  ],
};<|MERGE_RESOLUTION|>--- conflicted
+++ resolved
@@ -43,12 +43,7 @@
     'crypto',
     'express',
     'fs',
-<<<<<<< HEAD
     'http',
-    '@mikro-orm/core',
-    '@mikro-orm/reflection',
-=======
->>>>>>> 1798b550
     'mnemonist/lru-map-with-delete',
     'moment',
     'mongodb',
